{
  "__schema": {
    "queryType": {
      "name": "Query"
    },
    "mutationType": {
      "name": "Mutation"
    },
    "subscriptionType": {
      "name": "Subscription"
    },
    "types": [
      {
        "kind": "INPUT_OBJECT",
        "name": "AddTagsForTaskInput",
        "description": "All input for the `addTagsForTask` mutation.",
        "fields": null,
        "inputFields": [
          {
            "name": "clientMutationId",
            "description": "An arbitrary string value with no semantic meaning. Will be included in the\npayload verbatim. May be used to track mutations by the client.",
            "type": {
              "kind": "SCALAR",
              "name": "String",
              "ofType": null
            },
            "defaultValue": null,
            "isDeprecated": false,
            "deprecationReason": null
          },
          {
            "name": "tags",
            "description": null,
            "type": {
              "kind": "LIST",
              "name": null,
              "ofType": {
                "kind": "SCALAR",
                "name": "String",
                "ofType": null
              }
            },
            "defaultValue": null,
            "isDeprecated": false,
            "deprecationReason": null
          },
          {
            "name": "taskid",
            "description": null,
            "type": {
              "kind": "SCALAR",
              "name": "Int",
              "ofType": null
            },
            "defaultValue": null,
            "isDeprecated": false,
            "deprecationReason": null
          }
        ],
        "interfaces": null,
        "enumValues": null,
        "possibleTypes": null
      },
      {
        "kind": "OBJECT",
        "name": "AddTagsForTaskPayload",
        "description": "The output of our `addTagsForTask` mutation.",
        "fields": [
          {
            "name": "clientMutationId",
            "description": "The exact same `clientMutationId` that was provided in the mutation input,\nunchanged and unused. May be used by a client to track mutations.",
            "args": [],
            "type": {
              "kind": "SCALAR",
              "name": "String",
              "ofType": null
            },
            "isDeprecated": false,
            "deprecationReason": null
          },
          {
            "name": "query",
            "description": "Our root query field type. Allows us to run any query from our mutation payload.",
            "args": [],
            "type": {
              "kind": "OBJECT",
              "name": "Query",
              "ofType": null
            },
            "isDeprecated": false,
            "deprecationReason": null
          }
        ],
        "inputFields": null,
        "interfaces": [],
        "enumValues": null,
        "possibleTypes": null
      },
      {
        "kind": "OBJECT",
        "name": "AssignedTag",
        "description": null,
        "fields": [
          {
            "name": "nodeId",
            "description": "A globally unique identifier. Can be used in various places throughout the system to identify this single value.",
            "args": [],
            "type": {
              "kind": "NON_NULL",
              "name": null,
              "ofType": {
                "kind": "SCALAR",
                "name": "ID",
                "ofType": null
              }
            },
            "isDeprecated": false,
            "deprecationReason": null
          },
          {
            "name": "tag",
            "description": "Reads a single `Tag` that is related to this `AssignedTag`.",
            "args": [],
            "type": {
              "kind": "OBJECT",
              "name": "Tag",
              "ofType": null
            },
            "isDeprecated": false,
            "deprecationReason": null
          },
          {
            "name": "tagId",
            "description": null,
            "args": [],
            "type": {
              "kind": "NON_NULL",
              "name": null,
              "ofType": {
                "kind": "SCALAR",
                "name": "Int",
                "ofType": null
              }
            },
            "isDeprecated": false,
            "deprecationReason": null
          },
          {
            "name": "task",
            "description": "Reads a single `Task` that is related to this `AssignedTag`.",
            "args": [],
            "type": {
              "kind": "OBJECT",
              "name": "Task",
              "ofType": null
            },
            "isDeprecated": false,
            "deprecationReason": null
          },
          {
            "name": "taskId",
            "description": null,
            "args": [],
            "type": {
              "kind": "NON_NULL",
              "name": null,
              "ofType": {
                "kind": "SCALAR",
                "name": "Int",
                "ofType": null
              }
            },
            "isDeprecated": false,
            "deprecationReason": null
          }
        ],
        "inputFields": null,
        "interfaces": [
          {
            "kind": "INTERFACE",
            "name": "Node",
            "ofType": null
          }
        ],
        "enumValues": null,
        "possibleTypes": null
      },
      {
        "kind": "INPUT_OBJECT",
        "name": "AssignedTagCondition",
        "description": "A condition to be used against `AssignedTag` object types. All fields are tested\nfor equality and combined with a logical ‘and.’",
        "fields": null,
        "inputFields": [
          {
            "name": "tagId",
            "description": "Checks for equality with the object’s `tagId` field.",
            "type": {
              "kind": "SCALAR",
              "name": "Int",
              "ofType": null
            },
            "defaultValue": null,
            "isDeprecated": false,
            "deprecationReason": null
          },
          {
            "name": "taskId",
            "description": "Checks for equality with the object’s `taskId` field.",
            "type": {
              "kind": "SCALAR",
              "name": "Int",
              "ofType": null
            },
            "defaultValue": null,
            "isDeprecated": false,
            "deprecationReason": null
          }
        ],
        "interfaces": null,
        "enumValues": null,
        "possibleTypes": null
      },
      {
        "kind": "INPUT_OBJECT",
        "name": "AssignedTagInput",
        "description": "An input for mutations affecting `AssignedTag`",
        "fields": null,
        "inputFields": [
          {
            "name": "tagId",
            "description": null,
            "type": {
              "kind": "NON_NULL",
              "name": null,
              "ofType": {
                "kind": "SCALAR",
                "name": "Int",
                "ofType": null
              }
            },
            "defaultValue": null,
            "isDeprecated": false,
            "deprecationReason": null
          },
          {
            "name": "taskId",
            "description": null,
            "type": {
              "kind": "NON_NULL",
              "name": null,
              "ofType": {
                "kind": "SCALAR",
                "name": "Int",
                "ofType": null
              }
            },
            "defaultValue": null,
            "isDeprecated": false,
            "deprecationReason": null
          }
        ],
        "interfaces": null,
        "enumValues": null,
        "possibleTypes": null
      },
      {
        "kind": "OBJECT",
        "name": "AssignedTagsConnection",
        "description": "A connection to a list of `AssignedTag` values.",
        "fields": [
          {
            "name": "edges",
            "description": "A list of edges which contains the `AssignedTag` and cursor to aid in pagination.",
            "args": [],
            "type": {
              "kind": "NON_NULL",
              "name": null,
              "ofType": {
                "kind": "LIST",
                "name": null,
                "ofType": {
                  "kind": "NON_NULL",
                  "name": null,
                  "ofType": {
                    "kind": "OBJECT",
                    "name": "AssignedTagsEdge",
                    "ofType": null
                  }
                }
              }
            },
            "isDeprecated": false,
            "deprecationReason": null
          },
          {
            "name": "nodes",
            "description": "A list of `AssignedTag` objects.",
            "args": [],
            "type": {
              "kind": "NON_NULL",
              "name": null,
              "ofType": {
                "kind": "LIST",
                "name": null,
                "ofType": {
                  "kind": "NON_NULL",
                  "name": null,
                  "ofType": {
                    "kind": "OBJECT",
                    "name": "AssignedTag",
                    "ofType": null
                  }
                }
              }
            },
            "isDeprecated": false,
            "deprecationReason": null
          },
          {
            "name": "pageInfo",
            "description": "Information to aid in pagination.",
            "args": [],
            "type": {
              "kind": "NON_NULL",
              "name": null,
              "ofType": {
                "kind": "OBJECT",
                "name": "PageInfo",
                "ofType": null
              }
            },
            "isDeprecated": false,
            "deprecationReason": null
          },
          {
            "name": "totalCount",
            "description": "The count of *all* `AssignedTag` you could get from the connection.",
            "args": [],
            "type": {
              "kind": "NON_NULL",
              "name": null,
              "ofType": {
                "kind": "SCALAR",
                "name": "Int",
                "ofType": null
              }
            },
            "isDeprecated": false,
            "deprecationReason": null
          }
        ],
        "inputFields": null,
        "interfaces": [],
        "enumValues": null,
        "possibleTypes": null
      },
      {
        "kind": "OBJECT",
        "name": "AssignedTagsEdge",
        "description": "A `AssignedTag` edge in the connection.",
        "fields": [
          {
            "name": "cursor",
            "description": "A cursor for use in pagination.",
            "args": [],
            "type": {
              "kind": "SCALAR",
              "name": "Cursor",
              "ofType": null
            },
            "isDeprecated": false,
            "deprecationReason": null
          },
          {
            "name": "node",
            "description": "The `AssignedTag` at the end of the edge.",
            "args": [],
            "type": {
              "kind": "NON_NULL",
              "name": null,
              "ofType": {
                "kind": "OBJECT",
                "name": "AssignedTag",
                "ofType": null
              }
            },
            "isDeprecated": false,
            "deprecationReason": null
          }
        ],
        "inputFields": null,
        "interfaces": [],
        "enumValues": null,
        "possibleTypes": null
      },
      {
        "kind": "ENUM",
        "name": "AssignedTagsOrderBy",
        "description": "Methods to use when ordering `AssignedTag`.",
        "fields": null,
        "inputFields": null,
        "interfaces": null,
        "enumValues": [
          {
            "name": "NATURAL",
            "description": null,
            "isDeprecated": false,
            "deprecationReason": null
          },
          {
            "name": "PRIMARY_KEY_ASC",
            "description": null,
            "isDeprecated": false,
            "deprecationReason": null
          },
          {
            "name": "PRIMARY_KEY_DESC",
            "description": null,
            "isDeprecated": false,
            "deprecationReason": null
          },
          {
            "name": "TAG_ID_ASC",
            "description": null,
            "isDeprecated": false,
            "deprecationReason": null
          },
          {
            "name": "TAG_ID_DESC",
            "description": null,
            "isDeprecated": false,
            "deprecationReason": null
          },
          {
            "name": "TASK_ID_ASC",
            "description": null,
            "isDeprecated": false,
            "deprecationReason": null
          },
          {
            "name": "TASK_ID_DESC",
            "description": null,
            "isDeprecated": false,
            "deprecationReason": null
          }
        ],
        "possibleTypes": null
      },
      {
        "kind": "SCALAR",
        "name": "Boolean",
        "description": "The `Boolean` scalar type represents `true` or `false`.",
        "fields": null,
        "inputFields": null,
        "interfaces": null,
        "enumValues": null,
        "possibleTypes": null
      },
      {
        "kind": "INPUT_OBJECT",
        "name": "ChangePasswordInput",
        "description": "All input for the `changePassword` mutation.",
        "fields": null,
        "inputFields": [
          {
            "name": "clientMutationId",
            "description": "An arbitrary string value with no semantic meaning. Will be included in the\npayload verbatim. May be used to track mutations by the client.",
            "type": {
              "kind": "SCALAR",
              "name": "String",
              "ofType": null
            },
            "defaultValue": null,
            "isDeprecated": false,
            "deprecationReason": null
          },
          {
            "name": "newpassword",
            "description": null,
            "type": {
              "kind": "NON_NULL",
              "name": null,
              "ofType": {
                "kind": "SCALAR",
                "name": "String",
                "ofType": null
              }
            },
            "defaultValue": null,
            "isDeprecated": false,
            "deprecationReason": null
          },
          {
            "name": "oldpassword",
            "description": null,
            "type": {
              "kind": "NON_NULL",
              "name": null,
              "ofType": {
                "kind": "SCALAR",
                "name": "String",
                "ofType": null
              }
            },
            "defaultValue": null,
            "isDeprecated": false,
            "deprecationReason": null
          }
        ],
        "interfaces": null,
        "enumValues": null,
        "possibleTypes": null
      },
      {
        "kind": "OBJECT",
        "name": "ChangePasswordPayload",
        "description": "The output of our `changePassword` mutation.",
        "fields": [
          {
            "name": "changePasswordResponse",
            "description": null,
            "args": [],
            "type": {
              "kind": "OBJECT",
              "name": "ChangePasswordResponse",
              "ofType": null
            },
            "isDeprecated": false,
            "deprecationReason": null
          },
          {
            "name": "clientMutationId",
            "description": "The exact same `clientMutationId` that was provided in the mutation input,\nunchanged and unused. May be used by a client to track mutations.",
            "args": [],
            "type": {
              "kind": "SCALAR",
              "name": "String",
              "ofType": null
            },
            "isDeprecated": false,
            "deprecationReason": null
          },
          {
            "name": "query",
            "description": "Our root query field type. Allows us to run any query from our mutation payload.",
            "args": [],
            "type": {
              "kind": "OBJECT",
              "name": "Query",
              "ofType": null
            },
            "isDeprecated": false,
            "deprecationReason": null
          }
        ],
        "inputFields": null,
        "interfaces": [],
        "enumValues": null,
        "possibleTypes": null
      },
      {
        "kind": "OBJECT",
        "name": "ChangePasswordResponse",
        "description": null,
        "fields": [
          {
            "name": "ok",
            "description": null,
            "args": [],
            "type": {
              "kind": "SCALAR",
              "name": "Boolean",
              "ofType": null
            },
            "isDeprecated": false,
            "deprecationReason": null
          }
        ],
        "inputFields": null,
        "interfaces": [],
        "enumValues": null,
        "possibleTypes": null
      },
      {
        "kind": "INPUT_OBJECT",
        "name": "CreateAssignedTagInput",
        "description": "All input for the create `AssignedTag` mutation.",
        "fields": null,
        "inputFields": [
          {
            "name": "assignedTag",
            "description": "The `AssignedTag` to be created by this mutation.",
            "type": {
              "kind": "NON_NULL",
              "name": null,
              "ofType": {
                "kind": "INPUT_OBJECT",
                "name": "AssignedTagInput",
                "ofType": null
              }
            },
            "defaultValue": null,
            "isDeprecated": false,
            "deprecationReason": null
          },
          {
            "name": "clientMutationId",
            "description": "An arbitrary string value with no semantic meaning. Will be included in the\npayload verbatim. May be used to track mutations by the client.",
            "type": {
              "kind": "SCALAR",
              "name": "String",
              "ofType": null
            },
            "defaultValue": null,
            "isDeprecated": false,
            "deprecationReason": null
          }
        ],
        "interfaces": null,
        "enumValues": null,
        "possibleTypes": null
      },
      {
        "kind": "OBJECT",
        "name": "CreateAssignedTagPayload",
        "description": "The output of our create `AssignedTag` mutation.",
        "fields": [
          {
            "name": "assignedTag",
            "description": "The `AssignedTag` that was created by this mutation.",
            "args": [],
            "type": {
              "kind": "OBJECT",
              "name": "AssignedTag",
              "ofType": null
            },
            "isDeprecated": false,
            "deprecationReason": null
          },
          {
            "name": "assignedTagEdge",
            "description": "An edge for our `AssignedTag`. May be used by Relay 1.",
            "args": [
              {
                "name": "orderBy",
                "description": "The method to use when ordering `AssignedTag`.",
                "type": {
                  "kind": "LIST",
                  "name": null,
                  "ofType": {
                    "kind": "NON_NULL",
                    "name": null,
                    "ofType": {
                      "kind": "ENUM",
                      "name": "AssignedTagsOrderBy",
                      "ofType": null
                    }
                  }
                },
                "defaultValue": "[PRIMARY_KEY_ASC]",
                "isDeprecated": false,
                "deprecationReason": null
              }
            ],
            "type": {
              "kind": "OBJECT",
              "name": "AssignedTagsEdge",
              "ofType": null
            },
            "isDeprecated": false,
            "deprecationReason": null
          },
          {
            "name": "clientMutationId",
            "description": "The exact same `clientMutationId` that was provided in the mutation input,\nunchanged and unused. May be used by a client to track mutations.",
            "args": [],
            "type": {
              "kind": "SCALAR",
              "name": "String",
              "ofType": null
            },
            "isDeprecated": false,
            "deprecationReason": null
          },
          {
            "name": "query",
            "description": "Our root query field type. Allows us to run any query from our mutation payload.",
            "args": [],
            "type": {
              "kind": "OBJECT",
              "name": "Query",
              "ofType": null
            },
            "isDeprecated": false,
            "deprecationReason": null
          },
          {
            "name": "tag",
            "description": "Reads a single `Tag` that is related to this `AssignedTag`.",
            "args": [],
            "type": {
              "kind": "OBJECT",
              "name": "Tag",
              "ofType": null
            },
            "isDeprecated": false,
            "deprecationReason": null
          },
          {
            "name": "task",
            "description": "Reads a single `Task` that is related to this `AssignedTag`.",
            "args": [],
            "type": {
              "kind": "OBJECT",
              "name": "Task",
              "ofType": null
            },
            "isDeprecated": false,
            "deprecationReason": null
          }
        ],
        "inputFields": null,
        "interfaces": [],
        "enumValues": null,
        "possibleTypes": null
      },
      {
        "kind": "INPUT_OBJECT",
        "name": "CreateCtfInput",
        "description": "All input for the create `Ctf` mutation.",
        "fields": null,
        "inputFields": [
          {
            "name": "clientMutationId",
            "description": "An arbitrary string value with no semantic meaning. Will be included in the\npayload verbatim. May be used to track mutations by the client.",
            "type": {
              "kind": "SCALAR",
              "name": "String",
              "ofType": null
            },
            "defaultValue": null,
            "isDeprecated": false,
            "deprecationReason": null
          },
          {
            "name": "ctf",
            "description": "The `Ctf` to be created by this mutation.",
            "type": {
              "kind": "NON_NULL",
              "name": null,
              "ofType": {
                "kind": "INPUT_OBJECT",
                "name": "CtfInput",
                "ofType": null
              }
            },
            "defaultValue": null,
            "isDeprecated": false,
            "deprecationReason": null
          }
        ],
        "interfaces": null,
        "enumValues": null,
        "possibleTypes": null
      },
      {
        "kind": "OBJECT",
        "name": "CreateCtfPayload",
        "description": "The output of our create `Ctf` mutation.",
        "fields": [
          {
            "name": "clientMutationId",
            "description": "The exact same `clientMutationId` that was provided in the mutation input,\nunchanged and unused. May be used by a client to track mutations.",
            "args": [],
            "type": {
              "kind": "SCALAR",
              "name": "String",
              "ofType": null
            },
            "isDeprecated": false,
            "deprecationReason": null
          },
          {
            "name": "ctf",
            "description": "The `Ctf` that was created by this mutation.",
            "args": [],
            "type": {
              "kind": "OBJECT",
              "name": "Ctf",
              "ofType": null
            },
            "isDeprecated": false,
            "deprecationReason": null
          },
          {
            "name": "ctfEdge",
            "description": "An edge for our `Ctf`. May be used by Relay 1.",
            "args": [
              {
                "name": "orderBy",
                "description": "The method to use when ordering `Ctf`.",
                "type": {
                  "kind": "LIST",
                  "name": null,
                  "ofType": {
                    "kind": "NON_NULL",
                    "name": null,
                    "ofType": {
                      "kind": "ENUM",
                      "name": "CtfsOrderBy",
                      "ofType": null
                    }
                  }
                },
                "defaultValue": "[PRIMARY_KEY_ASC]",
                "isDeprecated": false,
                "deprecationReason": null
              }
            ],
            "type": {
              "kind": "OBJECT",
              "name": "CtfsEdge",
              "ofType": null
            },
            "isDeprecated": false,
            "deprecationReason": null
          },
          {
            "name": "query",
            "description": "Our root query field type. Allows us to run any query from our mutation payload.",
            "args": [],
            "type": {
              "kind": "OBJECT",
              "name": "Query",
              "ofType": null
            },
            "isDeprecated": false,
            "deprecationReason": null
          },
          {
            "name": "secrets",
            "description": "Reads a single `CtfSecret` that is related to this `Ctf`.",
            "args": [],
            "type": {
              "kind": "OBJECT",
              "name": "CtfSecret",
              "ofType": null
            },
            "isDeprecated": false,
            "deprecationReason": null
          }
        ],
        "inputFields": null,
        "interfaces": [],
        "enumValues": null,
        "possibleTypes": null
      },
      {
        "kind": "INPUT_OBJECT",
        "name": "CreateInvitationInput",
        "description": "All input for the create `Invitation` mutation.",
        "fields": null,
        "inputFields": [
          {
            "name": "clientMutationId",
            "description": "An arbitrary string value with no semantic meaning. Will be included in the\npayload verbatim. May be used to track mutations by the client.",
            "type": {
              "kind": "SCALAR",
              "name": "String",
              "ofType": null
            },
            "defaultValue": null,
            "isDeprecated": false,
            "deprecationReason": null
          },
          {
            "name": "invitation",
            "description": "The `Invitation` to be created by this mutation.",
            "type": {
              "kind": "NON_NULL",
              "name": null,
              "ofType": {
                "kind": "INPUT_OBJECT",
                "name": "InvitationInput",
                "ofType": null
              }
            },
            "defaultValue": null,
            "isDeprecated": false,
            "deprecationReason": null
          }
        ],
        "interfaces": null,
        "enumValues": null,
        "possibleTypes": null
      },
      {
        "kind": "INPUT_OBJECT",
        "name": "CreateInvitationLinkInput",
        "description": "All input for the `createInvitationLink` mutation.",
        "fields": null,
        "inputFields": [
          {
            "name": "clientMutationId",
            "description": "An arbitrary string value with no semantic meaning. Will be included in the\npayload verbatim. May be used to track mutations by the client.",
            "type": {
              "kind": "SCALAR",
              "name": "String",
              "ofType": null
            },
            "defaultValue": null,
            "isDeprecated": false,
            "deprecationReason": null
          },
          {
            "name": "role",
            "description": null,
            "type": {
              "kind": "ENUM",
              "name": "Role",
              "ofType": null
            },
            "defaultValue": null,
            "isDeprecated": false,
            "deprecationReason": null
          }
        ],
        "interfaces": null,
        "enumValues": null,
        "possibleTypes": null
      },
      {
        "kind": "OBJECT",
        "name": "CreateInvitationLinkPayload",
        "description": "The output of our `createInvitationLink` mutation.",
        "fields": [
          {
            "name": "clientMutationId",
            "description": "The exact same `clientMutationId` that was provided in the mutation input,\nunchanged and unused. May be used by a client to track mutations.",
            "args": [],
            "type": {
              "kind": "SCALAR",
              "name": "String",
              "ofType": null
            },
            "isDeprecated": false,
            "deprecationReason": null
          },
          {
            "name": "invitationLinkResponse",
            "description": null,
            "args": [],
            "type": {
              "kind": "OBJECT",
              "name": "InvitationLinkResponse",
              "ofType": null
            },
            "isDeprecated": false,
            "deprecationReason": null
          },
          {
            "name": "query",
            "description": "Our root query field type. Allows us to run any query from our mutation payload.",
            "args": [],
            "type": {
              "kind": "OBJECT",
              "name": "Query",
              "ofType": null
            },
            "isDeprecated": false,
            "deprecationReason": null
          }
        ],
        "inputFields": null,
        "interfaces": [],
        "enumValues": null,
        "possibleTypes": null
      },
      {
        "kind": "OBJECT",
        "name": "CreateInvitationPayload",
        "description": "The output of our create `Invitation` mutation.",
        "fields": [
          {
            "name": "clientMutationId",
            "description": "The exact same `clientMutationId` that was provided in the mutation input,\nunchanged and unused. May be used by a client to track mutations.",
            "args": [],
            "type": {
              "kind": "SCALAR",
              "name": "String",
              "ofType": null
            },
            "isDeprecated": false,
            "deprecationReason": null
          },
          {
            "name": "ctf",
            "description": "Reads a single `Ctf` that is related to this `Invitation`.",
            "args": [],
            "type": {
              "kind": "OBJECT",
              "name": "Ctf",
              "ofType": null
            },
            "isDeprecated": false,
            "deprecationReason": null
          },
          {
            "name": "invitation",
            "description": "The `Invitation` that was created by this mutation.",
            "args": [],
            "type": {
              "kind": "OBJECT",
              "name": "Invitation",
              "ofType": null
            },
            "isDeprecated": false,
            "deprecationReason": null
          },
          {
            "name": "invitationEdge",
            "description": "An edge for our `Invitation`. May be used by Relay 1.",
            "args": [
              {
                "name": "orderBy",
                "description": "The method to use when ordering `Invitation`.",
                "type": {
                  "kind": "LIST",
                  "name": null,
                  "ofType": {
                    "kind": "NON_NULL",
                    "name": null,
                    "ofType": {
                      "kind": "ENUM",
                      "name": "InvitationsOrderBy",
                      "ofType": null
                    }
                  }
                },
                "defaultValue": "[PRIMARY_KEY_ASC]",
                "isDeprecated": false,
                "deprecationReason": null
              }
            ],
            "type": {
              "kind": "OBJECT",
              "name": "InvitationsEdge",
              "ofType": null
            },
            "isDeprecated": false,
            "deprecationReason": null
          },
          {
            "name": "profile",
            "description": "Reads a single `Profile` that is related to this `Invitation`.",
            "args": [],
            "type": {
              "kind": "OBJECT",
              "name": "Profile",
              "ofType": null
            },
            "isDeprecated": false,
            "deprecationReason": null
          },
          {
            "name": "query",
            "description": "Our root query field type. Allows us to run any query from our mutation payload.",
            "args": [],
            "type": {
              "kind": "OBJECT",
              "name": "Query",
              "ofType": null
            },
            "isDeprecated": false,
            "deprecationReason": null
          }
        ],
        "inputFields": null,
        "interfaces": [],
        "enumValues": null,
        "possibleTypes": null
      },
      {
        "kind": "INPUT_OBJECT",
        "name": "CreateResetPasswordLinkInput",
        "description": "All input for the `createResetPasswordLink` mutation.",
        "fields": null,
        "inputFields": [
          {
            "name": "clientMutationId",
            "description": "An arbitrary string value with no semantic meaning. Will be included in the\npayload verbatim. May be used to track mutations by the client.",
            "type": {
              "kind": "SCALAR",
              "name": "String",
              "ofType": null
            },
            "defaultValue": null,
            "isDeprecated": false,
            "deprecationReason": null
          },
          {
            "name": "userId",
            "description": null,
            "type": {
              "kind": "SCALAR",
              "name": "Int",
              "ofType": null
            },
            "defaultValue": null,
            "isDeprecated": false,
            "deprecationReason": null
          }
        ],
        "interfaces": null,
        "enumValues": null,
        "possibleTypes": null
      },
      {
        "kind": "OBJECT",
        "name": "CreateResetPasswordLinkPayload",
        "description": "The output of our `createResetPasswordLink` mutation.",
        "fields": [
          {
            "name": "clientMutationId",
            "description": "The exact same `clientMutationId` that was provided in the mutation input,\nunchanged and unused. May be used by a client to track mutations.",
            "args": [],
            "type": {
              "kind": "SCALAR",
              "name": "String",
              "ofType": null
            },
            "isDeprecated": false,
            "deprecationReason": null
          },
          {
            "name": "query",
            "description": "Our root query field type. Allows us to run any query from our mutation payload.",
            "args": [],
            "type": {
              "kind": "OBJECT",
              "name": "Query",
              "ofType": null
            },
            "isDeprecated": false,
            "deprecationReason": null
          },
          {
            "name": "resetPasswordLinkResponse",
            "description": null,
            "args": [],
            "type": {
              "kind": "OBJECT",
              "name": "ResetPasswordLinkResponse",
              "ofType": null
            },
            "isDeprecated": false,
            "deprecationReason": null
          }
        ],
        "inputFields": null,
        "interfaces": [],
        "enumValues": null,
        "possibleTypes": null
      },
      {
        "kind": "INPUT_OBJECT",
        "name": "CreateTagInput",
        "description": "All input for the create `Tag` mutation.",
        "fields": null,
        "inputFields": [
          {
            "name": "clientMutationId",
            "description": "An arbitrary string value with no semantic meaning. Will be included in the\npayload verbatim. May be used to track mutations by the client.",
            "type": {
              "kind": "SCALAR",
              "name": "String",
              "ofType": null
            },
            "defaultValue": null,
            "isDeprecated": false,
            "deprecationReason": null
          },
          {
            "name": "tag",
            "description": "The `Tag` to be created by this mutation.",
            "type": {
              "kind": "NON_NULL",
              "name": null,
              "ofType": {
                "kind": "INPUT_OBJECT",
                "name": "TagInput",
                "ofType": null
              }
            },
            "defaultValue": null,
            "isDeprecated": false,
            "deprecationReason": null
          }
        ],
        "interfaces": null,
        "enumValues": null,
        "possibleTypes": null
      },
      {
        "kind": "OBJECT",
        "name": "CreateTagPayload",
        "description": "The output of our create `Tag` mutation.",
        "fields": [
          {
            "name": "clientMutationId",
            "description": "The exact same `clientMutationId` that was provided in the mutation input,\nunchanged and unused. May be used by a client to track mutations.",
            "args": [],
            "type": {
              "kind": "SCALAR",
              "name": "String",
              "ofType": null
            },
            "isDeprecated": false,
            "deprecationReason": null
          },
          {
            "name": "query",
            "description": "Our root query field type. Allows us to run any query from our mutation payload.",
            "args": [],
            "type": {
              "kind": "OBJECT",
              "name": "Query",
              "ofType": null
            },
            "isDeprecated": false,
            "deprecationReason": null
          },
          {
            "name": "tag",
            "description": "The `Tag` that was created by this mutation.",
            "args": [],
            "type": {
              "kind": "OBJECT",
              "name": "Tag",
              "ofType": null
            },
            "isDeprecated": false,
            "deprecationReason": null
          },
          {
            "name": "tagEdge",
            "description": "An edge for our `Tag`. May be used by Relay 1.",
            "args": [
              {
                "name": "orderBy",
                "description": "The method to use when ordering `Tag`.",
                "type": {
                  "kind": "LIST",
                  "name": null,
                  "ofType": {
                    "kind": "NON_NULL",
                    "name": null,
                    "ofType": {
                      "kind": "ENUM",
                      "name": "TagsOrderBy",
                      "ofType": null
                    }
                  }
                },
                "defaultValue": "[PRIMARY_KEY_ASC]",
                "isDeprecated": false,
                "deprecationReason": null
              }
            ],
            "type": {
              "kind": "OBJECT",
              "name": "TagsEdge",
              "ofType": null
            },
            "isDeprecated": false,
            "deprecationReason": null
          }
        ],
        "inputFields": null,
        "interfaces": [],
        "enumValues": null,
        "possibleTypes": null
      },
      {
        "kind": "INPUT_OBJECT",
        "name": "CreateTaskInput",
        "description": null,
        "fields": null,
        "inputFields": [
          {
            "name": "ctfId",
            "description": null,
            "type": {
              "kind": "NON_NULL",
              "name": null,
              "ofType": {
                "kind": "SCALAR",
                "name": "Int",
                "ofType": null
              }
            },
            "defaultValue": null,
            "isDeprecated": false,
            "deprecationReason": null
          },
          {
            "name": "description",
            "description": null,
            "type": {
              "kind": "SCALAR",
              "name": "String",
              "ofType": null
            },
            "defaultValue": null,
            "isDeprecated": false,
            "deprecationReason": null
          },
          {
            "name": "flag",
            "description": null,
            "type": {
              "kind": "SCALAR",
              "name": "String",
              "ofType": null
            },
            "defaultValue": null,
            "isDeprecated": false,
            "deprecationReason": null
          },
          {
            "name": "tags",
            "description": null,
            "type": {
              "kind": "LIST",
              "name": null,
              "ofType": {
                "kind": "SCALAR",
                "name": "String",
                "ofType": null
              }
            },
            "defaultValue": null,
            "isDeprecated": false,
            "deprecationReason": null
          },
          {
            "name": "title",
            "description": null,
            "type": {
              "kind": "NON_NULL",
              "name": null,
              "ofType": {
                "kind": "SCALAR",
                "name": "String",
                "ofType": null
              }
            },
            "defaultValue": null,
            "isDeprecated": false,
            "deprecationReason": null
          }
        ],
        "interfaces": null,
        "enumValues": null,
        "possibleTypes": null
      },
      {
        "kind": "OBJECT",
        "name": "CreateTaskPayload",
        "description": null,
        "fields": [
          {
            "name": "query",
            "description": null,
            "args": [],
            "type": {
              "kind": "OBJECT",
              "name": "Query",
              "ofType": null
            },
            "isDeprecated": false,
            "deprecationReason": null
          },
          {
            "name": "task",
            "description": null,
            "args": [],
            "type": {
              "kind": "OBJECT",
              "name": "Task",
              "ofType": null
            },
            "isDeprecated": false,
            "deprecationReason": null
          }
        ],
        "inputFields": null,
        "interfaces": [],
        "enumValues": null,
        "possibleTypes": null
      },
      {
        "kind": "OBJECT",
        "name": "Ctf",
        "description": null,
        "fields": [
          {
            "name": "ctfUrl",
            "description": null,
            "args": [],
            "type": {
              "kind": "SCALAR",
              "name": "String",
              "ofType": null
            },
            "isDeprecated": false,
            "deprecationReason": null
          },
          {
            "name": "ctftimeUrl",
            "description": null,
            "args": [],
            "type": {
              "kind": "SCALAR",
              "name": "String",
              "ofType": null
            },
            "isDeprecated": false,
            "deprecationReason": null
          },
          {
            "name": "description",
            "description": null,
            "args": [],
            "type": {
              "kind": "NON_NULL",
              "name": null,
              "ofType": {
                "kind": "SCALAR",
                "name": "String",
                "ofType": null
              }
            },
            "isDeprecated": false,
            "deprecationReason": null
          },
          {
            "name": "endTime",
            "description": null,
            "args": [],
            "type": {
              "kind": "NON_NULL",
              "name": null,
              "ofType": {
                "kind": "SCALAR",
                "name": "Datetime",
                "ofType": null
              }
            },
            "isDeprecated": false,
            "deprecationReason": null
          },
          {
            "name": "granted",
            "description": null,
            "args": [],
            "type": {
              "kind": "SCALAR",
              "name": "Boolean",
              "ofType": null
            },
            "isDeprecated": false,
            "deprecationReason": null
          },
          {
            "name": "id",
            "description": null,
            "args": [],
            "type": {
              "kind": "NON_NULL",
              "name": null,
              "ofType": {
                "kind": "SCALAR",
                "name": "Int",
                "ofType": null
              }
            },
            "isDeprecated": false,
            "deprecationReason": null
          },
          {
            "name": "invitations",
            "description": "Reads and enables pagination through a set of `Invitation`.",
            "args": [
              {
                "name": "after",
                "description": "Read all values in the set after (below) this cursor.",
                "type": {
                  "kind": "SCALAR",
                  "name": "Cursor",
                  "ofType": null
                },
                "defaultValue": null,
                "isDeprecated": false,
                "deprecationReason": null
              },
              {
                "name": "before",
                "description": "Read all values in the set before (above) this cursor.",
                "type": {
                  "kind": "SCALAR",
                  "name": "Cursor",
                  "ofType": null
                },
                "defaultValue": null,
                "isDeprecated": false,
                "deprecationReason": null
              },
              {
                "name": "condition",
                "description": "A condition to be used in determining which values should be returned by the collection.",
                "type": {
                  "kind": "INPUT_OBJECT",
                  "name": "InvitationCondition",
                  "ofType": null
                },
                "defaultValue": null,
                "isDeprecated": false,
                "deprecationReason": null
              },
              {
                "name": "first",
                "description": "Only read the first `n` values of the set.",
                "type": {
                  "kind": "SCALAR",
                  "name": "Int",
                  "ofType": null
                },
                "defaultValue": null,
                "isDeprecated": false,
                "deprecationReason": null
              },
              {
                "name": "last",
                "description": "Only read the last `n` values of the set.",
                "type": {
                  "kind": "SCALAR",
                  "name": "Int",
                  "ofType": null
                },
                "defaultValue": null,
                "isDeprecated": false,
                "deprecationReason": null
              },
              {
                "name": "offset",
                "description": "Skip the first `n` values from our `after` cursor, an alternative to cursor\nbased pagination. May not be used with `last`.",
                "type": {
                  "kind": "SCALAR",
                  "name": "Int",
                  "ofType": null
                },
                "defaultValue": null,
                "isDeprecated": false,
                "deprecationReason": null
              },
              {
                "name": "orderBy",
                "description": "The method to use when ordering `Invitation`.",
                "type": {
                  "kind": "LIST",
                  "name": null,
                  "ofType": {
                    "kind": "NON_NULL",
                    "name": null,
                    "ofType": {
                      "kind": "ENUM",
                      "name": "InvitationsOrderBy",
                      "ofType": null
                    }
                  }
                },
                "defaultValue": "[PRIMARY_KEY_ASC]",
                "isDeprecated": false,
                "deprecationReason": null
              }
            ],
            "type": {
              "kind": "NON_NULL",
              "name": null,
              "ofType": {
                "kind": "OBJECT",
                "name": "InvitationsConnection",
                "ofType": null
              }
            },
            "isDeprecated": false,
            "deprecationReason": null
          },
          {
            "name": "logoUrl",
            "description": null,
            "args": [],
            "type": {
              "kind": "SCALAR",
              "name": "String",
              "ofType": null
            },
            "isDeprecated": false,
            "deprecationReason": null
          },
          {
            "name": "nodeId",
            "description": "A globally unique identifier. Can be used in various places throughout the system to identify this single value.",
            "args": [],
            "type": {
              "kind": "NON_NULL",
              "name": null,
              "ofType": {
                "kind": "SCALAR",
                "name": "ID",
                "ofType": null
              }
            },
            "isDeprecated": false,
            "deprecationReason": null
          },
          {
            "name": "profilesByInvitationCtfIdAndProfileId",
            "description": "Reads and enables pagination through a set of `Profile`.",
            "args": [
              {
                "name": "after",
                "description": "Read all values in the set after (below) this cursor.",
                "type": {
                  "kind": "SCALAR",
                  "name": "Cursor",
                  "ofType": null
                },
                "defaultValue": null,
                "isDeprecated": false,
                "deprecationReason": null
              },
              {
                "name": "before",
                "description": "Read all values in the set before (above) this cursor.",
                "type": {
                  "kind": "SCALAR",
                  "name": "Cursor",
                  "ofType": null
                },
                "defaultValue": null,
                "isDeprecated": false,
                "deprecationReason": null
              },
              {
                "name": "condition",
                "description": "A condition to be used in determining which values should be returned by the collection.",
                "type": {
                  "kind": "INPUT_OBJECT",
                  "name": "ProfileCondition",
                  "ofType": null
                },
                "defaultValue": null,
                "isDeprecated": false,
                "deprecationReason": null
              },
              {
                "name": "filter",
                "description": "A filter to be used in determining which values should be returned by the collection.",
                "type": {
                  "kind": "INPUT_OBJECT",
                  "name": "ProfileFilter",
                  "ofType": null
                },
                "defaultValue": null,
                "isDeprecated": false,
                "deprecationReason": null
              },
              {
                "name": "first",
                "description": "Only read the first `n` values of the set.",
                "type": {
                  "kind": "SCALAR",
                  "name": "Int",
                  "ofType": null
                },
                "defaultValue": null,
                "isDeprecated": false,
                "deprecationReason": null
              },
              {
                "name": "last",
                "description": "Only read the last `n` values of the set.",
                "type": {
                  "kind": "SCALAR",
                  "name": "Int",
                  "ofType": null
                },
                "defaultValue": null,
                "isDeprecated": false,
                "deprecationReason": null
              },
              {
                "name": "offset",
                "description": "Skip the first `n` values from our `after` cursor, an alternative to cursor\nbased pagination. May not be used with `last`.",
                "type": {
                  "kind": "SCALAR",
                  "name": "Int",
                  "ofType": null
                },
                "defaultValue": null,
                "isDeprecated": false,
                "deprecationReason": null
              },
              {
                "name": "orderBy",
                "description": "The method to use when ordering `Profile`.",
                "type": {
                  "kind": "LIST",
                  "name": null,
                  "ofType": {
                    "kind": "NON_NULL",
                    "name": null,
                    "ofType": {
                      "kind": "ENUM",
                      "name": "ProfilesOrderBy",
                      "ofType": null
                    }
                  }
                },
                "defaultValue": "[PRIMARY_KEY_ASC]",
                "isDeprecated": false,
                "deprecationReason": null
              }
            ],
            "type": {
              "kind": "NON_NULL",
              "name": null,
              "ofType": {
                "kind": "OBJECT",
                "name": "CtfProfilesByInvitationCtfIdAndProfileIdManyToManyConnection",
                "ofType": null
              }
            },
            "isDeprecated": false,
            "deprecationReason": null
          },
          {
            "name": "secrets",
            "description": "Reads a single `CtfSecret` that is related to this `Ctf`.",
            "args": [],
            "type": {
              "kind": "OBJECT",
              "name": "CtfSecret",
              "ofType": null
            },
            "isDeprecated": false,
            "deprecationReason": null
          },
          {
            "name": "secretsId",
            "description": null,
            "args": [],
            "type": {
              "kind": "NON_NULL",
              "name": null,
              "ofType": {
                "kind": "SCALAR",
                "name": "Int",
                "ofType": null
              }
            },
            "isDeprecated": false,
            "deprecationReason": null
          },
          {
            "name": "startTime",
            "description": null,
            "args": [],
            "type": {
              "kind": "NON_NULL",
              "name": null,
              "ofType": {
                "kind": "SCALAR",
                "name": "Datetime",
                "ofType": null
              }
            },
            "isDeprecated": false,
            "deprecationReason": null
          },
          {
            "name": "tasks",
            "description": "Reads and enables pagination through a set of `Task`.",
            "args": [
              {
                "name": "after",
                "description": "Read all values in the set after (below) this cursor.",
                "type": {
                  "kind": "SCALAR",
                  "name": "Cursor",
                  "ofType": null
                },
                "defaultValue": null,
                "isDeprecated": false,
                "deprecationReason": null
              },
              {
                "name": "before",
                "description": "Read all values in the set before (above) this cursor.",
                "type": {
                  "kind": "SCALAR",
                  "name": "Cursor",
                  "ofType": null
                },
                "defaultValue": null,
                "isDeprecated": false,
                "deprecationReason": null
              },
              {
                "name": "condition",
                "description": "A condition to be used in determining which values should be returned by the collection.",
                "type": {
                  "kind": "INPUT_OBJECT",
                  "name": "TaskCondition",
                  "ofType": null
                },
                "defaultValue": null,
                "isDeprecated": false,
                "deprecationReason": null
              },
              {
                "name": "filter",
                "description": "A filter to be used in determining which values should be returned by the collection.",
                "type": {
                  "kind": "INPUT_OBJECT",
                  "name": "TaskFilter",
                  "ofType": null
                },
                "defaultValue": null,
                "isDeprecated": false,
                "deprecationReason": null
              },
              {
                "name": "first",
                "description": "Only read the first `n` values of the set.",
                "type": {
                  "kind": "SCALAR",
                  "name": "Int",
                  "ofType": null
                },
                "defaultValue": null,
                "isDeprecated": false,
                "deprecationReason": null
              },
              {
                "name": "last",
                "description": "Only read the last `n` values of the set.",
                "type": {
                  "kind": "SCALAR",
                  "name": "Int",
                  "ofType": null
                },
                "defaultValue": null,
                "isDeprecated": false,
                "deprecationReason": null
              },
              {
                "name": "offset",
                "description": "Skip the first `n` values from our `after` cursor, an alternative to cursor\nbased pagination. May not be used with `last`.",
                "type": {
                  "kind": "SCALAR",
                  "name": "Int",
                  "ofType": null
                },
                "defaultValue": null,
                "isDeprecated": false,
                "deprecationReason": null
              },
              {
                "name": "orderBy",
                "description": "The method to use when ordering `Task`.",
                "type": {
                  "kind": "LIST",
                  "name": null,
                  "ofType": {
                    "kind": "NON_NULL",
                    "name": null,
                    "ofType": {
                      "kind": "ENUM",
                      "name": "TasksOrderBy",
                      "ofType": null
                    }
                  }
                },
                "defaultValue": "[PRIMARY_KEY_ASC]",
                "isDeprecated": false,
                "deprecationReason": null
              }
            ],
            "type": {
              "kind": "NON_NULL",
              "name": null,
              "ofType": {
                "kind": "OBJECT",
                "name": "TasksConnection",
                "ofType": null
              }
            },
            "isDeprecated": false,
            "deprecationReason": null
          },
          {
            "name": "title",
            "description": null,
            "args": [],
            "type": {
              "kind": "NON_NULL",
              "name": null,
              "ofType": {
                "kind": "SCALAR",
                "name": "String",
                "ofType": null
              }
            },
            "isDeprecated": false,
            "deprecationReason": null
          },
          {
            "name": "weight",
            "description": null,
            "args": [],
            "type": {
              "kind": "NON_NULL",
              "name": null,
              "ofType": {
                "kind": "SCALAR",
                "name": "Float",
                "ofType": null
              }
            },
            "isDeprecated": false,
            "deprecationReason": null
          }
        ],
        "inputFields": null,
        "interfaces": [
          {
            "kind": "INTERFACE",
            "name": "Node",
            "ofType": null
          }
        ],
        "enumValues": null,
        "possibleTypes": null
      },
      {
        "kind": "INPUT_OBJECT",
        "name": "CtfCondition",
        "description": "A condition to be used against `Ctf` object types. All fields are tested for equality and combined with a logical ‘and.’",
        "fields": null,
        "inputFields": [
          {
            "name": "endTime",
            "description": "Checks for equality with the object’s `endTime` field.",
            "type": {
              "kind": "SCALAR",
              "name": "Datetime",
              "ofType": null
            },
            "defaultValue": null,
            "isDeprecated": false,
            "deprecationReason": null
          },
          {
            "name": "id",
            "description": "Checks for equality with the object’s `id` field.",
            "type": {
              "kind": "SCALAR",
              "name": "Int",
              "ofType": null
            },
            "defaultValue": null,
            "isDeprecated": false,
            "deprecationReason": null
          },
          {
            "name": "secretsId",
            "description": "Checks for equality with the object’s `secretsId` field.",
            "type": {
              "kind": "SCALAR",
              "name": "Int",
              "ofType": null
            },
            "defaultValue": null,
            "isDeprecated": false,
            "deprecationReason": null
          },
          {
            "name": "startTime",
            "description": "Checks for equality with the object’s `startTime` field.",
            "type": {
              "kind": "SCALAR",
              "name": "Datetime",
              "ofType": null
            },
            "defaultValue": null,
            "isDeprecated": false,
            "deprecationReason": null
          },
          {
            "name": "title",
            "description": "Checks for equality with the object’s `title` field.",
            "type": {
              "kind": "SCALAR",
              "name": "String",
              "ofType": null
            },
            "defaultValue": null,
            "isDeprecated": false,
            "deprecationReason": null
          }
        ],
        "interfaces": null,
        "enumValues": null,
        "possibleTypes": null
      },
      {
        "kind": "INPUT_OBJECT",
        "name": "CtfFilter",
        "description": "A filter to be used against `Ctf` object types. All fields are combined with a logical ‘and.’",
        "fields": null,
        "inputFields": [
          {
            "name": "and",
            "description": "Checks for all expressions in this list.",
            "type": {
              "kind": "LIST",
              "name": null,
              "ofType": {
                "kind": "NON_NULL",
                "name": null,
                "ofType": {
                  "kind": "INPUT_OBJECT",
                  "name": "CtfFilter",
                  "ofType": null
                }
              }
            },
            "defaultValue": null,
            "isDeprecated": false,
            "deprecationReason": null
          },
          {
            "name": "not",
            "description": "Negates the expression.",
            "type": {
              "kind": "INPUT_OBJECT",
              "name": "CtfFilter",
              "ofType": null
            },
            "defaultValue": null,
            "isDeprecated": false,
            "deprecationReason": null
          },
          {
            "name": "or",
            "description": "Checks for any expressions in this list.",
            "type": {
              "kind": "LIST",
              "name": null,
              "ofType": {
                "kind": "NON_NULL",
                "name": null,
                "ofType": {
                  "kind": "INPUT_OBJECT",
                  "name": "CtfFilter",
                  "ofType": null
                }
              }
            },
            "defaultValue": null,
            "isDeprecated": false,
            "deprecationReason": null
          },
          {
            "name": "title",
            "description": "Filter by the object’s `title` field.",
            "type": {
              "kind": "INPUT_OBJECT",
              "name": "StringFilter",
              "ofType": null
            },
            "defaultValue": null,
            "isDeprecated": false,
            "deprecationReason": null
          }
        ],
        "interfaces": null,
        "enumValues": null,
        "possibleTypes": null
      },
      {
        "kind": "INPUT_OBJECT",
        "name": "CtfInput",
        "description": "An input for mutations affecting `Ctf`",
        "fields": null,
        "inputFields": [
          {
            "name": "ctfUrl",
            "description": null,
            "type": {
              "kind": "SCALAR",
              "name": "String",
              "ofType": null
            },
            "defaultValue": null,
            "isDeprecated": false,
            "deprecationReason": null
          },
          {
            "name": "ctftimeUrl",
            "description": null,
            "type": {
              "kind": "SCALAR",
              "name": "String",
              "ofType": null
            },
            "defaultValue": null,
            "isDeprecated": false,
            "deprecationReason": null
          },
          {
            "name": "description",
            "description": null,
            "type": {
              "kind": "SCALAR",
              "name": "String",
              "ofType": null
            },
            "defaultValue": null,
            "isDeprecated": false,
            "deprecationReason": null
          },
          {
            "name": "endTime",
            "description": null,
            "type": {
              "kind": "NON_NULL",
              "name": null,
              "ofType": {
                "kind": "SCALAR",
                "name": "Datetime",
                "ofType": null
              }
            },
            "defaultValue": null,
            "isDeprecated": false,
            "deprecationReason": null
          },
          {
            "name": "logoUrl",
            "description": null,
            "type": {
              "kind": "SCALAR",
              "name": "String",
              "ofType": null
            },
            "defaultValue": null,
            "isDeprecated": false,
            "deprecationReason": null
          },
          {
            "name": "startTime",
            "description": null,
            "type": {
              "kind": "NON_NULL",
              "name": null,
              "ofType": {
                "kind": "SCALAR",
                "name": "Datetime",
                "ofType": null
              }
            },
            "defaultValue": null,
            "isDeprecated": false,
            "deprecationReason": null
          },
          {
            "name": "title",
            "description": null,
            "type": {
              "kind": "NON_NULL",
              "name": null,
              "ofType": {
                "kind": "SCALAR",
                "name": "String",
                "ofType": null
              }
            },
            "defaultValue": null,
            "isDeprecated": false,
            "deprecationReason": null
          },
          {
            "name": "weight",
            "description": null,
            "type": {
              "kind": "SCALAR",
              "name": "Float",
              "ofType": null
            },
            "defaultValue": null,
            "isDeprecated": false,
            "deprecationReason": null
          }
        ],
        "interfaces": null,
        "enumValues": null,
        "possibleTypes": null
      },
      {
        "kind": "INPUT_OBJECT",
        "name": "CtfPatch",
        "description": "Represents an update to a `Ctf`. Fields that are set will be updated.",
        "fields": null,
        "inputFields": [
          {
            "name": "ctfUrl",
            "description": null,
            "type": {
              "kind": "SCALAR",
              "name": "String",
              "ofType": null
            },
            "defaultValue": null,
            "isDeprecated": false,
            "deprecationReason": null
          },
          {
            "name": "ctftimeUrl",
            "description": null,
            "type": {
              "kind": "SCALAR",
              "name": "String",
              "ofType": null
            },
            "defaultValue": null,
            "isDeprecated": false,
            "deprecationReason": null
          },
          {
            "name": "description",
            "description": null,
            "type": {
              "kind": "SCALAR",
              "name": "String",
              "ofType": null
            },
            "defaultValue": null,
            "isDeprecated": false,
            "deprecationReason": null
          },
          {
            "name": "endTime",
            "description": null,
            "type": {
              "kind": "SCALAR",
              "name": "Datetime",
              "ofType": null
            },
            "defaultValue": null,
            "isDeprecated": false,
            "deprecationReason": null
          },
          {
            "name": "logoUrl",
            "description": null,
            "type": {
              "kind": "SCALAR",
              "name": "String",
              "ofType": null
            },
            "defaultValue": null,
            "isDeprecated": false,
            "deprecationReason": null
          },
          {
            "name": "startTime",
            "description": null,
            "type": {
              "kind": "SCALAR",
              "name": "Datetime",
              "ofType": null
            },
            "defaultValue": null,
            "isDeprecated": false,
            "deprecationReason": null
          },
          {
            "name": "title",
            "description": null,
            "type": {
              "kind": "SCALAR",
              "name": "String",
              "ofType": null
            },
            "defaultValue": null,
            "isDeprecated": false,
            "deprecationReason": null
          },
          {
            "name": "weight",
            "description": null,
            "type": {
              "kind": "SCALAR",
              "name": "Float",
              "ofType": null
            },
            "defaultValue": null,
            "isDeprecated": false,
            "deprecationReason": null
          }
        ],
        "interfaces": null,
        "enumValues": null,
        "possibleTypes": null
      },
      {
        "kind": "OBJECT",
        "name": "CtfProfilesByInvitationCtfIdAndProfileIdManyToManyConnection",
        "description": "A connection to a list of `Profile` values, with data from `Invitation`.",
        "fields": [
          {
            "name": "edges",
            "description": "A list of edges which contains the `Profile`, info from the `Invitation`, and the cursor to aid in pagination.",
            "args": [],
            "type": {
              "kind": "NON_NULL",
              "name": null,
              "ofType": {
                "kind": "LIST",
                "name": null,
                "ofType": {
                  "kind": "NON_NULL",
                  "name": null,
                  "ofType": {
                    "kind": "OBJECT",
                    "name": "CtfProfilesByInvitationCtfIdAndProfileIdManyToManyEdge",
                    "ofType": null
                  }
                }
              }
            },
            "isDeprecated": false,
            "deprecationReason": null
          },
          {
            "name": "nodes",
            "description": "A list of `Profile` objects.",
            "args": [],
            "type": {
              "kind": "NON_NULL",
              "name": null,
              "ofType": {
                "kind": "LIST",
                "name": null,
                "ofType": {
                  "kind": "NON_NULL",
                  "name": null,
                  "ofType": {
                    "kind": "OBJECT",
                    "name": "Profile",
                    "ofType": null
                  }
                }
              }
            },
            "isDeprecated": false,
            "deprecationReason": null
          },
          {
            "name": "pageInfo",
            "description": "Information to aid in pagination.",
            "args": [],
            "type": {
              "kind": "NON_NULL",
              "name": null,
              "ofType": {
                "kind": "OBJECT",
                "name": "PageInfo",
                "ofType": null
              }
            },
            "isDeprecated": false,
            "deprecationReason": null
          },
          {
            "name": "totalCount",
            "description": "The count of *all* `Profile` you could get from the connection.",
            "args": [],
            "type": {
              "kind": "NON_NULL",
              "name": null,
              "ofType": {
                "kind": "SCALAR",
                "name": "Int",
                "ofType": null
              }
            },
            "isDeprecated": false,
            "deprecationReason": null
          }
        ],
        "inputFields": null,
        "interfaces": [],
        "enumValues": null,
        "possibleTypes": null
      },
      {
        "kind": "OBJECT",
        "name": "CtfProfilesByInvitationCtfIdAndProfileIdManyToManyEdge",
        "description": "A `Profile` edge in the connection, with data from `Invitation`.",
        "fields": [
          {
            "name": "cursor",
            "description": "A cursor for use in pagination.",
            "args": [],
            "type": {
              "kind": "SCALAR",
              "name": "Cursor",
              "ofType": null
            },
            "isDeprecated": false,
            "deprecationReason": null
          },
          {
            "name": "node",
            "description": "The `Profile` at the end of the edge.",
            "args": [],
            "type": {
              "kind": "NON_NULL",
              "name": null,
              "ofType": {
                "kind": "OBJECT",
                "name": "Profile",
                "ofType": null
              }
            },
            "isDeprecated": false,
            "deprecationReason": null
          }
        ],
        "inputFields": null,
        "interfaces": [],
        "enumValues": null,
        "possibleTypes": null
      },
      {
        "kind": "OBJECT",
        "name": "CtfSecret",
        "description": null,
        "fields": [
          {
            "name": "credentials",
            "description": null,
            "args": [],
            "type": {
              "kind": "SCALAR",
              "name": "String",
              "ofType": null
            },
            "isDeprecated": false,
            "deprecationReason": null
          },
          {
            "name": "ctfsBySecretsId",
            "description": "Reads and enables pagination through a set of `Ctf`.",
            "args": [
              {
                "name": "after",
                "description": "Read all values in the set after (below) this cursor.",
                "type": {
                  "kind": "SCALAR",
                  "name": "Cursor",
                  "ofType": null
                },
                "defaultValue": null,
                "isDeprecated": false,
                "deprecationReason": null
              },
              {
                "name": "before",
                "description": "Read all values in the set before (above) this cursor.",
                "type": {
                  "kind": "SCALAR",
                  "name": "Cursor",
                  "ofType": null
                },
                "defaultValue": null,
                "isDeprecated": false,
                "deprecationReason": null
              },
              {
                "name": "condition",
                "description": "A condition to be used in determining which values should be returned by the collection.",
                "type": {
                  "kind": "INPUT_OBJECT",
                  "name": "CtfCondition",
                  "ofType": null
                },
                "defaultValue": null,
                "isDeprecated": false,
                "deprecationReason": null
              },
              {
                "name": "filter",
                "description": "A filter to be used in determining which values should be returned by the collection.",
                "type": {
                  "kind": "INPUT_OBJECT",
                  "name": "CtfFilter",
                  "ofType": null
                },
                "defaultValue": null,
                "isDeprecated": false,
                "deprecationReason": null
              },
              {
                "name": "first",
                "description": "Only read the first `n` values of the set.",
                "type": {
                  "kind": "SCALAR",
                  "name": "Int",
                  "ofType": null
                },
                "defaultValue": null,
                "isDeprecated": false,
                "deprecationReason": null
              },
              {
                "name": "last",
                "description": "Only read the last `n` values of the set.",
                "type": {
                  "kind": "SCALAR",
                  "name": "Int",
                  "ofType": null
                },
                "defaultValue": null,
                "isDeprecated": false,
                "deprecationReason": null
              },
              {
                "name": "offset",
                "description": "Skip the first `n` values from our `after` cursor, an alternative to cursor\nbased pagination. May not be used with `last`.",
                "type": {
                  "kind": "SCALAR",
                  "name": "Int",
                  "ofType": null
                },
                "defaultValue": null,
                "isDeprecated": false,
                "deprecationReason": null
              },
              {
                "name": "orderBy",
                "description": "The method to use when ordering `Ctf`.",
                "type": {
                  "kind": "LIST",
                  "name": null,
                  "ofType": {
                    "kind": "NON_NULL",
                    "name": null,
                    "ofType": {
                      "kind": "ENUM",
                      "name": "CtfsOrderBy",
                      "ofType": null
                    }
                  }
                },
                "defaultValue": "[PRIMARY_KEY_ASC]",
                "isDeprecated": false,
                "deprecationReason": null
              }
            ],
            "type": {
              "kind": "NON_NULL",
              "name": null,
              "ofType": {
                "kind": "OBJECT",
                "name": "CtfsConnection",
                "ofType": null
              }
            },
            "isDeprecated": false,
            "deprecationReason": null
          },
          {
            "name": "id",
            "description": null,
            "args": [],
            "type": {
              "kind": "NON_NULL",
              "name": null,
              "ofType": {
                "kind": "SCALAR",
                "name": "Int",
                "ofType": null
              }
            },
            "isDeprecated": false,
            "deprecationReason": null
          },
          {
            "name": "nodeId",
            "description": "A globally unique identifier. Can be used in various places throughout the system to identify this single value.",
            "args": [],
            "type": {
              "kind": "NON_NULL",
              "name": null,
              "ofType": {
                "kind": "SCALAR",
                "name": "ID",
                "ofType": null
              }
            },
            "isDeprecated": false,
            "deprecationReason": null
          }
        ],
        "inputFields": null,
        "interfaces": [
          {
            "kind": "INTERFACE",
            "name": "Node",
            "ofType": null
          }
        ],
        "enumValues": null,
        "possibleTypes": null
      },
      {
        "kind": "INPUT_OBJECT",
        "name": "CtfSecretCondition",
        "description": "A condition to be used against `CtfSecret` object types. All fields are tested\nfor equality and combined with a logical ‘and.’",
        "fields": null,
        "inputFields": [
          {
            "name": "id",
            "description": "Checks for equality with the object’s `id` field.",
            "type": {
              "kind": "SCALAR",
              "name": "Int",
              "ofType": null
            },
            "defaultValue": null,
            "isDeprecated": false,
            "deprecationReason": null
          }
        ],
        "interfaces": null,
        "enumValues": null,
        "possibleTypes": null
      },
      {
        "kind": "INPUT_OBJECT",
        "name": "CtfSecretPatch",
        "description": "Represents an update to a `CtfSecret`. Fields that are set will be updated.",
        "fields": null,
        "inputFields": [
          {
            "name": "credentials",
            "description": null,
            "type": {
              "kind": "SCALAR",
              "name": "String",
              "ofType": null
            },
            "defaultValue": null,
            "isDeprecated": false,
            "deprecationReason": null
          }
        ],
        "interfaces": null,
        "enumValues": null,
        "possibleTypes": null
      },
      {
        "kind": "OBJECT",
        "name": "CtfSecretsConnection",
        "description": "A connection to a list of `CtfSecret` values.",
        "fields": [
          {
            "name": "edges",
            "description": "A list of edges which contains the `CtfSecret` and cursor to aid in pagination.",
            "args": [],
            "type": {
              "kind": "NON_NULL",
              "name": null,
              "ofType": {
                "kind": "LIST",
                "name": null,
                "ofType": {
                  "kind": "NON_NULL",
                  "name": null,
                  "ofType": {
                    "kind": "OBJECT",
                    "name": "CtfSecretsEdge",
                    "ofType": null
                  }
                }
              }
            },
            "isDeprecated": false,
            "deprecationReason": null
          },
          {
            "name": "nodes",
            "description": "A list of `CtfSecret` objects.",
            "args": [],
            "type": {
              "kind": "NON_NULL",
              "name": null,
              "ofType": {
                "kind": "LIST",
                "name": null,
                "ofType": {
                  "kind": "NON_NULL",
                  "name": null,
                  "ofType": {
                    "kind": "OBJECT",
                    "name": "CtfSecret",
                    "ofType": null
                  }
                }
              }
            },
            "isDeprecated": false,
            "deprecationReason": null
          },
          {
            "name": "pageInfo",
            "description": "Information to aid in pagination.",
            "args": [],
            "type": {
              "kind": "NON_NULL",
              "name": null,
              "ofType": {
                "kind": "OBJECT",
                "name": "PageInfo",
                "ofType": null
              }
            },
            "isDeprecated": false,
            "deprecationReason": null
          },
          {
            "name": "totalCount",
            "description": "The count of *all* `CtfSecret` you could get from the connection.",
            "args": [],
            "type": {
              "kind": "NON_NULL",
              "name": null,
              "ofType": {
                "kind": "SCALAR",
                "name": "Int",
                "ofType": null
              }
            },
            "isDeprecated": false,
            "deprecationReason": null
          }
        ],
        "inputFields": null,
        "interfaces": [],
        "enumValues": null,
        "possibleTypes": null
      },
      {
        "kind": "OBJECT",
        "name": "CtfSecretsEdge",
        "description": "A `CtfSecret` edge in the connection.",
        "fields": [
          {
            "name": "cursor",
            "description": "A cursor for use in pagination.",
            "args": [],
            "type": {
              "kind": "SCALAR",
              "name": "Cursor",
              "ofType": null
            },
            "isDeprecated": false,
            "deprecationReason": null
          },
          {
            "name": "node",
            "description": "The `CtfSecret` at the end of the edge.",
            "args": [],
            "type": {
              "kind": "NON_NULL",
              "name": null,
              "ofType": {
                "kind": "OBJECT",
                "name": "CtfSecret",
                "ofType": null
              }
            },
            "isDeprecated": false,
            "deprecationReason": null
          }
        ],
        "inputFields": null,
        "interfaces": [],
        "enumValues": null,
        "possibleTypes": null
      },
      {
        "kind": "ENUM",
        "name": "CtfSecretsOrderBy",
        "description": "Methods to use when ordering `CtfSecret`.",
        "fields": null,
        "inputFields": null,
        "interfaces": null,
        "enumValues": [
          {
            "name": "ID_ASC",
            "description": null,
            "isDeprecated": false,
            "deprecationReason": null
          },
          {
            "name": "ID_DESC",
            "description": null,
            "isDeprecated": false,
            "deprecationReason": null
          },
          {
            "name": "NATURAL",
            "description": null,
            "isDeprecated": false,
            "deprecationReason": null
          },
          {
            "name": "PRIMARY_KEY_ASC",
            "description": null,
            "isDeprecated": false,
            "deprecationReason": null
          },
          {
            "name": "PRIMARY_KEY_DESC",
            "description": null,
            "isDeprecated": false,
            "deprecationReason": null
          }
        ],
        "possibleTypes": null
      },
      {
        "kind": "OBJECT",
        "name": "CtfsConnection",
        "description": "A connection to a list of `Ctf` values.",
        "fields": [
          {
            "name": "edges",
            "description": "A list of edges which contains the `Ctf` and cursor to aid in pagination.",
            "args": [],
            "type": {
              "kind": "NON_NULL",
              "name": null,
              "ofType": {
                "kind": "LIST",
                "name": null,
                "ofType": {
                  "kind": "NON_NULL",
                  "name": null,
                  "ofType": {
                    "kind": "OBJECT",
                    "name": "CtfsEdge",
                    "ofType": null
                  }
                }
              }
            },
            "isDeprecated": false,
            "deprecationReason": null
          },
          {
            "name": "nodes",
            "description": "A list of `Ctf` objects.",
            "args": [],
            "type": {
              "kind": "NON_NULL",
              "name": null,
              "ofType": {
                "kind": "LIST",
                "name": null,
                "ofType": {
                  "kind": "NON_NULL",
                  "name": null,
                  "ofType": {
                    "kind": "OBJECT",
                    "name": "Ctf",
                    "ofType": null
                  }
                }
              }
            },
            "isDeprecated": false,
            "deprecationReason": null
          },
          {
            "name": "pageInfo",
            "description": "Information to aid in pagination.",
            "args": [],
            "type": {
              "kind": "NON_NULL",
              "name": null,
              "ofType": {
                "kind": "OBJECT",
                "name": "PageInfo",
                "ofType": null
              }
            },
            "isDeprecated": false,
            "deprecationReason": null
          },
          {
            "name": "totalCount",
            "description": "The count of *all* `Ctf` you could get from the connection.",
            "args": [],
            "type": {
              "kind": "NON_NULL",
              "name": null,
              "ofType": {
                "kind": "SCALAR",
                "name": "Int",
                "ofType": null
              }
            },
            "isDeprecated": false,
            "deprecationReason": null
          }
        ],
        "inputFields": null,
        "interfaces": [],
        "enumValues": null,
        "possibleTypes": null
      },
      {
        "kind": "OBJECT",
        "name": "CtfsEdge",
        "description": "A `Ctf` edge in the connection.",
        "fields": [
          {
            "name": "cursor",
            "description": "A cursor for use in pagination.",
            "args": [],
            "type": {
              "kind": "SCALAR",
              "name": "Cursor",
              "ofType": null
            },
            "isDeprecated": false,
            "deprecationReason": null
          },
          {
            "name": "node",
            "description": "The `Ctf` at the end of the edge.",
            "args": [],
            "type": {
              "kind": "NON_NULL",
              "name": null,
              "ofType": {
                "kind": "OBJECT",
                "name": "Ctf",
                "ofType": null
              }
            },
            "isDeprecated": false,
            "deprecationReason": null
          }
        ],
        "inputFields": null,
        "interfaces": [],
        "enumValues": null,
        "possibleTypes": null
      },
      {
        "kind": "ENUM",
        "name": "CtfsOrderBy",
        "description": "Methods to use when ordering `Ctf`.",
        "fields": null,
        "inputFields": null,
        "interfaces": null,
        "enumValues": [
          {
            "name": "END_TIME_ASC",
            "description": null,
            "isDeprecated": false,
            "deprecationReason": null
          },
          {
            "name": "END_TIME_DESC",
            "description": null,
            "isDeprecated": false,
            "deprecationReason": null
          },
          {
            "name": "ID_ASC",
            "description": null,
            "isDeprecated": false,
            "deprecationReason": null
          },
          {
            "name": "ID_DESC",
            "description": null,
            "isDeprecated": false,
            "deprecationReason": null
          },
          {
            "name": "NATURAL",
            "description": null,
            "isDeprecated": false,
            "deprecationReason": null
          },
          {
            "name": "PRIMARY_KEY_ASC",
            "description": null,
            "isDeprecated": false,
            "deprecationReason": null
          },
          {
            "name": "PRIMARY_KEY_DESC",
            "description": null,
            "isDeprecated": false,
            "deprecationReason": null
          },
          {
            "name": "SECRETS_ID_ASC",
            "description": null,
            "isDeprecated": false,
            "deprecationReason": null
          },
          {
            "name": "SECRETS_ID_DESC",
            "description": null,
            "isDeprecated": false,
            "deprecationReason": null
          },
          {
            "name": "START_TIME_ASC",
            "description": null,
            "isDeprecated": false,
            "deprecationReason": null
          },
          {
            "name": "START_TIME_DESC",
            "description": null,
            "isDeprecated": false,
            "deprecationReason": null
          },
          {
            "name": "TITLE_ASC",
            "description": null,
            "isDeprecated": false,
            "deprecationReason": null
          },
          {
            "name": "TITLE_DESC",
            "description": null,
            "isDeprecated": false,
            "deprecationReason": null
          }
        ],
        "possibleTypes": null
      },
      {
        "kind": "SCALAR",
        "name": "Cursor",
        "description": "A location in a connection that can be used for resuming pagination.",
        "fields": null,
        "inputFields": null,
        "interfaces": null,
        "enumValues": null,
        "possibleTypes": null
      },
      {
        "kind": "SCALAR",
        "name": "Datetime",
        "description": "A point in time as described by the [ISO\n8601](https://en.wikipedia.org/wiki/ISO_8601) standard. May or may not include a timezone.",
        "fields": null,
        "inputFields": null,
        "interfaces": null,
        "enumValues": null,
        "possibleTypes": null
      },
      {
        "kind": "INPUT_OBJECT",
        "name": "DeleteAssignedTagByNodeIdInput",
        "description": "All input for the `deleteAssignedTagByNodeId` mutation.",
        "fields": null,
        "inputFields": [
          {
            "name": "clientMutationId",
            "description": "An arbitrary string value with no semantic meaning. Will be included in the\npayload verbatim. May be used to track mutations by the client.",
            "type": {
              "kind": "SCALAR",
              "name": "String",
              "ofType": null
            },
            "defaultValue": null,
            "isDeprecated": false,
            "deprecationReason": null
          },
          {
            "name": "nodeId",
            "description": "The globally unique `ID` which will identify a single `AssignedTag` to be deleted.",
            "type": {
              "kind": "NON_NULL",
              "name": null,
              "ofType": {
                "kind": "SCALAR",
                "name": "ID",
                "ofType": null
              }
            },
            "defaultValue": null,
            "isDeprecated": false,
            "deprecationReason": null
          }
        ],
        "interfaces": null,
        "enumValues": null,
        "possibleTypes": null
      },
      {
        "kind": "INPUT_OBJECT",
        "name": "DeleteAssignedTagInput",
        "description": "All input for the `deleteAssignedTag` mutation.",
        "fields": null,
        "inputFields": [
          {
            "name": "clientMutationId",
            "description": "An arbitrary string value with no semantic meaning. Will be included in the\npayload verbatim. May be used to track mutations by the client.",
            "type": {
              "kind": "SCALAR",
              "name": "String",
              "ofType": null
            },
            "defaultValue": null,
            "isDeprecated": false,
            "deprecationReason": null
          },
          {
            "name": "tagId",
            "description": null,
            "type": {
              "kind": "NON_NULL",
              "name": null,
              "ofType": {
                "kind": "SCALAR",
                "name": "Int",
                "ofType": null
              }
            },
            "defaultValue": null,
            "isDeprecated": false,
            "deprecationReason": null
          },
          {
            "name": "taskId",
            "description": null,
            "type": {
              "kind": "NON_NULL",
              "name": null,
              "ofType": {
                "kind": "SCALAR",
                "name": "Int",
                "ofType": null
              }
            },
            "defaultValue": null,
            "isDeprecated": false,
            "deprecationReason": null
          }
        ],
        "interfaces": null,
        "enumValues": null,
        "possibleTypes": null
      },
      {
        "kind": "OBJECT",
        "name": "DeleteAssignedTagPayload",
        "description": "The output of our delete `AssignedTag` mutation.",
        "fields": [
          {
            "name": "assignedTag",
            "description": "The `AssignedTag` that was deleted by this mutation.",
            "args": [],
            "type": {
              "kind": "OBJECT",
              "name": "AssignedTag",
              "ofType": null
            },
            "isDeprecated": false,
            "deprecationReason": null
          },
          {
            "name": "assignedTagEdge",
            "description": "An edge for our `AssignedTag`. May be used by Relay 1.",
            "args": [
              {
                "name": "orderBy",
                "description": "The method to use when ordering `AssignedTag`.",
                "type": {
                  "kind": "LIST",
                  "name": null,
                  "ofType": {
                    "kind": "NON_NULL",
                    "name": null,
                    "ofType": {
                      "kind": "ENUM",
                      "name": "AssignedTagsOrderBy",
                      "ofType": null
                    }
                  }
                },
                "defaultValue": "[PRIMARY_KEY_ASC]",
                "isDeprecated": false,
                "deprecationReason": null
              }
            ],
            "type": {
              "kind": "OBJECT",
              "name": "AssignedTagsEdge",
              "ofType": null
            },
            "isDeprecated": false,
            "deprecationReason": null
          },
          {
            "name": "clientMutationId",
            "description": "The exact same `clientMutationId` that was provided in the mutation input,\nunchanged and unused. May be used by a client to track mutations.",
            "args": [],
            "type": {
              "kind": "SCALAR",
              "name": "String",
              "ofType": null
            },
            "isDeprecated": false,
            "deprecationReason": null
          },
          {
            "name": "deletedAssignedTagNodeId",
            "description": null,
            "args": [],
            "type": {
              "kind": "SCALAR",
              "name": "ID",
              "ofType": null
            },
            "isDeprecated": false,
            "deprecationReason": null
          },
          {
            "name": "query",
            "description": "Our root query field type. Allows us to run any query from our mutation payload.",
            "args": [],
            "type": {
              "kind": "OBJECT",
              "name": "Query",
              "ofType": null
            },
            "isDeprecated": false,
            "deprecationReason": null
          },
          {
            "name": "tag",
            "description": "Reads a single `Tag` that is related to this `AssignedTag`.",
            "args": [],
            "type": {
              "kind": "OBJECT",
              "name": "Tag",
              "ofType": null
            },
            "isDeprecated": false,
            "deprecationReason": null
          },
          {
            "name": "task",
            "description": "Reads a single `Task` that is related to this `AssignedTag`.",
            "args": [],
            "type": {
              "kind": "OBJECT",
              "name": "Task",
              "ofType": null
            },
            "isDeprecated": false,
            "deprecationReason": null
          }
        ],
        "inputFields": null,
        "interfaces": [],
        "enumValues": null,
        "possibleTypes": null
      },
      {
        "kind": "INPUT_OBJECT",
        "name": "DeleteCtfByNodeIdInput",
        "description": "All input for the `deleteCtfByNodeId` mutation.",
        "fields": null,
        "inputFields": [
          {
            "name": "clientMutationId",
            "description": "An arbitrary string value with no semantic meaning. Will be included in the\npayload verbatim. May be used to track mutations by the client.",
            "type": {
              "kind": "SCALAR",
              "name": "String",
              "ofType": null
            },
            "defaultValue": null,
            "isDeprecated": false,
            "deprecationReason": null
          },
          {
            "name": "nodeId",
            "description": "The globally unique `ID` which will identify a single `Ctf` to be deleted.",
            "type": {
              "kind": "NON_NULL",
              "name": null,
              "ofType": {
                "kind": "SCALAR",
                "name": "ID",
                "ofType": null
              }
            },
            "defaultValue": null,
            "isDeprecated": false,
            "deprecationReason": null
          }
        ],
        "interfaces": null,
        "enumValues": null,
        "possibleTypes": null
      },
      {
        "kind": "INPUT_OBJECT",
        "name": "DeleteCtfInput",
        "description": "All input for the `deleteCtf` mutation.",
        "fields": null,
        "inputFields": [
          {
            "name": "clientMutationId",
            "description": "An arbitrary string value with no semantic meaning. Will be included in the\npayload verbatim. May be used to track mutations by the client.",
            "type": {
              "kind": "SCALAR",
              "name": "String",
              "ofType": null
            },
            "defaultValue": null,
            "isDeprecated": false,
            "deprecationReason": null
          },
          {
            "name": "id",
            "description": null,
            "type": {
              "kind": "NON_NULL",
              "name": null,
              "ofType": {
                "kind": "SCALAR",
                "name": "Int",
                "ofType": null
              }
            },
            "defaultValue": null,
            "isDeprecated": false,
            "deprecationReason": null
          }
        ],
        "interfaces": null,
        "enumValues": null,
        "possibleTypes": null
      },
      {
        "kind": "OBJECT",
        "name": "DeleteCtfPayload",
        "description": "The output of our delete `Ctf` mutation.",
        "fields": [
          {
            "name": "clientMutationId",
            "description": "The exact same `clientMutationId` that was provided in the mutation input,\nunchanged and unused. May be used by a client to track mutations.",
            "args": [],
            "type": {
              "kind": "SCALAR",
              "name": "String",
              "ofType": null
            },
            "isDeprecated": false,
            "deprecationReason": null
          },
          {
            "name": "ctf",
            "description": "The `Ctf` that was deleted by this mutation.",
            "args": [],
            "type": {
              "kind": "OBJECT",
              "name": "Ctf",
              "ofType": null
            },
            "isDeprecated": false,
            "deprecationReason": null
          },
          {
            "name": "ctfEdge",
            "description": "An edge for our `Ctf`. May be used by Relay 1.",
            "args": [
              {
                "name": "orderBy",
                "description": "The method to use when ordering `Ctf`.",
                "type": {
                  "kind": "LIST",
                  "name": null,
                  "ofType": {
                    "kind": "NON_NULL",
                    "name": null,
                    "ofType": {
                      "kind": "ENUM",
                      "name": "CtfsOrderBy",
                      "ofType": null
                    }
                  }
                },
                "defaultValue": "[PRIMARY_KEY_ASC]",
                "isDeprecated": false,
                "deprecationReason": null
              }
            ],
            "type": {
              "kind": "OBJECT",
              "name": "CtfsEdge",
              "ofType": null
            },
            "isDeprecated": false,
            "deprecationReason": null
          },
          {
            "name": "deletedCtfNodeId",
            "description": null,
            "args": [],
            "type": {
              "kind": "SCALAR",
              "name": "ID",
              "ofType": null
            },
            "isDeprecated": false,
            "deprecationReason": null
          },
          {
            "name": "query",
            "description": "Our root query field type. Allows us to run any query from our mutation payload.",
            "args": [],
            "type": {
              "kind": "OBJECT",
              "name": "Query",
              "ofType": null
            },
            "isDeprecated": false,
            "deprecationReason": null
          },
          {
            "name": "secrets",
            "description": "Reads a single `CtfSecret` that is related to this `Ctf`.",
            "args": [],
            "type": {
              "kind": "OBJECT",
              "name": "CtfSecret",
              "ofType": null
            },
            "isDeprecated": false,
            "deprecationReason": null
          }
        ],
        "inputFields": null,
        "interfaces": [],
        "enumValues": null,
        "possibleTypes": null
      },
      {
        "kind": "INPUT_OBJECT",
        "name": "DeleteInvitationByNodeIdInput",
        "description": "All input for the `deleteInvitationByNodeId` mutation.",
        "fields": null,
        "inputFields": [
          {
            "name": "clientMutationId",
            "description": "An arbitrary string value with no semantic meaning. Will be included in the\npayload verbatim. May be used to track mutations by the client.",
            "type": {
              "kind": "SCALAR",
              "name": "String",
              "ofType": null
            },
            "defaultValue": null,
            "isDeprecated": false,
            "deprecationReason": null
          },
          {
            "name": "nodeId",
            "description": "The globally unique `ID` which will identify a single `Invitation` to be deleted.",
            "type": {
              "kind": "NON_NULL",
              "name": null,
              "ofType": {
                "kind": "SCALAR",
                "name": "ID",
                "ofType": null
              }
            },
            "defaultValue": null,
            "isDeprecated": false,
            "deprecationReason": null
          }
        ],
        "interfaces": null,
        "enumValues": null,
        "possibleTypes": null
      },
      {
        "kind": "INPUT_OBJECT",
        "name": "DeleteInvitationInput",
        "description": "All input for the `deleteInvitation` mutation.",
        "fields": null,
        "inputFields": [
          {
            "name": "clientMutationId",
            "description": "An arbitrary string value with no semantic meaning. Will be included in the\npayload verbatim. May be used to track mutations by the client.",
            "type": {
              "kind": "SCALAR",
              "name": "String",
              "ofType": null
            },
            "defaultValue": null,
            "isDeprecated": false,
            "deprecationReason": null
          },
          {
            "name": "ctfId",
            "description": null,
            "type": {
              "kind": "NON_NULL",
              "name": null,
              "ofType": {
                "kind": "SCALAR",
                "name": "Int",
                "ofType": null
              }
            },
            "defaultValue": null,
            "isDeprecated": false,
            "deprecationReason": null
          },
          {
            "name": "profileId",
            "description": null,
            "type": {
              "kind": "NON_NULL",
              "name": null,
              "ofType": {
                "kind": "SCALAR",
                "name": "Int",
                "ofType": null
              }
            },
            "defaultValue": null,
            "isDeprecated": false,
            "deprecationReason": null
          }
        ],
        "interfaces": null,
        "enumValues": null,
        "possibleTypes": null
      },
      {
        "kind": "OBJECT",
        "name": "DeleteInvitationPayload",
        "description": "The output of our delete `Invitation` mutation.",
        "fields": [
          {
            "name": "clientMutationId",
            "description": "The exact same `clientMutationId` that was provided in the mutation input,\nunchanged and unused. May be used by a client to track mutations.",
            "args": [],
            "type": {
              "kind": "SCALAR",
              "name": "String",
              "ofType": null
            },
            "isDeprecated": false,
            "deprecationReason": null
          },
          {
            "name": "ctf",
            "description": "Reads a single `Ctf` that is related to this `Invitation`.",
            "args": [],
            "type": {
              "kind": "OBJECT",
              "name": "Ctf",
              "ofType": null
            },
            "isDeprecated": false,
            "deprecationReason": null
          },
          {
            "name": "deletedInvitationNodeId",
            "description": null,
            "args": [],
            "type": {
              "kind": "SCALAR",
              "name": "ID",
              "ofType": null
            },
            "isDeprecated": false,
            "deprecationReason": null
          },
          {
            "name": "invitation",
            "description": "The `Invitation` that was deleted by this mutation.",
            "args": [],
            "type": {
              "kind": "OBJECT",
              "name": "Invitation",
              "ofType": null
            },
            "isDeprecated": false,
            "deprecationReason": null
          },
          {
            "name": "invitationEdge",
            "description": "An edge for our `Invitation`. May be used by Relay 1.",
            "args": [
              {
                "name": "orderBy",
                "description": "The method to use when ordering `Invitation`.",
                "type": {
                  "kind": "LIST",
                  "name": null,
                  "ofType": {
                    "kind": "NON_NULL",
                    "name": null,
                    "ofType": {
                      "kind": "ENUM",
                      "name": "InvitationsOrderBy",
                      "ofType": null
                    }
                  }
                },
                "defaultValue": "[PRIMARY_KEY_ASC]",
                "isDeprecated": false,
                "deprecationReason": null
              }
            ],
            "type": {
              "kind": "OBJECT",
              "name": "InvitationsEdge",
              "ofType": null
            },
            "isDeprecated": false,
            "deprecationReason": null
          },
          {
            "name": "profile",
            "description": "Reads a single `Profile` that is related to this `Invitation`.",
            "args": [],
            "type": {
              "kind": "OBJECT",
              "name": "Profile",
              "ofType": null
            },
            "isDeprecated": false,
            "deprecationReason": null
          },
          {
            "name": "query",
            "description": "Our root query field type. Allows us to run any query from our mutation payload.",
            "args": [],
            "type": {
              "kind": "OBJECT",
              "name": "Query",
              "ofType": null
            },
            "isDeprecated": false,
            "deprecationReason": null
          }
        ],
        "inputFields": null,
        "interfaces": [],
        "enumValues": null,
        "possibleTypes": null
      },
      {
        "kind": "INPUT_OBJECT",
        "name": "DeleteTaskByNodeIdInput",
        "description": "All input for the `deleteTaskByNodeId` mutation.",
        "fields": null,
        "inputFields": [
          {
            "name": "clientMutationId",
            "description": "An arbitrary string value with no semantic meaning. Will be included in the\npayload verbatim. May be used to track mutations by the client.",
            "type": {
              "kind": "SCALAR",
              "name": "String",
              "ofType": null
            },
            "defaultValue": null,
            "isDeprecated": false,
            "deprecationReason": null
          },
          {
            "name": "nodeId",
            "description": "The globally unique `ID` which will identify a single `Task` to be deleted.",
            "type": {
              "kind": "NON_NULL",
              "name": null,
              "ofType": {
                "kind": "SCALAR",
                "name": "ID",
                "ofType": null
              }
            },
            "defaultValue": null,
            "isDeprecated": false,
            "deprecationReason": null
          }
        ],
        "interfaces": null,
        "enumValues": null,
        "possibleTypes": null
      },
      {
        "kind": "INPUT_OBJECT",
        "name": "DeleteTaskInput",
        "description": "All input for the `deleteTask` mutation.",
        "fields": null,
        "inputFields": [
          {
            "name": "clientMutationId",
            "description": "An arbitrary string value with no semantic meaning. Will be included in the\npayload verbatim. May be used to track mutations by the client.",
            "type": {
              "kind": "SCALAR",
              "name": "String",
              "ofType": null
            },
            "defaultValue": null,
            "isDeprecated": false,
            "deprecationReason": null
          },
          {
            "name": "id",
            "description": null,
            "type": {
              "kind": "NON_NULL",
              "name": null,
              "ofType": {
                "kind": "SCALAR",
                "name": "Int",
                "ofType": null
              }
            },
            "defaultValue": null,
            "isDeprecated": false,
            "deprecationReason": null
          }
        ],
        "interfaces": null,
        "enumValues": null,
        "possibleTypes": null
      },
      {
        "kind": "OBJECT",
        "name": "DeleteTaskPayload",
        "description": "The output of our delete `Task` mutation.",
        "fields": [
          {
            "name": "clientMutationId",
            "description": "The exact same `clientMutationId` that was provided in the mutation input,\nunchanged and unused. May be used by a client to track mutations.",
            "args": [],
            "type": {
              "kind": "SCALAR",
              "name": "String",
              "ofType": null
            },
            "isDeprecated": false,
            "deprecationReason": null
          },
          {
            "name": "ctf",
            "description": "Reads a single `Ctf` that is related to this `Task`.",
            "args": [],
            "type": {
              "kind": "OBJECT",
              "name": "Ctf",
              "ofType": null
            },
            "isDeprecated": false,
            "deprecationReason": null
          },
          {
            "name": "deletedTaskNodeId",
            "description": null,
            "args": [],
            "type": {
              "kind": "SCALAR",
              "name": "ID",
              "ofType": null
            },
            "isDeprecated": false,
            "deprecationReason": null
          },
          {
            "name": "query",
            "description": "Our root query field type. Allows us to run any query from our mutation payload.",
            "args": [],
            "type": {
              "kind": "OBJECT",
              "name": "Query",
              "ofType": null
            },
            "isDeprecated": false,
            "deprecationReason": null
          },
          {
            "name": "task",
            "description": "The `Task` that was deleted by this mutation.",
            "args": [],
            "type": {
              "kind": "OBJECT",
              "name": "Task",
              "ofType": null
            },
            "isDeprecated": false,
            "deprecationReason": null
          },
          {
            "name": "taskEdge",
            "description": "An edge for our `Task`. May be used by Relay 1.",
            "args": [
              {
                "name": "orderBy",
                "description": "The method to use when ordering `Task`.",
                "type": {
                  "kind": "LIST",
                  "name": null,
                  "ofType": {
                    "kind": "NON_NULL",
                    "name": null,
                    "ofType": {
                      "kind": "ENUM",
                      "name": "TasksOrderBy",
                      "ofType": null
                    }
                  }
                },
                "defaultValue": "[PRIMARY_KEY_ASC]",
                "isDeprecated": false,
                "deprecationReason": null
              }
            ],
            "type": {
              "kind": "OBJECT",
              "name": "TasksEdge",
              "ofType": null
            },
            "isDeprecated": false,
            "deprecationReason": null
          }
        ],
        "inputFields": null,
        "interfaces": [],
        "enumValues": null,
        "possibleTypes": null
      },
      {
        "kind": "INPUT_OBJECT",
        "name": "DeleteUserInput",
        "description": "All input for the `deleteUser` mutation.",
        "fields": null,
        "inputFields": [
          {
            "name": "clientMutationId",
            "description": "An arbitrary string value with no semantic meaning. Will be included in the\npayload verbatim. May be used to track mutations by the client.",
            "type": {
              "kind": "SCALAR",
              "name": "String",
              "ofType": null
            },
            "defaultValue": null,
            "isDeprecated": false,
            "deprecationReason": null
          },
          {
            "name": "userId",
            "description": null,
            "type": {
              "kind": "SCALAR",
              "name": "Int",
              "ofType": null
            },
            "defaultValue": null,
            "isDeprecated": false,
            "deprecationReason": null
          }
        ],
        "interfaces": null,
        "enumValues": null,
        "possibleTypes": null
      },
      {
        "kind": "OBJECT",
        "name": "DeleteUserPayload",
        "description": "The output of our `deleteUser` mutation.",
        "fields": [
          {
<<<<<<< HEAD
            "name": "clientMutationId",
            "description": "The exact same `clientMutationId` that was provided in the mutation input,\nunchanged and unused. May be used by a client to track mutations.",
            "args": [],
=======
            "name": "updateLastActive",
            "description": null,
            "args": [
              {
                "name": "input",
                "description": "The exclusive input argument for this mutation. An object type, make sure to see documentation for this object’s fields.",
                "type": {
                  "kind": "NON_NULL",
                  "name": null,
                  "ofType": {
                    "kind": "INPUT_OBJECT",
                    "name": "UpdateLastActiveInput",
                    "ofType": null
                  }
                },
                "defaultValue": null,
                "isDeprecated": false,
                "deprecationReason": null
              }
            ],
            "type": {
              "kind": "OBJECT",
              "name": "UpdateLastActivePayload",
              "ofType": null
            },
            "isDeprecated": false,
            "deprecationReason": null
          },
          {
            "name": "updateProfile",
            "description": "Updates a single `Profile` using a unique key and a patch.",
            "args": [
              {
                "name": "input",
                "description": "The exclusive input argument for this mutation. An object type, make sure to see documentation for this object’s fields.",
                "type": {
                  "kind": "NON_NULL",
                  "name": null,
                  "ofType": {
                    "kind": "INPUT_OBJECT",
                    "name": "UpdateProfileInput",
                    "ofType": null
                  }
                },
                "defaultValue": null,
                "isDeprecated": false,
                "deprecationReason": null
              }
            ],
>>>>>>> 89f5152a
            "type": {
              "kind": "SCALAR",
              "name": "String",
              "ofType": null
            },
            "isDeprecated": false,
            "deprecationReason": null
          },
          {
            "name": "query",
            "description": "Our root query field type. Allows us to run any query from our mutation payload.",
            "args": [],
            "type": {
              "kind": "OBJECT",
              "name": "Query",
              "ofType": null
            },
            "isDeprecated": false,
            "deprecationReason": null
          },
          {
            "name": "userResponse",
            "description": null,
            "args": [],
            "type": {
              "kind": "OBJECT",
              "name": "UserResponse",
              "ofType": null
            },
            "isDeprecated": false,
            "deprecationReason": null
          }
        ],
        "inputFields": null,
        "interfaces": [],
        "enumValues": null,
        "possibleTypes": null
      },
      {
        "kind": "SCALAR",
        "name": "Float",
        "description": "The `Float` scalar type represents signed double-precision fractional values as specified by [IEEE 754](https://en.wikipedia.org/wiki/IEEE_floating_point).",
        "fields": null,
        "inputFields": null,
        "interfaces": null,
        "enumValues": null,
        "possibleTypes": null
      },
      {
        "kind": "SCALAR",
        "name": "ID",
        "description": "The `ID` scalar type represents a unique identifier, often used to refetch an object or as key for a cache. The ID type appears in a JSON response as a String; however, it is not intended to be human-readable. When expected as an input type, any string (such as `\"4\"`) or integer (such as `4`) input value will be accepted as an ID.",
        "fields": null,
        "inputFields": null,
        "interfaces": null,
        "enumValues": null,
        "possibleTypes": null
      },
      {
        "kind": "INPUT_OBJECT",
        "name": "ImportCtfInput",
        "description": null,
        "fields": null,
        "inputFields": [
          {
            "name": "ctftimeId",
            "description": null,
            "type": {
              "kind": "NON_NULL",
              "name": null,
              "ofType": {
                "kind": "SCALAR",
                "name": "Int",
                "ofType": null
              }
            },
            "defaultValue": null,
            "isDeprecated": false,
            "deprecationReason": null
          }
        ],
        "interfaces": null,
        "enumValues": null,
        "possibleTypes": null
      },
      {
        "kind": "OBJECT",
        "name": "ImportCtfPayload",
        "description": null,
        "fields": [
          {
            "name": "ctf",
            "description": null,
            "args": [],
            "type": {
              "kind": "OBJECT",
              "name": "Ctf",
              "ofType": null
            },
            "isDeprecated": false,
            "deprecationReason": null
          },
          {
            "name": "query",
            "description": null,
            "args": [],
            "type": {
              "kind": "OBJECT",
              "name": "Query",
              "ofType": null
            },
            "isDeprecated": false,
            "deprecationReason": null
          }
        ],
        "inputFields": null,
        "interfaces": [],
        "enumValues": null,
        "possibleTypes": null
      },
      {
        "kind": "SCALAR",
        "name": "Int",
        "description": "The `Int` scalar type represents non-fractional signed whole numeric values. Int can represent values between -(2^31) and 2^31 - 1.",
        "fields": null,
        "inputFields": null,
        "interfaces": null,
        "enumValues": null,
        "possibleTypes": null
      },
      {
        "kind": "OBJECT",
        "name": "Invitation",
        "description": null,
        "fields": [
          {
            "name": "ctf",
            "description": "Reads a single `Ctf` that is related to this `Invitation`.",
            "args": [],
            "type": {
              "kind": "OBJECT",
              "name": "Ctf",
              "ofType": null
            },
            "isDeprecated": false,
            "deprecationReason": null
          },
          {
            "name": "ctfId",
            "description": null,
            "args": [],
            "type": {
              "kind": "NON_NULL",
              "name": null,
              "ofType": {
                "kind": "SCALAR",
                "name": "Int",
                "ofType": null
              }
            },
            "isDeprecated": false,
            "deprecationReason": null
          },
          {
            "name": "nodeId",
            "description": "A globally unique identifier. Can be used in various places throughout the system to identify this single value.",
            "args": [],
            "type": {
              "kind": "NON_NULL",
              "name": null,
              "ofType": {
                "kind": "SCALAR",
                "name": "ID",
                "ofType": null
              }
            },
            "isDeprecated": false,
            "deprecationReason": null
          },
          {
            "name": "profile",
            "description": "Reads a single `Profile` that is related to this `Invitation`.",
            "args": [],
            "type": {
              "kind": "OBJECT",
              "name": "Profile",
              "ofType": null
            },
            "isDeprecated": false,
            "deprecationReason": null
          },
          {
            "name": "profileId",
            "description": null,
            "args": [],
            "type": {
              "kind": "NON_NULL",
              "name": null,
              "ofType": {
                "kind": "SCALAR",
                "name": "Int",
                "ofType": null
              }
            },
            "isDeprecated": false,
            "deprecationReason": null
          }
        ],
        "inputFields": null,
        "interfaces": [
          {
            "kind": "INTERFACE",
            "name": "Node",
            "ofType": null
          }
        ],
        "enumValues": null,
        "possibleTypes": null
      },
      {
        "kind": "INPUT_OBJECT",
        "name": "InvitationCondition",
        "description": "A condition to be used against `Invitation` object types. All fields are tested\nfor equality and combined with a logical ‘and.’",
        "fields": null,
        "inputFields": [
          {
            "name": "ctfId",
            "description": "Checks for equality with the object’s `ctfId` field.",
            "type": {
              "kind": "SCALAR",
              "name": "Int",
              "ofType": null
            },
            "defaultValue": null,
            "isDeprecated": false,
            "deprecationReason": null
          },
          {
            "name": "profileId",
            "description": "Checks for equality with the object’s `profileId` field.",
            "type": {
              "kind": "SCALAR",
              "name": "Int",
              "ofType": null
            },
            "defaultValue": null,
            "isDeprecated": false,
            "deprecationReason": null
          }
        ],
        "interfaces": null,
        "enumValues": null,
        "possibleTypes": null
      },
      {
        "kind": "INPUT_OBJECT",
        "name": "InvitationInput",
        "description": "An input for mutations affecting `Invitation`",
        "fields": null,
        "inputFields": [
          {
            "name": "ctfId",
            "description": null,
            "type": {
              "kind": "NON_NULL",
              "name": null,
              "ofType": {
                "kind": "SCALAR",
                "name": "Int",
                "ofType": null
              }
            },
            "defaultValue": null,
            "isDeprecated": false,
            "deprecationReason": null
          },
          {
            "name": "profileId",
            "description": null,
            "type": {
              "kind": "NON_NULL",
              "name": null,
              "ofType": {
                "kind": "SCALAR",
                "name": "Int",
                "ofType": null
              }
            },
            "defaultValue": null,
            "isDeprecated": false,
            "deprecationReason": null
          }
        ],
        "interfaces": null,
        "enumValues": null,
        "possibleTypes": null
      },
      {
        "kind": "OBJECT",
        "name": "InvitationLinkResponse",
        "description": null,
        "fields": [
          {
            "name": "token",
            "description": null,
            "args": [],
            "type": {
              "kind": "SCALAR",
              "name": "String",
              "ofType": null
            },
            "isDeprecated": false,
            "deprecationReason": null
          }
        ],
        "inputFields": null,
        "interfaces": [],
        "enumValues": null,
        "possibleTypes": null
      },
      {
        "kind": "OBJECT",
        "name": "InvitationsConnection",
        "description": "A connection to a list of `Invitation` values.",
        "fields": [
          {
            "name": "edges",
            "description": "A list of edges which contains the `Invitation` and cursor to aid in pagination.",
            "args": [],
            "type": {
              "kind": "NON_NULL",
              "name": null,
              "ofType": {
                "kind": "LIST",
                "name": null,
                "ofType": {
                  "kind": "NON_NULL",
                  "name": null,
                  "ofType": {
                    "kind": "OBJECT",
                    "name": "InvitationsEdge",
                    "ofType": null
                  }
                }
              }
            },
            "isDeprecated": false,
            "deprecationReason": null
          },
          {
            "name": "nodes",
            "description": "A list of `Invitation` objects.",
            "args": [],
            "type": {
              "kind": "NON_NULL",
              "name": null,
              "ofType": {
                "kind": "LIST",
                "name": null,
                "ofType": {
                  "kind": "NON_NULL",
                  "name": null,
                  "ofType": {
                    "kind": "OBJECT",
                    "name": "Invitation",
                    "ofType": null
                  }
                }
              }
            },
            "isDeprecated": false,
            "deprecationReason": null
          },
          {
            "name": "pageInfo",
            "description": "Information to aid in pagination.",
            "args": [],
            "type": {
              "kind": "NON_NULL",
              "name": null,
              "ofType": {
                "kind": "OBJECT",
                "name": "PageInfo",
                "ofType": null
              }
            },
            "isDeprecated": false,
            "deprecationReason": null
          },
          {
            "name": "totalCount",
            "description": "The count of *all* `Invitation` you could get from the connection.",
            "args": [],
            "type": {
              "kind": "NON_NULL",
              "name": null,
              "ofType": {
                "kind": "SCALAR",
                "name": "Int",
                "ofType": null
              }
            },
            "isDeprecated": false,
            "deprecationReason": null
          }
        ],
        "inputFields": null,
        "interfaces": [],
        "enumValues": null,
        "possibleTypes": null
      },
      {
        "kind": "OBJECT",
        "name": "InvitationsEdge",
        "description": "A `Invitation` edge in the connection.",
        "fields": [
          {
            "name": "cursor",
            "description": "A cursor for use in pagination.",
            "args": [],
            "type": {
              "kind": "SCALAR",
              "name": "Cursor",
              "ofType": null
            },
            "isDeprecated": false,
            "deprecationReason": null
          },
          {
            "name": "node",
            "description": "The `Invitation` at the end of the edge.",
            "args": [],
            "type": {
              "kind": "NON_NULL",
              "name": null,
              "ofType": {
                "kind": "OBJECT",
                "name": "Invitation",
                "ofType": null
              }
            },
            "isDeprecated": false,
            "deprecationReason": null
          }
        ],
        "inputFields": null,
        "interfaces": [],
        "enumValues": null,
        "possibleTypes": null
      },
      {
        "kind": "ENUM",
        "name": "InvitationsOrderBy",
        "description": "Methods to use when ordering `Invitation`.",
        "fields": null,
        "inputFields": null,
        "interfaces": null,
        "enumValues": [
          {
            "name": "CTF_ID_ASC",
            "description": null,
            "isDeprecated": false,
            "deprecationReason": null
          },
          {
            "name": "CTF_ID_DESC",
            "description": null,
            "isDeprecated": false,
            "deprecationReason": null
          },
          {
            "name": "NATURAL",
            "description": null,
            "isDeprecated": false,
            "deprecationReason": null
          },
          {
            "name": "PRIMARY_KEY_ASC",
            "description": null,
            "isDeprecated": false,
            "deprecationReason": null
          },
          {
            "name": "PRIMARY_KEY_DESC",
            "description": null,
            "isDeprecated": false,
            "deprecationReason": null
          },
          {
            "name": "PROFILE_ID_ASC",
            "description": null,
            "isDeprecated": false,
            "deprecationReason": null
          },
          {
            "name": "PROFILE_ID_DESC",
            "description": null,
            "isDeprecated": false,
            "deprecationReason": null
          }
        ],
        "possibleTypes": null
      },
      {
        "kind": "SCALAR",
        "name": "JSON",
        "description": "The `JSON` scalar type represents JSON values as specified by [ECMA-404](http://www.ecma-international.org/publications/files/ECMA-ST/ECMA-404.pdf).",
        "fields": null,
        "inputFields": null,
        "interfaces": null,
        "enumValues": null,
        "possibleTypes": null
      },
      {
        "kind": "SCALAR",
        "name": "Jwt",
        "description": "A JSON Web Token defined by [RFC 7519](https://tools.ietf.org/html/rfc7519)\nwhich securely represents claims between two parties.",
        "fields": null,
        "inputFields": null,
        "interfaces": null,
        "enumValues": null,
        "possibleTypes": null
      },
      {
        "kind": "OBJECT",
        "name": "ListenPayload",
        "description": null,
        "fields": [
          {
            "name": "query",
            "description": "Our root query field type. Allows us to run any query from our subscription payload.",
            "args": [],
            "type": {
              "kind": "OBJECT",
              "name": "Query",
              "ofType": null
            },
            "isDeprecated": false,
            "deprecationReason": null
          },
          {
            "name": "relatedNode",
            "description": null,
            "args": [],
            "type": {
              "kind": "INTERFACE",
              "name": "Node",
              "ofType": null
            },
            "isDeprecated": false,
            "deprecationReason": null
          },
          {
            "name": "relatedNodeId",
            "description": null,
            "args": [],
            "type": {
              "kind": "SCALAR",
              "name": "ID",
              "ofType": null
            },
            "isDeprecated": false,
            "deprecationReason": null
          }
        ],
        "inputFields": null,
        "interfaces": [],
        "enumValues": null,
        "possibleTypes": null
      },
      {
        "kind": "INPUT_OBJECT",
        "name": "LoginInput",
        "description": "All input for the `login` mutation.",
        "fields": null,
        "inputFields": [
          {
            "name": "clientMutationId",
            "description": "An arbitrary string value with no semantic meaning. Will be included in the\npayload verbatim. May be used to track mutations by the client.",
            "type": {
              "kind": "SCALAR",
              "name": "String",
              "ofType": null
            },
            "defaultValue": null,
            "isDeprecated": false,
            "deprecationReason": null
          },
          {
            "name": "login",
            "description": null,
            "type": {
              "kind": "NON_NULL",
              "name": null,
              "ofType": {
                "kind": "SCALAR",
                "name": "String",
                "ofType": null
              }
            },
            "defaultValue": null,
            "isDeprecated": false,
            "deprecationReason": null
          },
          {
            "name": "password",
            "description": null,
            "type": {
              "kind": "NON_NULL",
              "name": null,
              "ofType": {
                "kind": "SCALAR",
                "name": "String",
                "ofType": null
              }
            },
            "defaultValue": null,
            "isDeprecated": false,
            "deprecationReason": null
          }
        ],
        "interfaces": null,
        "enumValues": null,
        "possibleTypes": null
      },
      {
        "kind": "OBJECT",
        "name": "LoginPayload",
        "description": "The output of our `login` mutation.",
        "fields": [
          {
            "name": "clientMutationId",
            "description": "The exact same `clientMutationId` that was provided in the mutation input,\nunchanged and unused. May be used by a client to track mutations.",
            "args": [],
            "type": {
              "kind": "SCALAR",
              "name": "String",
              "ofType": null
            },
            "isDeprecated": false,
            "deprecationReason": null
          },
          {
            "name": "jwt",
            "description": null,
            "args": [],
            "type": {
              "kind": "SCALAR",
              "name": "Jwt",
              "ofType": null
            },
            "isDeprecated": false,
            "deprecationReason": null
          },
          {
            "name": "query",
            "description": "Our root query field type. Allows us to run any query from our mutation payload.",
            "args": [],
            "type": {
              "kind": "OBJECT",
              "name": "Query",
              "ofType": null
            },
            "isDeprecated": false,
            "deprecationReason": null
          }
        ],
        "inputFields": null,
        "interfaces": [],
        "enumValues": null,
        "possibleTypes": null
      },
      {
        "kind": "OBJECT",
        "name": "Mutation",
        "description": "The root mutation type which contains root level fields which mutate data.",
        "fields": [
          {
            "name": "addTagsForTask",
            "description": null,
            "args": [
              {
                "name": "input",
                "description": "The exclusive input argument for this mutation. An object type, make sure to see documentation for this object’s fields.",
                "type": {
                  "kind": "NON_NULL",
                  "name": null,
                  "ofType": {
                    "kind": "INPUT_OBJECT",
                    "name": "AddTagsForTaskInput",
                    "ofType": null
                  }
                },
                "defaultValue": null,
                "isDeprecated": false,
                "deprecationReason": null
              }
            ],
            "type": {
              "kind": "OBJECT",
              "name": "AddTagsForTaskPayload",
              "ofType": null
            },
            "isDeprecated": false,
            "deprecationReason": null
          },
          {
            "name": "changePassword",
            "description": null,
            "args": [
              {
                "name": "input",
                "description": "The exclusive input argument for this mutation. An object type, make sure to see documentation for this object’s fields.",
                "type": {
                  "kind": "NON_NULL",
                  "name": null,
                  "ofType": {
                    "kind": "INPUT_OBJECT",
                    "name": "ChangePasswordInput",
                    "ofType": null
                  }
                },
                "defaultValue": null,
                "isDeprecated": false,
                "deprecationReason": null
              }
            ],
            "type": {
              "kind": "OBJECT",
              "name": "ChangePasswordPayload",
              "ofType": null
            },
            "isDeprecated": false,
            "deprecationReason": null
          },
          {
            "name": "createAssignedTag",
            "description": "Creates a single `AssignedTag`.",
            "args": [
              {
                "name": "input",
                "description": "The exclusive input argument for this mutation. An object type, make sure to see documentation for this object’s fields.",
                "type": {
                  "kind": "NON_NULL",
                  "name": null,
                  "ofType": {
                    "kind": "INPUT_OBJECT",
                    "name": "CreateAssignedTagInput",
                    "ofType": null
                  }
                },
                "defaultValue": null,
                "isDeprecated": false,
                "deprecationReason": null
              }
            ],
            "type": {
              "kind": "OBJECT",
              "name": "CreateAssignedTagPayload",
              "ofType": null
            },
            "isDeprecated": false,
            "deprecationReason": null
          },
          {
            "name": "createCtf",
            "description": "Creates a single `Ctf`.",
            "args": [
              {
                "name": "input",
                "description": "The exclusive input argument for this mutation. An object type, make sure to see documentation for this object’s fields.",
                "type": {
                  "kind": "NON_NULL",
                  "name": null,
                  "ofType": {
                    "kind": "INPUT_OBJECT",
                    "name": "CreateCtfInput",
                    "ofType": null
                  }
                },
                "defaultValue": null,
                "isDeprecated": false,
                "deprecationReason": null
              }
            ],
            "type": {
              "kind": "OBJECT",
              "name": "CreateCtfPayload",
              "ofType": null
            },
            "isDeprecated": false,
            "deprecationReason": null
          },
          {
            "name": "createInvitation",
            "description": "Creates a single `Invitation`.",
            "args": [
              {
                "name": "input",
                "description": "The exclusive input argument for this mutation. An object type, make sure to see documentation for this object’s fields.",
                "type": {
                  "kind": "NON_NULL",
                  "name": null,
                  "ofType": {
                    "kind": "INPUT_OBJECT",
                    "name": "CreateInvitationInput",
                    "ofType": null
                  }
                },
                "defaultValue": null,
                "isDeprecated": false,
                "deprecationReason": null
              }
            ],
            "type": {
              "kind": "OBJECT",
              "name": "CreateInvitationPayload",
              "ofType": null
            },
            "isDeprecated": false,
            "deprecationReason": null
          },
          {
            "name": "createInvitationLink",
            "description": null,
            "args": [
              {
                "name": "input",
                "description": "The exclusive input argument for this mutation. An object type, make sure to see documentation for this object’s fields.",
                "type": {
                  "kind": "NON_NULL",
                  "name": null,
                  "ofType": {
                    "kind": "INPUT_OBJECT",
                    "name": "CreateInvitationLinkInput",
                    "ofType": null
                  }
                },
                "defaultValue": null,
                "isDeprecated": false,
                "deprecationReason": null
              }
            ],
            "type": {
              "kind": "OBJECT",
              "name": "CreateInvitationLinkPayload",
              "ofType": null
            },
            "isDeprecated": false,
            "deprecationReason": null
          },
          {
            "name": "createResetPasswordLink",
            "description": null,
            "args": [
              {
                "name": "input",
                "description": "The exclusive input argument for this mutation. An object type, make sure to see documentation for this object’s fields.",
                "type": {
                  "kind": "NON_NULL",
                  "name": null,
                  "ofType": {
                    "kind": "INPUT_OBJECT",
                    "name": "CreateResetPasswordLinkInput",
                    "ofType": null
                  }
                },
                "defaultValue": null,
                "isDeprecated": false,
                "deprecationReason": null
              }
            ],
            "type": {
              "kind": "OBJECT",
              "name": "CreateResetPasswordLinkPayload",
              "ofType": null
            },
            "isDeprecated": false,
            "deprecationReason": null
          },
          {
            "name": "createTag",
            "description": "Creates a single `Tag`.",
            "args": [
              {
                "name": "input",
                "description": "The exclusive input argument for this mutation. An object type, make sure to see documentation for this object’s fields.",
                "type": {
                  "kind": "NON_NULL",
                  "name": null,
                  "ofType": {
                    "kind": "INPUT_OBJECT",
                    "name": "CreateTagInput",
                    "ofType": null
                  }
                },
                "defaultValue": null,
                "isDeprecated": false,
                "deprecationReason": null
              }
            ],
            "type": {
              "kind": "OBJECT",
              "name": "CreateTagPayload",
              "ofType": null
            },
            "isDeprecated": false,
            "deprecationReason": null
          },
          {
            "name": "createTask",
            "description": null,
            "args": [
              {
                "name": "input",
                "description": "The exclusive input argument for this mutation. An object type, make sure to see documentation for this object’s fields.",
                "type": {
                  "kind": "INPUT_OBJECT",
                  "name": "CreateTaskInput",
                  "ofType": null
                },
                "defaultValue": null,
                "isDeprecated": false,
                "deprecationReason": null
              }
            ],
            "type": {
              "kind": "OBJECT",
              "name": "CreateTaskPayload",
              "ofType": null
            },
            "isDeprecated": false,
            "deprecationReason": null
          },
          {
            "name": "deleteAssignedTag",
            "description": "Deletes a single `AssignedTag` using a unique key.",
            "args": [
              {
                "name": "input",
                "description": "The exclusive input argument for this mutation. An object type, make sure to see documentation for this object’s fields.",
                "type": {
                  "kind": "NON_NULL",
                  "name": null,
                  "ofType": {
                    "kind": "INPUT_OBJECT",
                    "name": "DeleteAssignedTagInput",
                    "ofType": null
                  }
                },
                "defaultValue": null,
                "isDeprecated": false,
                "deprecationReason": null
              }
            ],
            "type": {
              "kind": "OBJECT",
              "name": "DeleteAssignedTagPayload",
              "ofType": null
            },
            "isDeprecated": false,
            "deprecationReason": null
          },
          {
<<<<<<< HEAD
            "name": "deleteAssignedTagByNodeId",
            "description": "Deletes a single `AssignedTag` using its globally unique id.",
=======
            "name": "node",
            "description": "The `Profile` at the end of the edge.",
            "args": [],
            "type": {
              "kind": "NON_NULL",
              "name": null,
              "ofType": {
                "kind": "OBJECT",
                "name": "Profile",
                "ofType": null
              }
            },
            "isDeprecated": false,
            "deprecationReason": null
          }
        ],
        "inputFields": null,
        "interfaces": [],
        "enumValues": null,
        "possibleTypes": null
      },
      {
        "kind": "ENUM",
        "name": "ProfilesOrderBy",
        "description": "Methods to use when ordering `Profile`.",
        "fields": null,
        "inputFields": null,
        "interfaces": null,
        "enumValues": [
          {
            "name": "ID_ASC",
            "description": null,
            "isDeprecated": false,
            "deprecationReason": null
          },
          {
            "name": "ID_DESC",
            "description": null,
            "isDeprecated": false,
            "deprecationReason": null
          },
          {
            "name": "NATURAL",
            "description": null,
            "isDeprecated": false,
            "deprecationReason": null
          },
          {
            "name": "PRIMARY_KEY_ASC",
            "description": null,
            "isDeprecated": false,
            "deprecationReason": null
          },
          {
            "name": "PRIMARY_KEY_DESC",
            "description": null,
            "isDeprecated": false,
            "deprecationReason": null
          },
          {
            "name": "USERNAME_ASC",
            "description": null,
            "isDeprecated": false,
            "deprecationReason": null
          },
          {
            "name": "USERNAME_DESC",
            "description": null,
            "isDeprecated": false,
            "deprecationReason": null
          }
        ],
        "possibleTypes": null
      },
      {
        "kind": "OBJECT",
        "name": "PublicProfile",
        "description": null,
        "fields": [
          {
            "name": "color",
            "description": null,
            "args": [],
            "type": {
              "kind": "SCALAR",
              "name": "String",
              "ofType": null
            },
            "isDeprecated": false,
            "deprecationReason": null
          },
          {
            "name": "description",
            "description": null,
            "args": [],
            "type": {
              "kind": "SCALAR",
              "name": "String",
              "ofType": null
            },
            "isDeprecated": false,
            "deprecationReason": null
          },
          {
            "name": "id",
            "description": null,
            "args": [],
            "type": {
              "kind": "SCALAR",
              "name": "Int",
              "ofType": null
            },
            "isDeprecated": false,
            "deprecationReason": null
          },
          {
            "name": "nodeId",
            "description": null,
            "args": [],
            "type": {
              "kind": "SCALAR",
              "name": "String",
              "ofType": null
            },
            "isDeprecated": false,
            "deprecationReason": null
          },
          {
            "name": "role",
            "description": null,
            "args": [],
            "type": {
              "kind": "ENUM",
              "name": "Role",
              "ofType": null
            },
            "isDeprecated": false,
            "deprecationReason": null
          },
          {
            "name": "username",
            "description": null,
            "args": [],
            "type": {
              "kind": "SCALAR",
              "name": "String",
              "ofType": null
            },
            "isDeprecated": false,
            "deprecationReason": null
          }
        ],
        "inputFields": null,
        "interfaces": [],
        "enumValues": null,
        "possibleTypes": null
      },
      {
        "kind": "OBJECT",
        "name": "PublicProfileSubscriptionPayload",
        "description": null,
        "fields": [
          {
            "name": "event",
            "description": null,
            "args": [],
            "type": {
              "kind": "SCALAR",
              "name": "String",
              "ofType": null
            },
            "isDeprecated": false,
            "deprecationReason": null
          },
          {
            "name": "publicProfile",
            "description": null,
            "args": [],
            "type": {
              "kind": "OBJECT",
              "name": "PublicProfile",
              "ofType": null
            },
            "isDeprecated": false,
            "deprecationReason": null
          }
        ],
        "inputFields": null,
        "interfaces": [],
        "enumValues": null,
        "possibleTypes": null
      },
      {
        "kind": "OBJECT",
        "name": "PublicProfilesConnection",
        "description": "A connection to a list of `PublicProfile` values.",
        "fields": [
          {
            "name": "edges",
            "description": "A list of edges which contains the `PublicProfile` and cursor to aid in pagination.",
            "args": [],
            "type": {
              "kind": "NON_NULL",
              "name": null,
              "ofType": {
                "kind": "LIST",
                "name": null,
                "ofType": {
                  "kind": "NON_NULL",
                  "name": null,
                  "ofType": {
                    "kind": "OBJECT",
                    "name": "PublicProfilesEdge",
                    "ofType": null
                  }
                }
              }
            },
            "isDeprecated": false,
            "deprecationReason": null
          },
          {
            "name": "nodes",
            "description": "A list of `PublicProfile` objects.",
            "args": [],
            "type": {
              "kind": "NON_NULL",
              "name": null,
              "ofType": {
                "kind": "LIST",
                "name": null,
                "ofType": {
                  "kind": "NON_NULL",
                  "name": null,
                  "ofType": {
                    "kind": "OBJECT",
                    "name": "PublicProfile",
                    "ofType": null
                  }
                }
              }
            },
            "isDeprecated": false,
            "deprecationReason": null
          },
          {
            "name": "pageInfo",
            "description": "Information to aid in pagination.",
            "args": [],
            "type": {
              "kind": "NON_NULL",
              "name": null,
              "ofType": {
                "kind": "OBJECT",
                "name": "PageInfo",
                "ofType": null
              }
            },
            "isDeprecated": false,
            "deprecationReason": null
          },
          {
            "name": "totalCount",
            "description": "The count of *all* `PublicProfile` you could get from the connection.",
            "args": [],
            "type": {
              "kind": "NON_NULL",
              "name": null,
              "ofType": {
                "kind": "SCALAR",
                "name": "Int",
                "ofType": null
              }
            },
            "isDeprecated": false,
            "deprecationReason": null
          }
        ],
        "inputFields": null,
        "interfaces": [],
        "enumValues": null,
        "possibleTypes": null
      },
      {
        "kind": "OBJECT",
        "name": "PublicProfilesEdge",
        "description": "A `PublicProfile` edge in the connection.",
        "fields": [
          {
            "name": "cursor",
            "description": "A cursor for use in pagination.",
            "args": [],
            "type": {
              "kind": "SCALAR",
              "name": "Cursor",
              "ofType": null
            },
            "isDeprecated": false,
            "deprecationReason": null
          },
          {
            "name": "node",
            "description": "The `PublicProfile` at the end of the edge.",
            "args": [],
            "type": {
              "kind": "NON_NULL",
              "name": null,
              "ofType": {
                "kind": "OBJECT",
                "name": "PublicProfile",
                "ofType": null
              }
            },
            "isDeprecated": false,
            "deprecationReason": null
          }
        ],
        "inputFields": null,
        "interfaces": [],
        "enumValues": null,
        "possibleTypes": null
      },
      {
        "kind": "ENUM",
        "name": "PublicProfilesOrderBy",
        "description": "Methods to use when ordering `PublicProfile`.",
        "fields": null,
        "inputFields": null,
        "interfaces": null,
        "enumValues": [
          {
            "name": "NATURAL",
            "description": null,
            "isDeprecated": false,
            "deprecationReason": null
          }
        ],
        "possibleTypes": null
      },
      {
        "kind": "OBJECT",
        "name": "Query",
        "description": "The root query type which gives access points into the data universe.",
        "fields": [
          {
            "name": "ctf",
            "description": null,
>>>>>>> 89f5152a
            "args": [
              {
                "name": "input",
                "description": "The exclusive input argument for this mutation. An object type, make sure to see documentation for this object’s fields.",
                "type": {
                  "kind": "NON_NULL",
                  "name": null,
                  "ofType": {
                    "kind": "INPUT_OBJECT",
                    "name": "DeleteAssignedTagByNodeIdInput",
                    "ofType": null
                  }
                },
                "defaultValue": null,
                "isDeprecated": false,
                "deprecationReason": null
              }
            ],
            "type": {
              "kind": "OBJECT",
              "name": "DeleteAssignedTagPayload",
              "ofType": null
            },
            "isDeprecated": false,
            "deprecationReason": null
          },
          {
            "name": "deleteCtf",
            "description": "Deletes a single `Ctf` using a unique key.",
            "args": [
              {
                "name": "input",
                "description": "The exclusive input argument for this mutation. An object type, make sure to see documentation for this object’s fields.",
                "type": {
                  "kind": "NON_NULL",
                  "name": null,
                  "ofType": {
                    "kind": "INPUT_OBJECT",
                    "name": "DeleteCtfInput",
                    "ofType": null
                  }
                },
                "defaultValue": null,
                "isDeprecated": false,
                "deprecationReason": null
              }
            ],
            "type": {
              "kind": "OBJECT",
              "name": "DeleteCtfPayload",
              "ofType": null
            },
            "isDeprecated": false,
            "deprecationReason": null
          },
          {
            "name": "deleteCtfByNodeId",
            "description": "Deletes a single `Ctf` using its globally unique id.",
            "args": [
              {
                "name": "input",
                "description": "The exclusive input argument for this mutation. An object type, make sure to see documentation for this object’s fields.",
                "type": {
                  "kind": "NON_NULL",
                  "name": null,
                  "ofType": {
                    "kind": "INPUT_OBJECT",
                    "name": "DeleteCtfByNodeIdInput",
                    "ofType": null
                  }
                },
                "defaultValue": null,
                "isDeprecated": false,
                "deprecationReason": null
              }
            ],
            "type": {
              "kind": "OBJECT",
              "name": "DeleteCtfPayload",
              "ofType": null
            },
            "isDeprecated": false,
            "deprecationReason": null
          },
          {
            "name": "deleteInvitation",
            "description": "Deletes a single `Invitation` using a unique key.",
            "args": [
              {
                "name": "input",
                "description": "The exclusive input argument for this mutation. An object type, make sure to see documentation for this object’s fields.",
                "type": {
                  "kind": "NON_NULL",
                  "name": null,
                  "ofType": {
                    "kind": "INPUT_OBJECT",
                    "name": "DeleteInvitationInput",
                    "ofType": null
                  }
                },
                "defaultValue": null,
                "isDeprecated": false,
                "deprecationReason": null
              }
            ],
            "type": {
              "kind": "OBJECT",
              "name": "DeleteInvitationPayload",
              "ofType": null
            },
            "isDeprecated": false,
            "deprecationReason": null
          },
          {
            "name": "deleteInvitationByNodeId",
            "description": "Deletes a single `Invitation` using its globally unique id.",
            "args": [
              {
                "name": "input",
                "description": "The exclusive input argument for this mutation. An object type, make sure to see documentation for this object’s fields.",
                "type": {
                  "kind": "NON_NULL",
                  "name": null,
                  "ofType": {
                    "kind": "INPUT_OBJECT",
                    "name": "DeleteInvitationByNodeIdInput",
                    "ofType": null
                  }
                },
                "defaultValue": null,
                "isDeprecated": false,
                "deprecationReason": null
              }
            ],
            "type": {
              "kind": "OBJECT",
              "name": "DeleteInvitationPayload",
              "ofType": null
            },
            "isDeprecated": false,
            "deprecationReason": null
          },
          {
            "name": "deleteTask",
            "description": "Deletes a single `Task` using a unique key.",
            "args": [
              {
                "name": "input",
                "description": "The exclusive input argument for this mutation. An object type, make sure to see documentation for this object’s fields.",
                "type": {
                  "kind": "NON_NULL",
                  "name": null,
                  "ofType": {
                    "kind": "INPUT_OBJECT",
                    "name": "DeleteTaskInput",
                    "ofType": null
                  }
                },
                "defaultValue": null,
                "isDeprecated": false,
                "deprecationReason": null
              }
            ],
            "type": {
              "kind": "OBJECT",
              "name": "DeleteTaskPayload",
              "ofType": null
            },
            "isDeprecated": false,
            "deprecationReason": null
          },
          {
            "name": "deleteTaskByNodeId",
            "description": "Deletes a single `Task` using its globally unique id.",
            "args": [
              {
                "name": "input",
                "description": "The exclusive input argument for this mutation. An object type, make sure to see documentation for this object’s fields.",
                "type": {
                  "kind": "NON_NULL",
                  "name": null,
                  "ofType": {
                    "kind": "INPUT_OBJECT",
                    "name": "DeleteTaskByNodeIdInput",
                    "ofType": null
                  }
                },
                "defaultValue": null,
                "isDeprecated": false,
                "deprecationReason": null
              }
            ],
            "type": {
              "kind": "OBJECT",
              "name": "DeleteTaskPayload",
              "ofType": null
            },
            "isDeprecated": false,
            "deprecationReason": null
          },
          {
            "name": "deleteUser",
            "description": null,
            "args": [
              {
                "name": "input",
                "description": "The exclusive input argument for this mutation. An object type, make sure to see documentation for this object’s fields.",
                "type": {
                  "kind": "NON_NULL",
                  "name": null,
                  "ofType": {
                    "kind": "INPUT_OBJECT",
                    "name": "DeleteUserInput",
                    "ofType": null
                  }
                },
                "defaultValue": null,
                "isDeprecated": false,
                "deprecationReason": null
              }
            ],
            "type": {
              "kind": "OBJECT",
              "name": "DeleteUserPayload",
              "ofType": null
            },
            "isDeprecated": false,
            "deprecationReason": null
          },
          {
            "name": "importCtf",
            "description": null,
            "args": [
              {
                "name": "input",
                "description": "The exclusive input argument for this mutation. An object type, make sure to see documentation for this object’s fields.",
                "type": {
                  "kind": "INPUT_OBJECT",
                  "name": "ImportCtfInput",
                  "ofType": null
                },
                "defaultValue": null,
                "isDeprecated": false,
                "deprecationReason": null
              }
            ],
            "type": {
              "kind": "OBJECT",
              "name": "ImportCtfPayload",
              "ofType": null
            },
            "isDeprecated": false,
            "deprecationReason": null
          },
          {
            "name": "login",
            "description": null,
            "args": [
              {
                "name": "input",
                "description": "The exclusive input argument for this mutation. An object type, make sure to see documentation for this object’s fields.",
                "type": {
                  "kind": "NON_NULL",
                  "name": null,
                  "ofType": {
                    "kind": "INPUT_OBJECT",
                    "name": "LoginInput",
                    "ofType": null
                  }
                },
                "defaultValue": null,
                "isDeprecated": false,
                "deprecationReason": null
              }
            ],
            "type": {
              "kind": "OBJECT",
              "name": "LoginPayload",
              "ofType": null
            },
            "isDeprecated": false,
            "deprecationReason": null
          },
          {
            "name": "register",
            "description": null,
            "args": [
              {
                "name": "input",
                "description": "The exclusive input argument for this mutation. An object type, make sure to see documentation for this object’s fields.",
                "type": {
                  "kind": "NON_NULL",
                  "name": null,
                  "ofType": {
                    "kind": "INPUT_OBJECT",
                    "name": "RegisterInput",
                    "ofType": null
                  }
                },
                "defaultValue": null,
                "isDeprecated": false,
                "deprecationReason": null
              }
            ],
            "type": {
              "kind": "OBJECT",
              "name": "RegisterPayload",
              "ofType": null
            },
            "isDeprecated": false,
            "deprecationReason": null
          },
          {
            "name": "registerWithPassword",
            "description": null,
            "args": [
              {
                "name": "input",
                "description": "The exclusive input argument for this mutation. An object type, make sure to see documentation for this object’s fields.",
                "type": {
                  "kind": "NON_NULL",
                  "name": null,
                  "ofType": {
                    "kind": "INPUT_OBJECT",
                    "name": "RegisterWithPasswordInput",
                    "ofType": null
                  }
                },
                "defaultValue": null,
                "isDeprecated": false,
                "deprecationReason": null
              }
            ],
            "type": {
              "kind": "OBJECT",
              "name": "RegisterWithPasswordPayload",
              "ofType": null
            },
            "isDeprecated": false,
            "deprecationReason": null
          },
          {
            "name": "registerWithToken",
            "description": null,
            "args": [
              {
                "name": "input",
                "description": "The exclusive input argument for this mutation. An object type, make sure to see documentation for this object’s fields.",
                "type": {
                  "kind": "NON_NULL",
                  "name": null,
                  "ofType": {
                    "kind": "INPUT_OBJECT",
                    "name": "RegisterWithTokenInput",
                    "ofType": null
                  }
                },
                "defaultValue": null,
                "isDeprecated": false,
                "deprecationReason": null
              }
            ],
            "type": {
              "kind": "OBJECT",
              "name": "RegisterWithTokenPayload",
              "ofType": null
            },
            "isDeprecated": false,
            "deprecationReason": null
          },
          {
            "name": "resetPassword",
            "description": null,
            "args": [
              {
                "name": "input",
                "description": "The exclusive input argument for this mutation. An object type, make sure to see documentation for this object’s fields.",
                "type": {
                  "kind": "NON_NULL",
                  "name": null,
                  "ofType": {
                    "kind": "INPUT_OBJECT",
                    "name": "ResetPasswordInput",
                    "ofType": null
                  }
                },
                "defaultValue": null,
                "isDeprecated": false,
                "deprecationReason": null
              }
            ],
            "type": {
              "kind": "OBJECT",
              "name": "ResetPasswordPayload",
              "ofType": null
            },
            "isDeprecated": false,
            "deprecationReason": null
          },
          {
            "name": "startWorkingOn",
            "description": null,
            "args": [
              {
                "name": "input",
                "description": "The exclusive input argument for this mutation. An object type, make sure to see documentation for this object’s fields.",
                "type": {
                  "kind": "NON_NULL",
                  "name": null,
                  "ofType": {
                    "kind": "INPUT_OBJECT",
                    "name": "StartWorkingOnInput",
                    "ofType": null
                  }
                },
                "defaultValue": null,
                "isDeprecated": false,
                "deprecationReason": null
              }
            ],
            "type": {
              "kind": "OBJECT",
              "name": "StartWorkingOnPayload",
              "ofType": null
            },
            "isDeprecated": false,
            "deprecationReason": null
          },
          {
            "name": "stopWorkingOn",
            "description": null,
            "args": [
              {
                "name": "input",
                "description": "The exclusive input argument for this mutation. An object type, make sure to see documentation for this object’s fields.",
                "type": {
                  "kind": "NON_NULL",
                  "name": null,
                  "ofType": {
                    "kind": "INPUT_OBJECT",
                    "name": "StopWorkingOnInput",
                    "ofType": null
                  }
                },
                "defaultValue": null,
                "isDeprecated": false,
                "deprecationReason": null
              }
            ],
            "type": {
              "kind": "OBJECT",
              "name": "StopWorkingOnPayload",
              "ofType": null
            },
            "isDeprecated": false,
            "deprecationReason": null
          },
          {
            "name": "updateCtf",
            "description": "Updates a single `Ctf` using a unique key and a patch.",
            "args": [
              {
                "name": "input",
                "description": "The exclusive input argument for this mutation. An object type, make sure to see documentation for this object’s fields.",
                "type": {
                  "kind": "NON_NULL",
                  "name": null,
                  "ofType": {
                    "kind": "INPUT_OBJECT",
                    "name": "UpdateCtfInput",
                    "ofType": null
                  }
                },
                "defaultValue": null,
                "isDeprecated": false,
                "deprecationReason": null
              }
            ],
            "type": {
              "kind": "OBJECT",
              "name": "UpdateCtfPayload",
              "ofType": null
            },
            "isDeprecated": false,
            "deprecationReason": null
          },
          {
            "name": "updateCtfByNodeId",
            "description": "Updates a single `Ctf` using its globally unique id and a patch.",
            "args": [
              {
                "name": "input",
                "description": "The exclusive input argument for this mutation. An object type, make sure to see documentation for this object’s fields.",
                "type": {
                  "kind": "NON_NULL",
                  "name": null,
                  "ofType": {
                    "kind": "INPUT_OBJECT",
                    "name": "UpdateCtfByNodeIdInput",
                    "ofType": null
                  }
                },
                "defaultValue": null,
                "isDeprecated": false,
                "deprecationReason": null
              }
            ],
            "type": {
              "kind": "OBJECT",
              "name": "UpdateCtfPayload",
              "ofType": null
            },
            "isDeprecated": false,
            "deprecationReason": null
          },
          {
            "name": "updateCtfSecret",
            "description": "Updates a single `CtfSecret` using a unique key and a patch.",
            "args": [
              {
                "name": "input",
                "description": "The exclusive input argument for this mutation. An object type, make sure to see documentation for this object’s fields.",
                "type": {
                  "kind": "NON_NULL",
                  "name": null,
                  "ofType": {
                    "kind": "INPUT_OBJECT",
                    "name": "UpdateCtfSecretInput",
                    "ofType": null
                  }
                },
                "defaultValue": null,
                "isDeprecated": false,
                "deprecationReason": null
              }
            ],
            "type": {
              "kind": "OBJECT",
              "name": "UpdateCtfSecretPayload",
              "ofType": null
            },
            "isDeprecated": false,
            "deprecationReason": null
          },
          {
            "name": "updateCtfSecretByNodeId",
            "description": "Updates a single `CtfSecret` using its globally unique id and a patch.",
            "args": [
              {
                "name": "input",
                "description": "The exclusive input argument for this mutation. An object type, make sure to see documentation for this object’s fields.",
                "type": {
                  "kind": "NON_NULL",
                  "name": null,
                  "ofType": {
                    "kind": "INPUT_OBJECT",
                    "name": "UpdateCtfSecretByNodeIdInput",
                    "ofType": null
                  }
                },
                "defaultValue": null,
                "isDeprecated": false,
                "deprecationReason": null
              }
            ],
            "type": {
              "kind": "OBJECT",
              "name": "UpdateCtfSecretPayload",
              "ofType": null
            },
            "isDeprecated": false,
            "deprecationReason": null
          },
          {
            "name": "updateLastActive",
            "description": null,
            "args": [
              {
                "name": "input",
                "description": "The exclusive input argument for this mutation. An object type, make sure to see documentation for this object’s fields.",
                "type": {
                  "kind": "NON_NULL",
                  "name": null,
                  "ofType": {
                    "kind": "INPUT_OBJECT",
                    "name": "UpdateLastActiveInput",
                    "ofType": null
                  }
                },
                "defaultValue": null,
                "isDeprecated": false,
                "deprecationReason": null
              }
            ],
            "type": {
              "kind": "OBJECT",
              "name": "UpdateLastActivePayload",
              "ofType": null
            },
            "isDeprecated": false,
            "deprecationReason": null
          },
          {
            "name": "updateProfile",
            "description": "Updates a single `Profile` using a unique key and a patch.",
            "args": [
              {
                "name": "input",
                "description": "The exclusive input argument for this mutation. An object type, make sure to see documentation for this object’s fields.",
                "type": {
                  "kind": "NON_NULL",
                  "name": null,
                  "ofType": {
                    "kind": "INPUT_OBJECT",
                    "name": "UpdateProfileInput",
                    "ofType": null
                  }
                },
                "defaultValue": null,
                "isDeprecated": false,
                "deprecationReason": null
              }
            ],
            "type": {
              "kind": "OBJECT",
              "name": "UpdateProfilePayload",
              "ofType": null
            },
            "isDeprecated": false,
            "deprecationReason": null
          },
          {
            "name": "updateProfileByNodeId",
            "description": "Updates a single `Profile` using its globally unique id and a patch.",
            "args": [
              {
                "name": "input",
                "description": "The exclusive input argument for this mutation. An object type, make sure to see documentation for this object’s fields.",
                "type": {
                  "kind": "NON_NULL",
                  "name": null,
                  "ofType": {
                    "kind": "INPUT_OBJECT",
                    "name": "UpdateProfileByNodeIdInput",
                    "ofType": null
                  }
                },
                "defaultValue": null,
                "isDeprecated": false,
                "deprecationReason": null
              }
            ],
            "type": {
              "kind": "OBJECT",
              "name": "UpdateProfilePayload",
              "ofType": null
            },
            "isDeprecated": false,
            "deprecationReason": null
          },
          {
            "name": "updateProfileByUsername",
            "description": "Updates a single `Profile` using a unique key and a patch.",
            "args": [
              {
                "name": "input",
                "description": "The exclusive input argument for this mutation. An object type, make sure to see documentation for this object’s fields.",
                "type": {
                  "kind": "NON_NULL",
                  "name": null,
                  "ofType": {
                    "kind": "INPUT_OBJECT",
                    "name": "UpdateProfileByUsernameInput",
                    "ofType": null
                  }
                },
                "defaultValue": null,
                "isDeprecated": false,
                "deprecationReason": null
              }
            ],
            "type": {
              "kind": "OBJECT",
              "name": "UpdateProfilePayload",
              "ofType": null
            },
            "isDeprecated": false,
            "deprecationReason": null
          },
          {
            "name": "updateSettingByNodeId",
            "description": "Updates a single `Setting` using its globally unique id and a patch.",
            "args": [
              {
                "name": "input",
                "description": "The exclusive input argument for this mutation. An object type, make sure to see documentation for this object’s fields.",
                "type": {
                  "kind": "NON_NULL",
                  "name": null,
                  "ofType": {
                    "kind": "INPUT_OBJECT",
                    "name": "UpdateSettingByNodeIdInput",
                    "ofType": null
                  }
                },
                "defaultValue": null,
                "isDeprecated": false,
                "deprecationReason": null
              }
            ],
            "type": {
              "kind": "OBJECT",
              "name": "UpdateSettingPayload",
              "ofType": null
            },
            "isDeprecated": false,
            "deprecationReason": null
          },
          {
            "name": "updateTask",
            "description": "Updates a single `Task` using a unique key and a patch.",
            "args": [
              {
                "name": "input",
                "description": "The exclusive input argument for this mutation. An object type, make sure to see documentation for this object’s fields.",
                "type": {
                  "kind": "NON_NULL",
                  "name": null,
                  "ofType": {
                    "kind": "INPUT_OBJECT",
                    "name": "UpdateTaskInput",
                    "ofType": null
                  }
                },
                "defaultValue": null,
                "isDeprecated": false,
                "deprecationReason": null
              }
            ],
            "type": {
              "kind": "OBJECT",
              "name": "UpdateTaskPayload",
              "ofType": null
            },
            "isDeprecated": false,
            "deprecationReason": null
          },
          {
            "name": "updateTaskByNodeId",
            "description": "Updates a single `Task` using its globally unique id and a patch.",
            "args": [
              {
                "name": "input",
                "description": "The exclusive input argument for this mutation. An object type, make sure to see documentation for this object’s fields.",
                "type": {
                  "kind": "NON_NULL",
                  "name": null,
                  "ofType": {
                    "kind": "INPUT_OBJECT",
                    "name": "UpdateTaskByNodeIdInput",
                    "ofType": null
                  }
                },
                "defaultValue": null,
                "isDeprecated": false,
                "deprecationReason": null
              }
            ],
            "type": {
              "kind": "OBJECT",
              "name": "UpdateTaskPayload",
              "ofType": null
            },
            "isDeprecated": false,
            "deprecationReason": null
          },
          {
            "name": "updateUserRole",
            "description": null,
            "args": [
              {
                "name": "input",
                "description": "The exclusive input argument for this mutation. An object type, make sure to see documentation for this object’s fields.",
                "type": {
                  "kind": "NON_NULL",
                  "name": null,
                  "ofType": {
                    "kind": "INPUT_OBJECT",
                    "name": "UpdateUserRoleInput",
                    "ofType": null
                  }
                },
                "defaultValue": null,
                "isDeprecated": false,
                "deprecationReason": null
              }
            ],
            "type": {
              "kind": "OBJECT",
              "name": "UpdateUserRolePayload",
              "ofType": null
            },
            "isDeprecated": false,
            "deprecationReason": null
          },
          {
            "name": "uploadCtfLogo",
            "description": null,
            "args": [
              {
                "name": "logo",
                "description": null,
                "type": {
                  "kind": "NON_NULL",
                  "name": null,
                  "ofType": {
                    "kind": "SCALAR",
                    "name": "Upload",
                    "ofType": null
                  }
                },
                "defaultValue": null,
                "isDeprecated": false,
                "deprecationReason": null
              }
            ],
            "type": {
              "kind": "NON_NULL",
              "name": null,
              "ofType": {
                "kind": "SCALAR",
                "name": "String",
                "ofType": null
              }
            },
            "isDeprecated": false,
            "deprecationReason": null
          }
        ],
        "inputFields": null,
        "interfaces": [],
        "enumValues": null,
        "possibleTypes": null
      },
      {
        "kind": "INTERFACE",
        "name": "Node",
        "description": "An object with a globally unique `ID`.",
        "fields": [
          {
            "name": "nodeId",
            "description": "A globally unique identifier. Can be used in various places throughout the system to identify this single value.",
            "args": [],
            "type": {
              "kind": "NON_NULL",
              "name": null,
              "ofType": {
                "kind": "SCALAR",
                "name": "ID",
                "ofType": null
              }
            },
            "isDeprecated": false,
            "deprecationReason": null
          }
        ],
        "inputFields": null,
        "interfaces": [],
        "enumValues": null,
        "possibleTypes": [
          {
            "kind": "OBJECT",
            "name": "AssignedTag",
            "ofType": null
          },
          {
            "kind": "OBJECT",
            "name": "Ctf",
            "ofType": null
          },
          {
            "kind": "OBJECT",
            "name": "CtfSecret",
            "ofType": null
          },
          {
            "kind": "OBJECT",
            "name": "Invitation",
            "ofType": null
          },
          {
            "kind": "OBJECT",
            "name": "Profile",
            "ofType": null
          },
          {
            "kind": "OBJECT",
            "name": "Query",
            "ofType": null
          },
          {
            "kind": "OBJECT",
            "name": "Setting",
            "ofType": null
          },
          {
            "kind": "OBJECT",
            "name": "Tag",
            "ofType": null
          },
          {
            "kind": "OBJECT",
            "name": "Task",
            "ofType": null
          },
          {
            "kind": "OBJECT",
            "name": "WorkOnTask",
            "ofType": null
          }
        ]
      },
      {
        "kind": "OBJECT",
        "name": "PageInfo",
        "description": "Information about pagination in a connection.",
        "fields": [
          {
            "name": "endCursor",
            "description": "When paginating forwards, the cursor to continue.",
            "args": [],
            "type": {
              "kind": "SCALAR",
              "name": "Cursor",
              "ofType": null
            },
            "isDeprecated": false,
            "deprecationReason": null
          },
          {
<<<<<<< HEAD
            "name": "hasNextPage",
            "description": "When paginating forwards, are there more items?",
=======
            "name": "publicProfiles",
            "description": "Reads and enables pagination through a set of `PublicProfile`.",
            "args": [
              {
                "name": "after",
                "description": "Read all values in the set after (below) this cursor.",
                "type": {
                  "kind": "SCALAR",
                  "name": "Cursor",
                  "ofType": null
                },
                "defaultValue": null,
                "isDeprecated": false,
                "deprecationReason": null
              },
              {
                "name": "before",
                "description": "Read all values in the set before (above) this cursor.",
                "type": {
                  "kind": "SCALAR",
                  "name": "Cursor",
                  "ofType": null
                },
                "defaultValue": null,
                "isDeprecated": false,
                "deprecationReason": null
              },
              {
                "name": "first",
                "description": "Only read the first `n` values of the set.",
                "type": {
                  "kind": "SCALAR",
                  "name": "Int",
                  "ofType": null
                },
                "defaultValue": null,
                "isDeprecated": false,
                "deprecationReason": null
              },
              {
                "name": "last",
                "description": "Only read the last `n` values of the set.",
                "type": {
                  "kind": "SCALAR",
                  "name": "Int",
                  "ofType": null
                },
                "defaultValue": null,
                "isDeprecated": false,
                "deprecationReason": null
              },
              {
                "name": "offset",
                "description": "Skip the first `n` values from our `after` cursor, an alternative to cursor\nbased pagination. May not be used with `last`.",
                "type": {
                  "kind": "SCALAR",
                  "name": "Int",
                  "ofType": null
                },
                "defaultValue": null,
                "isDeprecated": false,
                "deprecationReason": null
              },
              {
                "name": "orderBy",
                "description": "The method to use when ordering `PublicProfile`.",
                "type": {
                  "kind": "LIST",
                  "name": null,
                  "ofType": {
                    "kind": "NON_NULL",
                    "name": null,
                    "ofType": {
                      "kind": "ENUM",
                      "name": "PublicProfilesOrderBy",
                      "ofType": null
                    }
                  }
                },
                "defaultValue": "[NATURAL]",
                "isDeprecated": false,
                "deprecationReason": null
              }
            ],
            "type": {
              "kind": "OBJECT",
              "name": "PublicProfilesConnection",
              "ofType": null
            },
            "isDeprecated": false,
            "deprecationReason": null
          },
          {
            "name": "query",
            "description": "Exposes the root query type nested one level down. This is helpful for Relay 1\nwhich can only query top level fields if they are in a particular form.",
>>>>>>> 89f5152a
            "args": [],
            "type": {
              "kind": "NON_NULL",
              "name": null,
              "ofType": {
                "kind": "SCALAR",
                "name": "Boolean",
                "ofType": null
              }
            },
            "isDeprecated": false,
            "deprecationReason": null
          },
          {
            "name": "hasPreviousPage",
            "description": "When paginating backwards, are there more items?",
            "args": [],
            "type": {
              "kind": "NON_NULL",
              "name": null,
              "ofType": {
                "kind": "SCALAR",
                "name": "Boolean",
                "ofType": null
              }
            },
            "isDeprecated": false,
            "deprecationReason": null
          },
          {
            "name": "startCursor",
            "description": "When paginating backwards, the cursor to continue.",
            "args": [],
            "type": {
              "kind": "SCALAR",
              "name": "Cursor",
              "ofType": null
            },
            "isDeprecated": false,
            "deprecationReason": null
          }
        ],
        "inputFields": null,
        "interfaces": [],
        "enumValues": null,
        "possibleTypes": null
      },
      {
        "kind": "OBJECT",
        "name": "Profile",
        "description": null,
        "fields": [
          {
            "name": "color",
            "description": null,
            "args": [],
            "type": {
              "kind": "SCALAR",
              "name": "String",
              "ofType": null
            },
            "isDeprecated": false,
            "deprecationReason": null
          },
          {
            "name": "ctfsByInvitationProfileIdAndCtfId",
            "description": "Reads and enables pagination through a set of `Ctf`.",
            "args": [
              {
                "name": "after",
                "description": "Read all values in the set after (below) this cursor.",
                "type": {
                  "kind": "SCALAR",
                  "name": "Cursor",
                  "ofType": null
                },
                "defaultValue": null,
                "isDeprecated": false,
                "deprecationReason": null
              },
              {
                "name": "before",
                "description": "Read all values in the set before (above) this cursor.",
                "type": {
                  "kind": "SCALAR",
                  "name": "Cursor",
                  "ofType": null
                },
                "defaultValue": null,
                "isDeprecated": false,
                "deprecationReason": null
              },
              {
                "name": "condition",
                "description": "A condition to be used in determining which values should be returned by the collection.",
                "type": {
                  "kind": "INPUT_OBJECT",
                  "name": "CtfCondition",
                  "ofType": null
                },
                "defaultValue": null,
                "isDeprecated": false,
                "deprecationReason": null
              },
              {
                "name": "filter",
                "description": "A filter to be used in determining which values should be returned by the collection.",
                "type": {
                  "kind": "INPUT_OBJECT",
                  "name": "CtfFilter",
                  "ofType": null
                },
                "defaultValue": null,
                "isDeprecated": false,
                "deprecationReason": null
              },
              {
                "name": "first",
                "description": "Only read the first `n` values of the set.",
                "type": {
                  "kind": "SCALAR",
                  "name": "Int",
                  "ofType": null
                },
                "defaultValue": null,
                "isDeprecated": false,
                "deprecationReason": null
              },
              {
                "name": "last",
                "description": "Only read the last `n` values of the set.",
                "type": {
                  "kind": "SCALAR",
                  "name": "Int",
                  "ofType": null
                },
                "defaultValue": null,
                "isDeprecated": false,
                "deprecationReason": null
              },
              {
                "name": "offset",
                "description": "Skip the first `n` values from our `after` cursor, an alternative to cursor\nbased pagination. May not be used with `last`.",
                "type": {
                  "kind": "SCALAR",
                  "name": "Int",
                  "ofType": null
                },
                "defaultValue": null,
                "isDeprecated": false,
                "deprecationReason": null
              },
              {
                "name": "orderBy",
                "description": "The method to use when ordering `Ctf`.",
                "type": {
                  "kind": "LIST",
                  "name": null,
                  "ofType": {
                    "kind": "NON_NULL",
                    "name": null,
                    "ofType": {
                      "kind": "ENUM",
                      "name": "CtfsOrderBy",
                      "ofType": null
                    }
                  }
                },
                "defaultValue": "[PRIMARY_KEY_ASC]",
                "isDeprecated": false,
                "deprecationReason": null
              }
            ],
            "type": {
              "kind": "NON_NULL",
              "name": null,
              "ofType": {
                "kind": "OBJECT",
                "name": "ProfileCtfsByInvitationProfileIdAndCtfIdManyToManyConnection",
                "ofType": null
              }
            },
            "isDeprecated": false,
            "deprecationReason": null
          },
          {
            "name": "description",
            "description": null,
            "args": [],
            "type": {
              "kind": "NON_NULL",
              "name": null,
              "ofType": {
                "kind": "SCALAR",
                "name": "String",
                "ofType": null
              }
            },
            "isDeprecated": false,
            "deprecationReason": null
          },
          {
            "name": "id",
            "description": null,
            "args": [],
            "type": {
              "kind": "NON_NULL",
              "name": null,
              "ofType": {
                "kind": "SCALAR",
                "name": "Int",
                "ofType": null
              }
            },
            "isDeprecated": false,
            "deprecationReason": null
          },
          {
            "name": "invitations",
            "description": "Reads and enables pagination through a set of `Invitation`.",
            "args": [
              {
                "name": "after",
                "description": "Read all values in the set after (below) this cursor.",
                "type": {
                  "kind": "SCALAR",
                  "name": "Cursor",
                  "ofType": null
                },
                "defaultValue": null,
                "isDeprecated": false,
                "deprecationReason": null
              },
              {
                "name": "before",
                "description": "Read all values in the set before (above) this cursor.",
                "type": {
                  "kind": "SCALAR",
                  "name": "Cursor",
                  "ofType": null
                },
                "defaultValue": null,
                "isDeprecated": false,
                "deprecationReason": null
              },
              {
                "name": "condition",
                "description": "A condition to be used in determining which values should be returned by the collection.",
                "type": {
                  "kind": "INPUT_OBJECT",
                  "name": "InvitationCondition",
                  "ofType": null
                },
                "defaultValue": null,
                "isDeprecated": false,
                "deprecationReason": null
              },
              {
                "name": "first",
                "description": "Only read the first `n` values of the set.",
                "type": {
                  "kind": "SCALAR",
                  "name": "Int",
                  "ofType": null
                },
                "defaultValue": null,
                "isDeprecated": false,
                "deprecationReason": null
              },
              {
                "name": "last",
                "description": "Only read the last `n` values of the set.",
                "type": {
                  "kind": "SCALAR",
                  "name": "Int",
                  "ofType": null
                },
                "defaultValue": null,
                "isDeprecated": false,
                "deprecationReason": null
              },
              {
                "name": "offset",
                "description": "Skip the first `n` values from our `after` cursor, an alternative to cursor\nbased pagination. May not be used with `last`.",
                "type": {
                  "kind": "SCALAR",
                  "name": "Int",
                  "ofType": null
                },
                "defaultValue": null,
                "isDeprecated": false,
                "deprecationReason": null
              },
              {
                "name": "orderBy",
                "description": "The method to use when ordering `Invitation`.",
                "type": {
                  "kind": "LIST",
                  "name": null,
                  "ofType": {
                    "kind": "NON_NULL",
                    "name": null,
                    "ofType": {
                      "kind": "ENUM",
                      "name": "InvitationsOrderBy",
                      "ofType": null
                    }
                  }
                },
                "defaultValue": "[PRIMARY_KEY_ASC]",
                "isDeprecated": false,
                "deprecationReason": null
              }
            ],
            "type": {
              "kind": "NON_NULL",
              "name": null,
              "ofType": {
                "kind": "OBJECT",
                "name": "InvitationsConnection",
                "ofType": null
              }
            },
            "isDeprecated": false,
            "deprecationReason": null
          },
          {
            "name": "lastactive",
            "description": null,
            "args": [],
            "type": {
              "kind": "NON_NULL",
              "name": null,
              "ofType": {
                "kind": "SCALAR",
                "name": "Datetime",
                "ofType": null
              }
            },
            "isDeprecated": false,
            "deprecationReason": null
          },
          {
            "name": "nodeId",
            "description": "A globally unique identifier. Can be used in various places throughout the system to identify this single value.",
            "args": [],
            "type": {
              "kind": "NON_NULL",
              "name": null,
              "ofType": {
                "kind": "SCALAR",
                "name": "ID",
                "ofType": null
              }
            },
            "isDeprecated": false,
            "deprecationReason": null
          },
          {
            "name": "role",
            "description": null,
            "args": [],
            "type": {
              "kind": "ENUM",
              "name": "Role",
              "ofType": null
            },
            "isDeprecated": false,
            "deprecationReason": null
          },
          {
            "name": "tasksByWorkOnTaskProfileIdAndTaskId",
            "description": "Reads and enables pagination through a set of `Task`.",
            "args": [
              {
                "name": "after",
                "description": "Read all values in the set after (below) this cursor.",
                "type": {
                  "kind": "SCALAR",
                  "name": "Cursor",
                  "ofType": null
                },
                "defaultValue": null,
                "isDeprecated": false,
                "deprecationReason": null
              },
              {
                "name": "before",
                "description": "Read all values in the set before (above) this cursor.",
                "type": {
                  "kind": "SCALAR",
                  "name": "Cursor",
                  "ofType": null
                },
                "defaultValue": null,
                "isDeprecated": false,
                "deprecationReason": null
              },
              {
                "name": "condition",
                "description": "A condition to be used in determining which values should be returned by the collection.",
                "type": {
                  "kind": "INPUT_OBJECT",
                  "name": "TaskCondition",
                  "ofType": null
                },
                "defaultValue": null,
                "isDeprecated": false,
                "deprecationReason": null
              },
              {
                "name": "filter",
                "description": "A filter to be used in determining which values should be returned by the collection.",
                "type": {
                  "kind": "INPUT_OBJECT",
                  "name": "TaskFilter",
                  "ofType": null
                },
                "defaultValue": null,
                "isDeprecated": false,
                "deprecationReason": null
              },
              {
                "name": "first",
                "description": "Only read the first `n` values of the set.",
                "type": {
                  "kind": "SCALAR",
                  "name": "Int",
                  "ofType": null
                },
                "defaultValue": null,
                "isDeprecated": false,
                "deprecationReason": null
              },
              {
                "name": "last",
                "description": "Only read the last `n` values of the set.",
                "type": {
                  "kind": "SCALAR",
                  "name": "Int",
                  "ofType": null
                },
                "defaultValue": null,
                "isDeprecated": false,
                "deprecationReason": null
              },
              {
                "name": "offset",
                "description": "Skip the first `n` values from our `after` cursor, an alternative to cursor\nbased pagination. May not be used with `last`.",
                "type": {
                  "kind": "SCALAR",
                  "name": "Int",
                  "ofType": null
                },
                "defaultValue": null,
                "isDeprecated": false,
                "deprecationReason": null
              },
              {
                "name": "orderBy",
                "description": "The method to use when ordering `Task`.",
                "type": {
                  "kind": "LIST",
                  "name": null,
                  "ofType": {
                    "kind": "NON_NULL",
                    "name": null,
                    "ofType": {
                      "kind": "ENUM",
                      "name": "TasksOrderBy",
                      "ofType": null
                    }
                  }
                },
                "defaultValue": "[PRIMARY_KEY_ASC]",
                "isDeprecated": false,
                "deprecationReason": null
              }
            ],
            "type": {
              "kind": "NON_NULL",
              "name": null,
              "ofType": {
                "kind": "OBJECT",
                "name": "ProfileTasksByWorkOnTaskProfileIdAndTaskIdManyToManyConnection",
                "ofType": null
              }
            },
            "isDeprecated": false,
            "deprecationReason": null
          },
          {
            "name": "username",
            "description": null,
            "args": [],
            "type": {
              "kind": "NON_NULL",
              "name": null,
              "ofType": {
                "kind": "SCALAR",
                "name": "String",
                "ofType": null
              }
            },
            "isDeprecated": false,
            "deprecationReason": null
          },
          {
            "name": "workOnTasks",
            "description": "Reads and enables pagination through a set of `WorkOnTask`.",
            "args": [
              {
                "name": "after",
                "description": "Read all values in the set after (below) this cursor.",
                "type": {
                  "kind": "SCALAR",
                  "name": "Cursor",
                  "ofType": null
                },
                "defaultValue": null,
                "isDeprecated": false,
                "deprecationReason": null
              },
              {
                "name": "before",
                "description": "Read all values in the set before (above) this cursor.",
                "type": {
                  "kind": "SCALAR",
                  "name": "Cursor",
                  "ofType": null
                },
                "defaultValue": null,
                "isDeprecated": false,
                "deprecationReason": null
              },
              {
                "name": "condition",
                "description": "A condition to be used in determining which values should be returned by the collection.",
                "type": {
                  "kind": "INPUT_OBJECT",
                  "name": "WorkOnTaskCondition",
                  "ofType": null
                },
                "defaultValue": null,
                "isDeprecated": false,
                "deprecationReason": null
              },
              {
                "name": "first",
                "description": "Only read the first `n` values of the set.",
                "type": {
                  "kind": "SCALAR",
                  "name": "Int",
                  "ofType": null
                },
                "defaultValue": null,
                "isDeprecated": false,
                "deprecationReason": null
              },
              {
                "name": "last",
                "description": "Only read the last `n` values of the set.",
                "type": {
                  "kind": "SCALAR",
                  "name": "Int",
                  "ofType": null
                },
                "defaultValue": null,
                "isDeprecated": false,
                "deprecationReason": null
              },
              {
                "name": "offset",
                "description": "Skip the first `n` values from our `after` cursor, an alternative to cursor\nbased pagination. May not be used with `last`.",
                "type": {
                  "kind": "SCALAR",
                  "name": "Int",
                  "ofType": null
                },
                "defaultValue": null,
                "isDeprecated": false,
                "deprecationReason": null
              },
              {
                "name": "orderBy",
                "description": "The method to use when ordering `WorkOnTask`.",
                "type": {
                  "kind": "LIST",
                  "name": null,
                  "ofType": {
                    "kind": "NON_NULL",
                    "name": null,
                    "ofType": {
                      "kind": "ENUM",
                      "name": "WorkOnTasksOrderBy",
                      "ofType": null
                    }
                  }
                },
                "defaultValue": "[PRIMARY_KEY_ASC]",
                "isDeprecated": false,
                "deprecationReason": null
              }
            ],
            "type": {
              "kind": "NON_NULL",
              "name": null,
              "ofType": {
                "kind": "OBJECT",
                "name": "WorkOnTasksConnection",
                "ofType": null
              }
            },
            "isDeprecated": false,
            "deprecationReason": null
          }
        ],
        "inputFields": null,
        "interfaces": [
          {
            "kind": "INTERFACE",
            "name": "Node",
            "ofType": null
          }
        ],
        "enumValues": null,
        "possibleTypes": null
      },
      {
        "kind": "INPUT_OBJECT",
        "name": "ProfileCondition",
        "description": "A condition to be used against `Profile` object types. All fields are tested for equality and combined with a logical ‘and.’",
        "fields": null,
        "inputFields": [
          {
            "name": "id",
            "description": "Checks for equality with the object’s `id` field.",
            "type": {
              "kind": "SCALAR",
              "name": "Int",
              "ofType": null
            },
            "defaultValue": null,
            "isDeprecated": false,
            "deprecationReason": null
          },
          {
            "name": "username",
            "description": "Checks for equality with the object’s `username` field.",
            "type": {
              "kind": "SCALAR",
              "name": "String",
              "ofType": null
            },
            "defaultValue": null,
            "isDeprecated": false,
            "deprecationReason": null
          }
        ],
        "interfaces": null,
        "enumValues": null,
        "possibleTypes": null
      },
      {
        "kind": "OBJECT",
        "name": "ProfileCtfsByInvitationProfileIdAndCtfIdManyToManyConnection",
        "description": "A connection to a list of `Ctf` values, with data from `Invitation`.",
        "fields": [
          {
            "name": "edges",
            "description": "A list of edges which contains the `Ctf`, info from the `Invitation`, and the cursor to aid in pagination.",
            "args": [],
            "type": {
              "kind": "NON_NULL",
              "name": null,
              "ofType": {
                "kind": "LIST",
                "name": null,
                "ofType": {
                  "kind": "NON_NULL",
                  "name": null,
                  "ofType": {
                    "kind": "OBJECT",
                    "name": "ProfileCtfsByInvitationProfileIdAndCtfIdManyToManyEdge",
                    "ofType": null
                  }
                }
              }
            },
            "isDeprecated": false,
            "deprecationReason": null
          },
          {
            "name": "nodes",
            "description": "A list of `Ctf` objects.",
            "args": [],
            "type": {
              "kind": "NON_NULL",
              "name": null,
              "ofType": {
                "kind": "LIST",
                "name": null,
                "ofType": {
                  "kind": "NON_NULL",
                  "name": null,
                  "ofType": {
                    "kind": "OBJECT",
                    "name": "Ctf",
                    "ofType": null
                  }
                }
              }
            },
            "isDeprecated": false,
            "deprecationReason": null
          },
          {
            "name": "pageInfo",
            "description": "Information to aid in pagination.",
            "args": [],
            "type": {
              "kind": "NON_NULL",
              "name": null,
              "ofType": {
                "kind": "OBJECT",
                "name": "PageInfo",
                "ofType": null
              }
            },
            "isDeprecated": false,
            "deprecationReason": null
          },
          {
            "name": "totalCount",
            "description": "The count of *all* `Ctf` you could get from the connection.",
            "args": [],
            "type": {
              "kind": "NON_NULL",
              "name": null,
              "ofType": {
                "kind": "SCALAR",
                "name": "Int",
                "ofType": null
              }
            },
            "isDeprecated": false,
            "deprecationReason": null
          }
        ],
        "inputFields": null,
        "interfaces": [],
        "enumValues": null,
        "possibleTypes": null
      },
      {
        "kind": "OBJECT",
        "name": "ProfileCtfsByInvitationProfileIdAndCtfIdManyToManyEdge",
        "description": "A `Ctf` edge in the connection, with data from `Invitation`.",
        "fields": [
          {
            "name": "cursor",
            "description": "A cursor for use in pagination.",
            "args": [],
            "type": {
              "kind": "SCALAR",
              "name": "Cursor",
              "ofType": null
            },
            "isDeprecated": false,
            "deprecationReason": null
          },
          {
            "name": "node",
            "description": "The `Ctf` at the end of the edge.",
            "args": [],
            "type": {
              "kind": "NON_NULL",
              "name": null,
              "ofType": {
                "kind": "OBJECT",
                "name": "Ctf",
                "ofType": null
              }
            },
            "isDeprecated": false,
            "deprecationReason": null
          }
        ],
        "inputFields": null,
        "interfaces": [],
        "enumValues": null,
        "possibleTypes": null
      },
      {
        "kind": "INPUT_OBJECT",
        "name": "ProfileFilter",
        "description": "A filter to be used against `Profile` object types. All fields are combined with a logical ‘and.’",
        "fields": null,
        "inputFields": [
          {
            "name": "and",
            "description": "Checks for all expressions in this list.",
            "type": {
              "kind": "LIST",
              "name": null,
              "ofType": {
                "kind": "NON_NULL",
                "name": null,
                "ofType": {
                  "kind": "INPUT_OBJECT",
                  "name": "ProfileFilter",
                  "ofType": null
                }
              }
            },
            "defaultValue": null,
            "isDeprecated": false,
            "deprecationReason": null
          },
          {
            "name": "not",
            "description": "Negates the expression.",
            "type": {
              "kind": "INPUT_OBJECT",
              "name": "ProfileFilter",
              "ofType": null
            },
            "defaultValue": null,
            "isDeprecated": false,
            "deprecationReason": null
          },
          {
            "name": "or",
            "description": "Checks for any expressions in this list.",
            "type": {
              "kind": "LIST",
              "name": null,
              "ofType": {
                "kind": "NON_NULL",
                "name": null,
                "ofType": {
                  "kind": "INPUT_OBJECT",
                  "name": "ProfileFilter",
                  "ofType": null
                }
              }
            },
            "defaultValue": null,
            "isDeprecated": false,
            "deprecationReason": null
          },
          {
            "name": "username",
            "description": "Filter by the object’s `username` field.",
            "type": {
              "kind": "INPUT_OBJECT",
              "name": "StringFilter",
              "ofType": null
            },
            "defaultValue": null,
            "isDeprecated": false,
            "deprecationReason": null
          }
        ],
        "interfaces": null,
        "enumValues": null,
        "possibleTypes": null
      },
      {
        "kind": "INPUT_OBJECT",
        "name": "ProfilePatch",
        "description": "Represents an update to a `Profile`. Fields that are set will be updated.",
        "fields": null,
        "inputFields": [
          {
            "name": "color",
            "description": null,
            "type": {
              "kind": "SCALAR",
              "name": "String",
              "ofType": null
            },
            "defaultValue": null,
            "isDeprecated": false,
            "deprecationReason": null
          },
          {
            "name": "description",
            "description": null,
            "type": {
              "kind": "SCALAR",
              "name": "String",
              "ofType": null
            },
            "defaultValue": null,
            "isDeprecated": false,
            "deprecationReason": null
          },
          {
            "name": "username",
            "description": null,
            "type": {
              "kind": "SCALAR",
              "name": "String",
              "ofType": null
            },
            "defaultValue": null,
            "isDeprecated": false,
            "deprecationReason": null
          }
        ],
        "interfaces": null,
        "enumValues": null,
        "possibleTypes": null
      },
      {
        "kind": "OBJECT",
        "name": "ProfileTasksByWorkOnTaskProfileIdAndTaskIdManyToManyConnection",
        "description": "A connection to a list of `Task` values, with data from `WorkOnTask`.",
        "fields": [
          {
            "name": "edges",
            "description": "A list of edges which contains the `Task`, info from the `WorkOnTask`, and the cursor to aid in pagination.",
            "args": [],
            "type": {
              "kind": "NON_NULL",
              "name": null,
              "ofType": {
                "kind": "LIST",
                "name": null,
                "ofType": {
                  "kind": "NON_NULL",
                  "name": null,
                  "ofType": {
                    "kind": "OBJECT",
                    "name": "ProfileTasksByWorkOnTaskProfileIdAndTaskIdManyToManyEdge",
                    "ofType": null
                  }
                }
              }
            },
            "isDeprecated": false,
            "deprecationReason": null
          },
          {
            "name": "nodes",
            "description": "A list of `Task` objects.",
            "args": [],
            "type": {
              "kind": "NON_NULL",
              "name": null,
              "ofType": {
                "kind": "LIST",
                "name": null,
                "ofType": {
                  "kind": "NON_NULL",
                  "name": null,
                  "ofType": {
                    "kind": "OBJECT",
                    "name": "Task",
                    "ofType": null
                  }
                }
              }
            },
            "isDeprecated": false,
            "deprecationReason": null
          },
          {
            "name": "pageInfo",
            "description": "Information to aid in pagination.",
            "args": [],
            "type": {
              "kind": "NON_NULL",
              "name": null,
              "ofType": {
                "kind": "OBJECT",
                "name": "PageInfo",
                "ofType": null
              }
            },
            "isDeprecated": false,
            "deprecationReason": null
          },
          {
            "name": "totalCount",
            "description": "The count of *all* `Task` you could get from the connection.",
            "args": [],
            "type": {
              "kind": "NON_NULL",
              "name": null,
              "ofType": {
                "kind": "SCALAR",
                "name": "Int",
                "ofType": null
              }
            },
            "isDeprecated": false,
            "deprecationReason": null
          }
        ],
        "inputFields": null,
        "interfaces": [],
        "enumValues": null,
        "possibleTypes": null
      },
      {
        "kind": "OBJECT",
        "name": "ProfileTasksByWorkOnTaskProfileIdAndTaskIdManyToManyEdge",
        "description": "A `Task` edge in the connection, with data from `WorkOnTask`.",
        "fields": [
          {
            "name": "cursor",
            "description": "A cursor for use in pagination.",
            "args": [],
            "type": {
              "kind": "SCALAR",
              "name": "Cursor",
              "ofType": null
            },
            "isDeprecated": false,
            "deprecationReason": null
          },
          {
            "name": "node",
            "description": "The `Task` at the end of the edge.",
            "args": [],
            "type": {
              "kind": "NON_NULL",
              "name": null,
              "ofType": {
                "kind": "OBJECT",
                "name": "Task",
                "ofType": null
              }
            },
            "isDeprecated": false,
            "deprecationReason": null
          }
        ],
        "inputFields": null,
        "interfaces": [],
        "enumValues": null,
        "possibleTypes": null
      },
      {
        "kind": "OBJECT",
        "name": "ProfilesConnection",
        "description": "A connection to a list of `Profile` values.",
        "fields": [
          {
            "name": "edges",
            "description": "A list of edges which contains the `Profile` and cursor to aid in pagination.",
            "args": [],
            "type": {
              "kind": "NON_NULL",
              "name": null,
              "ofType": {
                "kind": "LIST",
                "name": null,
                "ofType": {
                  "kind": "NON_NULL",
                  "name": null,
                  "ofType": {
                    "kind": "OBJECT",
                    "name": "ProfilesEdge",
                    "ofType": null
                  }
                }
              }
            },
            "isDeprecated": false,
            "deprecationReason": null
          },
          {
            "name": "nodes",
            "description": "A list of `Profile` objects.",
            "args": [],
            "type": {
              "kind": "NON_NULL",
              "name": null,
              "ofType": {
                "kind": "LIST",
                "name": null,
                "ofType": {
                  "kind": "NON_NULL",
                  "name": null,
                  "ofType": {
                    "kind": "OBJECT",
                    "name": "Profile",
                    "ofType": null
                  }
                }
              }
            },
            "isDeprecated": false,
            "deprecationReason": null
          },
          {
            "name": "pageInfo",
            "description": "Information to aid in pagination.",
            "args": [],
            "type": {
              "kind": "NON_NULL",
              "name": null,
              "ofType": {
                "kind": "OBJECT",
                "name": "PageInfo",
                "ofType": null
              }
            },
            "isDeprecated": false,
            "deprecationReason": null
          },
          {
            "name": "totalCount",
            "description": "The count of *all* `Profile` you could get from the connection.",
            "args": [],
            "type": {
              "kind": "NON_NULL",
              "name": null,
              "ofType": {
                "kind": "SCALAR",
                "name": "Int",
                "ofType": null
              }
            },
            "isDeprecated": false,
            "deprecationReason": null
          }
        ],
        "inputFields": null,
        "interfaces": [],
        "enumValues": null,
        "possibleTypes": null
      },
      {
        "kind": "OBJECT",
        "name": "ProfilesEdge",
        "description": "A `Profile` edge in the connection.",
        "fields": [
          {
            "name": "cursor",
            "description": "A cursor for use in pagination.",
            "args": [],
            "type": {
              "kind": "SCALAR",
              "name": "Cursor",
              "ofType": null
            },
            "isDeprecated": false,
            "deprecationReason": null
          },
          {
            "name": "node",
            "description": "The `Profile` at the end of the edge.",
            "args": [],
            "type": {
              "kind": "NON_NULL",
              "name": null,
              "ofType": {
                "kind": "OBJECT",
                "name": "Profile",
                "ofType": null
              }
            },
            "isDeprecated": false,
            "deprecationReason": null
          }
        ],
        "inputFields": null,
        "interfaces": [],
        "enumValues": null,
        "possibleTypes": null
      },
      {
        "kind": "ENUM",
        "name": "ProfilesOrderBy",
        "description": "Methods to use when ordering `Profile`.",
        "fields": null,
        "inputFields": null,
        "interfaces": null,
        "enumValues": [
          {
            "name": "ID_ASC",
            "description": null,
            "isDeprecated": false,
            "deprecationReason": null
          },
          {
            "name": "ID_DESC",
            "description": null,
            "isDeprecated": false,
            "deprecationReason": null
          },
          {
            "name": "NATURAL",
            "description": null,
            "isDeprecated": false,
            "deprecationReason": null
          },
          {
            "name": "PRIMARY_KEY_ASC",
            "description": null,
            "isDeprecated": false,
            "deprecationReason": null
          },
          {
            "name": "PRIMARY_KEY_DESC",
            "description": null,
            "isDeprecated": false,
            "deprecationReason": null
          },
          {
            "name": "USERNAME_ASC",
            "description": null,
            "isDeprecated": false,
            "deprecationReason": null
          },
          {
            "name": "USERNAME_DESC",
            "description": null,
            "isDeprecated": false,
            "deprecationReason": null
          }
        ],
        "possibleTypes": null
      },
      {
        "kind": "OBJECT",
        "name": "Query",
        "description": "The root query type which gives access points into the data universe.",
        "fields": [
          {
            "name": "assignedTag",
            "description": null,
            "args": [
              {
                "name": "tagId",
                "description": null,
                "type": {
                  "kind": "NON_NULL",
                  "name": null,
                  "ofType": {
                    "kind": "SCALAR",
                    "name": "Int",
                    "ofType": null
                  }
                },
                "defaultValue": null,
                "isDeprecated": false,
                "deprecationReason": null
              },
              {
                "name": "taskId",
                "description": null,
                "type": {
                  "kind": "NON_NULL",
                  "name": null,
                  "ofType": {
                    "kind": "SCALAR",
                    "name": "Int",
                    "ofType": null
                  }
                },
                "defaultValue": null,
                "isDeprecated": false,
                "deprecationReason": null
              }
            ],
            "type": {
              "kind": "OBJECT",
              "name": "AssignedTag",
              "ofType": null
            },
            "isDeprecated": false,
            "deprecationReason": null
          },
          {
            "name": "assignedTagByNodeId",
            "description": "Reads a single `AssignedTag` using its globally unique `ID`.",
            "args": [
              {
                "name": "nodeId",
                "description": "The globally unique `ID` to be used in selecting a single `AssignedTag`.",
                "type": {
                  "kind": "NON_NULL",
                  "name": null,
                  "ofType": {
                    "kind": "SCALAR",
                    "name": "ID",
                    "ofType": null
                  }
                },
                "defaultValue": null,
                "isDeprecated": false,
                "deprecationReason": null
              }
            ],
            "type": {
              "kind": "OBJECT",
              "name": "AssignedTag",
              "ofType": null
            },
            "isDeprecated": false,
            "deprecationReason": null
          },
          {
            "name": "assignedTags",
            "description": "Reads and enables pagination through a set of `AssignedTag`.",
            "args": [
              {
                "name": "after",
                "description": "Read all values in the set after (below) this cursor.",
                "type": {
                  "kind": "SCALAR",
                  "name": "Cursor",
                  "ofType": null
                },
                "defaultValue": null,
                "isDeprecated": false,
                "deprecationReason": null
              },
              {
                "name": "before",
                "description": "Read all values in the set before (above) this cursor.",
                "type": {
                  "kind": "SCALAR",
                  "name": "Cursor",
                  "ofType": null
                },
                "defaultValue": null,
                "isDeprecated": false,
                "deprecationReason": null
              },
              {
                "name": "condition",
                "description": "A condition to be used in determining which values should be returned by the collection.",
                "type": {
                  "kind": "INPUT_OBJECT",
                  "name": "AssignedTagCondition",
                  "ofType": null
                },
                "defaultValue": null,
                "isDeprecated": false,
                "deprecationReason": null
              },
              {
                "name": "first",
                "description": "Only read the first `n` values of the set.",
                "type": {
                  "kind": "SCALAR",
                  "name": "Int",
                  "ofType": null
                },
                "defaultValue": null,
                "isDeprecated": false,
                "deprecationReason": null
              },
              {
                "name": "last",
                "description": "Only read the last `n` values of the set.",
                "type": {
                  "kind": "SCALAR",
                  "name": "Int",
                  "ofType": null
                },
                "defaultValue": null,
                "isDeprecated": false,
                "deprecationReason": null
              },
              {
                "name": "offset",
                "description": "Skip the first `n` values from our `after` cursor, an alternative to cursor\nbased pagination. May not be used with `last`.",
                "type": {
                  "kind": "SCALAR",
                  "name": "Int",
                  "ofType": null
                },
                "defaultValue": null,
                "isDeprecated": false,
                "deprecationReason": null
              },
              {
                "name": "orderBy",
                "description": "The method to use when ordering `AssignedTag`.",
                "type": {
                  "kind": "LIST",
                  "name": null,
                  "ofType": {
                    "kind": "NON_NULL",
                    "name": null,
                    "ofType": {
                      "kind": "ENUM",
                      "name": "AssignedTagsOrderBy",
                      "ofType": null
                    }
                  }
                },
                "defaultValue": "[PRIMARY_KEY_ASC]",
                "isDeprecated": false,
                "deprecationReason": null
              }
            ],
            "type": {
              "kind": "OBJECT",
              "name": "AssignedTagsConnection",
              "ofType": null
            },
            "isDeprecated": false,
            "deprecationReason": null
          },
          {
            "name": "ctf",
            "description": null,
            "args": [
              {
                "name": "id",
                "description": null,
                "type": {
                  "kind": "NON_NULL",
                  "name": null,
                  "ofType": {
                    "kind": "SCALAR",
                    "name": "Int",
                    "ofType": null
                  }
                },
                "defaultValue": null,
                "isDeprecated": false,
                "deprecationReason": null
              }
            ],
            "type": {
              "kind": "OBJECT",
              "name": "Ctf",
              "ofType": null
            },
            "isDeprecated": false,
            "deprecationReason": null
          },
          {
            "name": "ctfByNodeId",
            "description": "Reads a single `Ctf` using its globally unique `ID`.",
            "args": [
              {
                "name": "nodeId",
                "description": "The globally unique `ID` to be used in selecting a single `Ctf`.",
                "type": {
                  "kind": "NON_NULL",
                  "name": null,
                  "ofType": {
                    "kind": "SCALAR",
                    "name": "ID",
                    "ofType": null
                  }
                },
                "defaultValue": null,
                "isDeprecated": false,
                "deprecationReason": null
              }
            ],
            "type": {
              "kind": "OBJECT",
              "name": "Ctf",
              "ofType": null
            },
            "isDeprecated": false,
            "deprecationReason": null
          },
          {
            "name": "ctfSecret",
            "description": null,
            "args": [
              {
                "name": "id",
                "description": null,
                "type": {
                  "kind": "NON_NULL",
                  "name": null,
                  "ofType": {
                    "kind": "SCALAR",
                    "name": "Int",
                    "ofType": null
                  }
                },
                "defaultValue": null,
                "isDeprecated": false,
                "deprecationReason": null
              }
            ],
            "type": {
              "kind": "OBJECT",
              "name": "CtfSecret",
              "ofType": null
            },
            "isDeprecated": false,
            "deprecationReason": null
          },
          {
            "name": "ctfSecretByNodeId",
            "description": "Reads a single `CtfSecret` using its globally unique `ID`.",
            "args": [
              {
                "name": "nodeId",
                "description": "The globally unique `ID` to be used in selecting a single `CtfSecret`.",
                "type": {
                  "kind": "NON_NULL",
                  "name": null,
                  "ofType": {
                    "kind": "SCALAR",
                    "name": "ID",
                    "ofType": null
                  }
                },
                "defaultValue": null,
                "isDeprecated": false,
                "deprecationReason": null
              }
            ],
            "type": {
              "kind": "OBJECT",
              "name": "CtfSecret",
              "ofType": null
            },
            "isDeprecated": false,
            "deprecationReason": null
          },
          {
            "name": "ctfSecrets",
            "description": "Reads and enables pagination through a set of `CtfSecret`.",
            "args": [
              {
                "name": "after",
                "description": "Read all values in the set after (below) this cursor.",
                "type": {
                  "kind": "SCALAR",
                  "name": "Cursor",
                  "ofType": null
                },
                "defaultValue": null,
                "isDeprecated": false,
                "deprecationReason": null
              },
              {
                "name": "before",
                "description": "Read all values in the set before (above) this cursor.",
                "type": {
                  "kind": "SCALAR",
                  "name": "Cursor",
                  "ofType": null
                },
                "defaultValue": null,
                "isDeprecated": false,
                "deprecationReason": null
              },
              {
                "name": "condition",
                "description": "A condition to be used in determining which values should be returned by the collection.",
                "type": {
                  "kind": "INPUT_OBJECT",
                  "name": "CtfSecretCondition",
                  "ofType": null
                },
                "defaultValue": null,
                "isDeprecated": false,
                "deprecationReason": null
              },
              {
                "name": "first",
                "description": "Only read the first `n` values of the set.",
                "type": {
                  "kind": "SCALAR",
                  "name": "Int",
                  "ofType": null
                },
                "defaultValue": null,
                "isDeprecated": false,
                "deprecationReason": null
              },
              {
                "name": "last",
                "description": "Only read the last `n` values of the set.",
                "type": {
                  "kind": "SCALAR",
                  "name": "Int",
                  "ofType": null
                },
                "defaultValue": null,
                "isDeprecated": false,
                "deprecationReason": null
              },
              {
                "name": "offset",
                "description": "Skip the first `n` values from our `after` cursor, an alternative to cursor\nbased pagination. May not be used with `last`.",
                "type": {
                  "kind": "SCALAR",
                  "name": "Int",
                  "ofType": null
                },
                "defaultValue": null,
                "isDeprecated": false,
                "deprecationReason": null
              },
              {
                "name": "orderBy",
                "description": "The method to use when ordering `CtfSecret`.",
                "type": {
                  "kind": "LIST",
                  "name": null,
                  "ofType": {
                    "kind": "NON_NULL",
                    "name": null,
                    "ofType": {
                      "kind": "ENUM",
                      "name": "CtfSecretsOrderBy",
                      "ofType": null
                    }
                  }
                },
                "defaultValue": "[PRIMARY_KEY_ASC]",
                "isDeprecated": false,
                "deprecationReason": null
              }
            ],
            "type": {
              "kind": "OBJECT",
              "name": "CtfSecretsConnection",
              "ofType": null
            },
            "isDeprecated": false,
            "deprecationReason": null
          },
          {
            "name": "ctfs",
            "description": "Reads and enables pagination through a set of `Ctf`.",
            "args": [
              {
                "name": "after",
                "description": "Read all values in the set after (below) this cursor.",
                "type": {
                  "kind": "SCALAR",
                  "name": "Cursor",
                  "ofType": null
                },
                "defaultValue": null,
                "isDeprecated": false,
                "deprecationReason": null
              },
              {
                "name": "before",
                "description": "Read all values in the set before (above) this cursor.",
                "type": {
                  "kind": "SCALAR",
                  "name": "Cursor",
                  "ofType": null
                },
                "defaultValue": null,
                "isDeprecated": false,
                "deprecationReason": null
              },
              {
                "name": "condition",
                "description": "A condition to be used in determining which values should be returned by the collection.",
                "type": {
                  "kind": "INPUT_OBJECT",
                  "name": "CtfCondition",
                  "ofType": null
                },
                "defaultValue": null,
                "isDeprecated": false,
                "deprecationReason": null
              },
              {
                "name": "filter",
                "description": "A filter to be used in determining which values should be returned by the collection.",
                "type": {
                  "kind": "INPUT_OBJECT",
                  "name": "CtfFilter",
                  "ofType": null
                },
                "defaultValue": null,
                "isDeprecated": false,
                "deprecationReason": null
              },
              {
                "name": "first",
                "description": "Only read the first `n` values of the set.",
                "type": {
                  "kind": "SCALAR",
                  "name": "Int",
                  "ofType": null
                },
                "defaultValue": null,
                "isDeprecated": false,
                "deprecationReason": null
              },
              {
                "name": "last",
                "description": "Only read the last `n` values of the set.",
                "type": {
                  "kind": "SCALAR",
                  "name": "Int",
                  "ofType": null
                },
                "defaultValue": null,
                "isDeprecated": false,
                "deprecationReason": null
              },
              {
                "name": "offset",
                "description": "Skip the first `n` values from our `after` cursor, an alternative to cursor\nbased pagination. May not be used with `last`.",
                "type": {
                  "kind": "SCALAR",
                  "name": "Int",
                  "ofType": null
                },
                "defaultValue": null,
                "isDeprecated": false,
                "deprecationReason": null
              },
              {
                "name": "orderBy",
                "description": "The method to use when ordering `Ctf`.",
                "type": {
                  "kind": "LIST",
                  "name": null,
                  "ofType": {
                    "kind": "NON_NULL",
                    "name": null,
                    "ofType": {
                      "kind": "ENUM",
                      "name": "CtfsOrderBy",
                      "ofType": null
                    }
                  }
                },
                "defaultValue": "[PRIMARY_KEY_ASC]",
                "isDeprecated": false,
                "deprecationReason": null
              }
            ],
            "type": {
              "kind": "OBJECT",
              "name": "CtfsConnection",
              "ofType": null
            },
            "isDeprecated": false,
            "deprecationReason": null
          },
          {
            "name": "guests",
            "description": "Reads and enables pagination through a set of `Profile`.",
            "args": [
              {
                "name": "after",
                "description": "Read all values in the set after (below) this cursor.",
                "type": {
                  "kind": "SCALAR",
                  "name": "Cursor",
                  "ofType": null
                },
                "defaultValue": null,
                "isDeprecated": false,
                "deprecationReason": null
              },
              {
                "name": "before",
                "description": "Read all values in the set before (above) this cursor.",
                "type": {
                  "kind": "SCALAR",
                  "name": "Cursor",
                  "ofType": null
                },
                "defaultValue": null,
                "isDeprecated": false,
                "deprecationReason": null
              },
              {
                "name": "first",
                "description": "Only read the first `n` values of the set.",
                "type": {
                  "kind": "SCALAR",
                  "name": "Int",
                  "ofType": null
                },
                "defaultValue": null,
                "isDeprecated": false,
                "deprecationReason": null
              },
              {
                "name": "last",
                "description": "Only read the last `n` values of the set.",
                "type": {
                  "kind": "SCALAR",
                  "name": "Int",
                  "ofType": null
                },
                "defaultValue": null,
                "isDeprecated": false,
                "deprecationReason": null
              },
              {
                "name": "offset",
                "description": "Skip the first `n` values from our `after` cursor, an alternative to cursor\nbased pagination. May not be used with `last`.",
                "type": {
                  "kind": "SCALAR",
                  "name": "Int",
                  "ofType": null
                },
                "defaultValue": null,
                "isDeprecated": false,
                "deprecationReason": null
              }
            ],
            "type": {
              "kind": "OBJECT",
              "name": "ProfilesConnection",
              "ofType": null
            },
            "isDeprecated": false,
            "deprecationReason": null
          },
          {
            "name": "incomingCtf",
            "description": "Reads and enables pagination through a set of `Ctf`.",
            "args": [
              {
                "name": "after",
                "description": "Read all values in the set after (below) this cursor.",
                "type": {
                  "kind": "SCALAR",
                  "name": "Cursor",
                  "ofType": null
                },
                "defaultValue": null,
                "isDeprecated": false,
                "deprecationReason": null
              },
              {
                "name": "before",
                "description": "Read all values in the set before (above) this cursor.",
                "type": {
                  "kind": "SCALAR",
                  "name": "Cursor",
                  "ofType": null
                },
                "defaultValue": null,
                "isDeprecated": false,
                "deprecationReason": null
              },
              {
                "name": "first",
                "description": "Only read the first `n` values of the set.",
                "type": {
                  "kind": "SCALAR",
                  "name": "Int",
                  "ofType": null
                },
                "defaultValue": null,
                "isDeprecated": false,
                "deprecationReason": null
              },
              {
                "name": "last",
                "description": "Only read the last `n` values of the set.",
                "type": {
                  "kind": "SCALAR",
                  "name": "Int",
                  "ofType": null
                },
                "defaultValue": null,
                "isDeprecated": false,
                "deprecationReason": null
              },
              {
                "name": "offset",
                "description": "Skip the first `n` values from our `after` cursor, an alternative to cursor\nbased pagination. May not be used with `last`.",
                "type": {
                  "kind": "SCALAR",
                  "name": "Int",
                  "ofType": null
                },
                "defaultValue": null,
                "isDeprecated": false,
                "deprecationReason": null
              }
            ],
            "type": {
              "kind": "OBJECT",
              "name": "CtfsConnection",
              "ofType": null
            },
            "isDeprecated": false,
            "deprecationReason": null
          },
          {
            "name": "invitation",
            "description": null,
            "args": [
              {
                "name": "ctfId",
                "description": null,
                "type": {
                  "kind": "NON_NULL",
                  "name": null,
                  "ofType": {
                    "kind": "SCALAR",
                    "name": "Int",
                    "ofType": null
                  }
                },
                "defaultValue": null,
                "isDeprecated": false,
                "deprecationReason": null
              },
              {
                "name": "profileId",
                "description": null,
                "type": {
                  "kind": "NON_NULL",
                  "name": null,
                  "ofType": {
                    "kind": "SCALAR",
                    "name": "Int",
                    "ofType": null
                  }
                },
                "defaultValue": null,
                "isDeprecated": false,
                "deprecationReason": null
              }
            ],
            "type": {
              "kind": "OBJECT",
              "name": "Invitation",
              "ofType": null
            },
            "isDeprecated": false,
            "deprecationReason": null
          },
          {
            "name": "invitationByNodeId",
            "description": "Reads a single `Invitation` using its globally unique `ID`.",
            "args": [
              {
                "name": "nodeId",
                "description": "The globally unique `ID` to be used in selecting a single `Invitation`.",
                "type": {
                  "kind": "NON_NULL",
                  "name": null,
                  "ofType": {
                    "kind": "SCALAR",
                    "name": "ID",
                    "ofType": null
                  }
                },
                "defaultValue": null,
                "isDeprecated": false,
                "deprecationReason": null
              }
            ],
            "type": {
              "kind": "OBJECT",
              "name": "Invitation",
              "ofType": null
            },
            "isDeprecated": false,
            "deprecationReason": null
          },
          {
            "name": "invitations",
            "description": "Reads and enables pagination through a set of `Invitation`.",
            "args": [
              {
                "name": "after",
                "description": "Read all values in the set after (below) this cursor.",
                "type": {
                  "kind": "SCALAR",
                  "name": "Cursor",
                  "ofType": null
                },
                "defaultValue": null,
                "isDeprecated": false,
                "deprecationReason": null
              },
              {
                "name": "before",
                "description": "Read all values in the set before (above) this cursor.",
                "type": {
                  "kind": "SCALAR",
                  "name": "Cursor",
                  "ofType": null
                },
                "defaultValue": null,
                "isDeprecated": false,
                "deprecationReason": null
              },
              {
                "name": "condition",
                "description": "A condition to be used in determining which values should be returned by the collection.",
                "type": {
                  "kind": "INPUT_OBJECT",
                  "name": "InvitationCondition",
                  "ofType": null
                },
                "defaultValue": null,
                "isDeprecated": false,
                "deprecationReason": null
              },
              {
                "name": "first",
                "description": "Only read the first `n` values of the set.",
                "type": {
                  "kind": "SCALAR",
                  "name": "Int",
                  "ofType": null
                },
                "defaultValue": null,
                "isDeprecated": false,
                "deprecationReason": null
              },
              {
                "name": "last",
                "description": "Only read the last `n` values of the set.",
                "type": {
                  "kind": "SCALAR",
                  "name": "Int",
                  "ofType": null
                },
                "defaultValue": null,
                "isDeprecated": false,
                "deprecationReason": null
              },
              {
                "name": "offset",
                "description": "Skip the first `n` values from our `after` cursor, an alternative to cursor\nbased pagination. May not be used with `last`.",
                "type": {
                  "kind": "SCALAR",
                  "name": "Int",
                  "ofType": null
                },
                "defaultValue": null,
                "isDeprecated": false,
                "deprecationReason": null
              },
              {
                "name": "orderBy",
                "description": "The method to use when ordering `Invitation`.",
                "type": {
                  "kind": "LIST",
                  "name": null,
                  "ofType": {
                    "kind": "NON_NULL",
                    "name": null,
                    "ofType": {
                      "kind": "ENUM",
                      "name": "InvitationsOrderBy",
                      "ofType": null
                    }
                  }
                },
                "defaultValue": "[PRIMARY_KEY_ASC]",
                "isDeprecated": false,
                "deprecationReason": null
              }
            ],
            "type": {
              "kind": "OBJECT",
              "name": "InvitationsConnection",
              "ofType": null
            },
            "isDeprecated": false,
            "deprecationReason": null
          },
          {
            "name": "me",
            "description": null,
            "args": [],
            "type": {
              "kind": "OBJECT",
              "name": "Profile",
              "ofType": null
            },
            "isDeprecated": false,
            "deprecationReason": null
          },
          {
            "name": "newToken",
            "description": null,
            "args": [],
            "type": {
              "kind": "SCALAR",
              "name": "Jwt",
              "ofType": null
            },
            "isDeprecated": false,
            "deprecationReason": null
          },
          {
            "name": "node",
            "description": "Fetches an object given its globally unique `ID`.",
            "args": [
              {
                "name": "nodeId",
                "description": "The globally unique `ID`.",
                "type": {
                  "kind": "NON_NULL",
                  "name": null,
                  "ofType": {
                    "kind": "SCALAR",
                    "name": "ID",
                    "ofType": null
                  }
                },
                "defaultValue": null,
                "isDeprecated": false,
                "deprecationReason": null
              }
            ],
            "type": {
              "kind": "INTERFACE",
              "name": "Node",
              "ofType": null
            },
            "isDeprecated": false,
            "deprecationReason": null
          },
          {
            "name": "nodeId",
            "description": "The root query type must be a `Node` to work well with Relay 1 mutations. This just resolves to `query`.",
            "args": [],
            "type": {
              "kind": "NON_NULL",
              "name": null,
              "ofType": {
                "kind": "SCALAR",
                "name": "ID",
                "ofType": null
              }
            },
            "isDeprecated": false,
            "deprecationReason": null
          },
          {
            "name": "pastCtf",
            "description": "Reads and enables pagination through a set of `Ctf`.",
            "args": [
              {
                "name": "after",
                "description": "Read all values in the set after (below) this cursor.",
                "type": {
                  "kind": "SCALAR",
                  "name": "Cursor",
                  "ofType": null
                },
                "defaultValue": null,
                "isDeprecated": false,
                "deprecationReason": null
              },
              {
                "name": "before",
                "description": "Read all values in the set before (above) this cursor.",
                "type": {
                  "kind": "SCALAR",
                  "name": "Cursor",
                  "ofType": null
                },
                "defaultValue": null,
                "isDeprecated": false,
                "deprecationReason": null
              },
              {
                "name": "first",
                "description": "Only read the first `n` values of the set.",
                "type": {
                  "kind": "SCALAR",
                  "name": "Int",
                  "ofType": null
                },
                "defaultValue": null,
                "isDeprecated": false,
                "deprecationReason": null
              },
              {
                "name": "last",
                "description": "Only read the last `n` values of the set.",
                "type": {
                  "kind": "SCALAR",
                  "name": "Int",
                  "ofType": null
                },
                "defaultValue": null,
                "isDeprecated": false,
                "deprecationReason": null
              },
              {
                "name": "offset",
                "description": "Skip the first `n` values from our `after` cursor, an alternative to cursor\nbased pagination. May not be used with `last`.",
                "type": {
                  "kind": "SCALAR",
                  "name": "Int",
                  "ofType": null
                },
                "defaultValue": null,
                "isDeprecated": false,
                "deprecationReason": null
              }
            ],
            "type": {
              "kind": "OBJECT",
              "name": "CtfsConnection",
              "ofType": null
            },
            "isDeprecated": false,
            "deprecationReason": null
          },
          {
            "name": "profile",
            "description": null,
            "args": [
              {
                "name": "id",
                "description": null,
                "type": {
                  "kind": "NON_NULL",
                  "name": null,
                  "ofType": {
                    "kind": "SCALAR",
                    "name": "Int",
                    "ofType": null
                  }
                },
                "defaultValue": null,
                "isDeprecated": false,
                "deprecationReason": null
              }
            ],
            "type": {
              "kind": "OBJECT",
              "name": "Profile",
              "ofType": null
            },
            "isDeprecated": false,
            "deprecationReason": null
          },
          {
            "name": "profileByNodeId",
            "description": "Reads a single `Profile` using its globally unique `ID`.",
            "args": [
              {
                "name": "nodeId",
                "description": "The globally unique `ID` to be used in selecting a single `Profile`.",
                "type": {
                  "kind": "NON_NULL",
                  "name": null,
                  "ofType": {
                    "kind": "SCALAR",
                    "name": "ID",
                    "ofType": null
                  }
                },
                "defaultValue": null,
                "isDeprecated": false,
                "deprecationReason": null
              }
            ],
            "type": {
              "kind": "OBJECT",
              "name": "Profile",
              "ofType": null
            },
            "isDeprecated": false,
            "deprecationReason": null
          },
          {
            "name": "profileByUsername",
            "description": null,
            "args": [
              {
                "name": "username",
                "description": null,
                "type": {
                  "kind": "NON_NULL",
                  "name": null,
                  "ofType": {
                    "kind": "SCALAR",
                    "name": "String",
                    "ofType": null
                  }
                },
                "defaultValue": null,
                "isDeprecated": false,
                "deprecationReason": null
              }
            ],
            "type": {
              "kind": "OBJECT",
              "name": "Profile",
              "ofType": null
            },
            "isDeprecated": false,
            "deprecationReason": null
          },
          {
            "name": "profiles",
            "description": "Reads and enables pagination through a set of `Profile`.",
            "args": [
              {
                "name": "after",
                "description": "Read all values in the set after (below) this cursor.",
                "type": {
                  "kind": "SCALAR",
                  "name": "Cursor",
                  "ofType": null
                },
                "defaultValue": null,
                "isDeprecated": false,
                "deprecationReason": null
              },
              {
                "name": "before",
                "description": "Read all values in the set before (above) this cursor.",
                "type": {
                  "kind": "SCALAR",
                  "name": "Cursor",
                  "ofType": null
                },
                "defaultValue": null,
                "isDeprecated": false,
                "deprecationReason": null
              },
              {
                "name": "condition",
                "description": "A condition to be used in determining which values should be returned by the collection.",
                "type": {
                  "kind": "INPUT_OBJECT",
                  "name": "ProfileCondition",
                  "ofType": null
                },
                "defaultValue": null,
                "isDeprecated": false,
                "deprecationReason": null
              },
              {
                "name": "filter",
                "description": "A filter to be used in determining which values should be returned by the collection.",
                "type": {
                  "kind": "INPUT_OBJECT",
                  "name": "ProfileFilter",
                  "ofType": null
                },
                "defaultValue": null,
                "isDeprecated": false,
                "deprecationReason": null
              },
              {
                "name": "first",
                "description": "Only read the first `n` values of the set.",
                "type": {
                  "kind": "SCALAR",
                  "name": "Int",
                  "ofType": null
                },
                "defaultValue": null,
                "isDeprecated": false,
                "deprecationReason": null
              },
              {
                "name": "last",
                "description": "Only read the last `n` values of the set.",
                "type": {
                  "kind": "SCALAR",
                  "name": "Int",
                  "ofType": null
                },
                "defaultValue": null,
                "isDeprecated": false,
                "deprecationReason": null
              },
              {
                "name": "offset",
                "description": "Skip the first `n` values from our `after` cursor, an alternative to cursor\nbased pagination. May not be used with `last`.",
                "type": {
                  "kind": "SCALAR",
                  "name": "Int",
                  "ofType": null
                },
                "defaultValue": null,
                "isDeprecated": false,
                "deprecationReason": null
              },
              {
                "name": "orderBy",
                "description": "The method to use when ordering `Profile`.",
                "type": {
                  "kind": "LIST",
                  "name": null,
                  "ofType": {
                    "kind": "NON_NULL",
                    "name": null,
                    "ofType": {
                      "kind": "ENUM",
                      "name": "ProfilesOrderBy",
                      "ofType": null
                    }
                  }
                },
                "defaultValue": "[PRIMARY_KEY_ASC]",
                "isDeprecated": false,
                "deprecationReason": null
              }
            ],
            "type": {
              "kind": "OBJECT",
              "name": "ProfilesConnection",
              "ofType": null
            },
            "isDeprecated": false,
            "deprecationReason": null
          },
          {
            "name": "query",
            "description": "Exposes the root query type nested one level down. This is helpful for Relay 1\nwhich can only query top level fields if they are in a particular form.",
            "args": [],
            "type": {
              "kind": "NON_NULL",
              "name": null,
              "ofType": {
                "kind": "OBJECT",
                "name": "Query",
                "ofType": null
              }
            },
            "isDeprecated": false,
            "deprecationReason": null
          },
          {
            "name": "settingByNodeId",
            "description": "Reads a single `Setting` using its globally unique `ID`.",
            "args": [
              {
                "name": "nodeId",
                "description": "The globally unique `ID` to be used in selecting a single `Setting`.",
                "type": {
                  "kind": "NON_NULL",
                  "name": null,
                  "ofType": {
                    "kind": "SCALAR",
                    "name": "ID",
                    "ofType": null
                  }
                },
                "defaultValue": null,
                "isDeprecated": false,
                "deprecationReason": null
              }
            ],
            "type": {
              "kind": "OBJECT",
              "name": "Setting",
              "ofType": null
            },
            "isDeprecated": false,
            "deprecationReason": null
          },
          {
            "name": "settings",
            "description": "Reads and enables pagination through a set of `Setting`.",
            "args": [
              {
                "name": "after",
                "description": "Read all values in the set after (below) this cursor.",
                "type": {
                  "kind": "SCALAR",
                  "name": "Cursor",
                  "ofType": null
                },
                "defaultValue": null,
                "isDeprecated": false,
                "deprecationReason": null
              },
              {
                "name": "before",
                "description": "Read all values in the set before (above) this cursor.",
                "type": {
                  "kind": "SCALAR",
                  "name": "Cursor",
                  "ofType": null
                },
                "defaultValue": null,
                "isDeprecated": false,
                "deprecationReason": null
              },
              {
                "name": "first",
                "description": "Only read the first `n` values of the set.",
                "type": {
                  "kind": "SCALAR",
                  "name": "Int",
                  "ofType": null
                },
                "defaultValue": null,
                "isDeprecated": false,
                "deprecationReason": null
              },
              {
                "name": "last",
                "description": "Only read the last `n` values of the set.",
                "type": {
                  "kind": "SCALAR",
                  "name": "Int",
                  "ofType": null
                },
                "defaultValue": null,
                "isDeprecated": false,
                "deprecationReason": null
              },
              {
                "name": "offset",
                "description": "Skip the first `n` values from our `after` cursor, an alternative to cursor\nbased pagination. May not be used with `last`.",
                "type": {
                  "kind": "SCALAR",
                  "name": "Int",
                  "ofType": null
                },
                "defaultValue": null,
                "isDeprecated": false,
                "deprecationReason": null
              },
              {
                "name": "orderBy",
                "description": "The method to use when ordering `Setting`.",
                "type": {
                  "kind": "LIST",
                  "name": null,
                  "ofType": {
                    "kind": "NON_NULL",
                    "name": null,
                    "ofType": {
                      "kind": "ENUM",
                      "name": "SettingsOrderBy",
                      "ofType": null
                    }
                  }
                },
                "defaultValue": "[PRIMARY_KEY_ASC]",
                "isDeprecated": false,
                "deprecationReason": null
              }
            ],
            "type": {
              "kind": "OBJECT",
              "name": "SettingsConnection",
              "ofType": null
            },
            "isDeprecated": false,
            "deprecationReason": null
          },
          {
            "name": "tag",
            "description": null,
            "args": [
              {
                "name": "id",
                "description": null,
                "type": {
                  "kind": "NON_NULL",
                  "name": null,
                  "ofType": {
                    "kind": "SCALAR",
                    "name": "Int",
                    "ofType": null
                  }
                },
                "defaultValue": null,
                "isDeprecated": false,
                "deprecationReason": null
              }
            ],
            "type": {
              "kind": "OBJECT",
              "name": "Tag",
              "ofType": null
            },
            "isDeprecated": false,
            "deprecationReason": null
          },
          {
            "name": "tagByNodeId",
            "description": "Reads a single `Tag` using its globally unique `ID`.",
            "args": [
              {
                "name": "nodeId",
                "description": "The globally unique `ID` to be used in selecting a single `Tag`.",
                "type": {
                  "kind": "NON_NULL",
                  "name": null,
                  "ofType": {
                    "kind": "SCALAR",
                    "name": "ID",
                    "ofType": null
                  }
                },
                "defaultValue": null,
                "isDeprecated": false,
                "deprecationReason": null
              }
            ],
            "type": {
              "kind": "OBJECT",
              "name": "Tag",
              "ofType": null
            },
            "isDeprecated": false,
            "deprecationReason": null
          },
          {
            "name": "tagByTag",
            "description": null,
            "args": [
              {
                "name": "tag",
                "description": null,
                "type": {
                  "kind": "NON_NULL",
                  "name": null,
                  "ofType": {
                    "kind": "SCALAR",
                    "name": "String",
                    "ofType": null
                  }
                },
                "defaultValue": null,
                "isDeprecated": false,
                "deprecationReason": null
              }
            ],
            "type": {
              "kind": "OBJECT",
              "name": "Tag",
              "ofType": null
            },
            "isDeprecated": false,
            "deprecationReason": null
          },
          {
            "name": "tags",
            "description": "Reads and enables pagination through a set of `Tag`.",
            "args": [
              {
                "name": "after",
                "description": "Read all values in the set after (below) this cursor.",
                "type": {
                  "kind": "SCALAR",
                  "name": "Cursor",
                  "ofType": null
                },
                "defaultValue": null,
                "isDeprecated": false,
                "deprecationReason": null
              },
              {
                "name": "before",
                "description": "Read all values in the set before (above) this cursor.",
                "type": {
                  "kind": "SCALAR",
                  "name": "Cursor",
                  "ofType": null
                },
                "defaultValue": null,
                "isDeprecated": false,
                "deprecationReason": null
              },
              {
                "name": "condition",
                "description": "A condition to be used in determining which values should be returned by the collection.",
                "type": {
                  "kind": "INPUT_OBJECT",
                  "name": "TagCondition",
                  "ofType": null
                },
                "defaultValue": null,
                "isDeprecated": false,
                "deprecationReason": null
              },
              {
                "name": "filter",
                "description": "A filter to be used in determining which values should be returned by the collection.",
                "type": {
                  "kind": "INPUT_OBJECT",
                  "name": "TagFilter",
                  "ofType": null
                },
                "defaultValue": null,
                "isDeprecated": false,
                "deprecationReason": null
              },
              {
                "name": "first",
                "description": "Only read the first `n` values of the set.",
                "type": {
                  "kind": "SCALAR",
                  "name": "Int",
                  "ofType": null
                },
                "defaultValue": null,
                "isDeprecated": false,
                "deprecationReason": null
              },
              {
                "name": "last",
                "description": "Only read the last `n` values of the set.",
                "type": {
                  "kind": "SCALAR",
                  "name": "Int",
                  "ofType": null
                },
                "defaultValue": null,
                "isDeprecated": false,
                "deprecationReason": null
              },
              {
                "name": "offset",
                "description": "Skip the first `n` values from our `after` cursor, an alternative to cursor\nbased pagination. May not be used with `last`.",
                "type": {
                  "kind": "SCALAR",
                  "name": "Int",
                  "ofType": null
                },
                "defaultValue": null,
                "isDeprecated": false,
                "deprecationReason": null
              },
              {
                "name": "orderBy",
                "description": "The method to use when ordering `Tag`.",
                "type": {
                  "kind": "LIST",
                  "name": null,
                  "ofType": {
                    "kind": "NON_NULL",
                    "name": null,
                    "ofType": {
                      "kind": "ENUM",
                      "name": "TagsOrderBy",
                      "ofType": null
                    }
                  }
                },
                "defaultValue": "[PRIMARY_KEY_ASC]",
                "isDeprecated": false,
                "deprecationReason": null
              }
            ],
            "type": {
              "kind": "OBJECT",
              "name": "TagsConnection",
              "ofType": null
            },
            "isDeprecated": false,
            "deprecationReason": null
          },
          {
            "name": "task",
            "description": null,
            "args": [
              {
                "name": "id",
                "description": null,
                "type": {
                  "kind": "NON_NULL",
                  "name": null,
                  "ofType": {
                    "kind": "SCALAR",
                    "name": "Int",
                    "ofType": null
                  }
                },
                "defaultValue": null,
                "isDeprecated": false,
                "deprecationReason": null
              }
            ],
            "type": {
              "kind": "OBJECT",
              "name": "Task",
              "ofType": null
            },
            "isDeprecated": false,
            "deprecationReason": null
          },
          {
            "name": "taskByNodeId",
            "description": "Reads a single `Task` using its globally unique `ID`.",
            "args": [
              {
                "name": "nodeId",
                "description": "The globally unique `ID` to be used in selecting a single `Task`.",
                "type": {
                  "kind": "NON_NULL",
                  "name": null,
                  "ofType": {
                    "kind": "SCALAR",
                    "name": "ID",
                    "ofType": null
                  }
                },
                "defaultValue": null,
                "isDeprecated": false,
                "deprecationReason": null
              }
            ],
            "type": {
              "kind": "OBJECT",
              "name": "Task",
              "ofType": null
            },
            "isDeprecated": false,
            "deprecationReason": null
          },
          {
            "name": "tasks",
            "description": "Reads and enables pagination through a set of `Task`.",
            "args": [
              {
                "name": "after",
                "description": "Read all values in the set after (below) this cursor.",
                "type": {
                  "kind": "SCALAR",
                  "name": "Cursor",
                  "ofType": null
                },
                "defaultValue": null,
                "isDeprecated": false,
                "deprecationReason": null
              },
              {
                "name": "before",
                "description": "Read all values in the set before (above) this cursor.",
                "type": {
                  "kind": "SCALAR",
                  "name": "Cursor",
                  "ofType": null
                },
                "defaultValue": null,
                "isDeprecated": false,
                "deprecationReason": null
              },
              {
                "name": "condition",
                "description": "A condition to be used in determining which values should be returned by the collection.",
                "type": {
                  "kind": "INPUT_OBJECT",
                  "name": "TaskCondition",
                  "ofType": null
                },
                "defaultValue": null,
                "isDeprecated": false,
                "deprecationReason": null
              },
              {
                "name": "filter",
                "description": "A filter to be used in determining which values should be returned by the collection.",
                "type": {
                  "kind": "INPUT_OBJECT",
                  "name": "TaskFilter",
                  "ofType": null
                },
                "defaultValue": null,
                "isDeprecated": false,
                "deprecationReason": null
              },
              {
                "name": "first",
                "description": "Only read the first `n` values of the set.",
                "type": {
                  "kind": "SCALAR",
                  "name": "Int",
                  "ofType": null
                },
                "defaultValue": null,
                "isDeprecated": false,
                "deprecationReason": null
              },
              {
                "name": "last",
                "description": "Only read the last `n` values of the set.",
                "type": {
                  "kind": "SCALAR",
                  "name": "Int",
                  "ofType": null
                },
                "defaultValue": null,
                "isDeprecated": false,
                "deprecationReason": null
              },
              {
                "name": "offset",
                "description": "Skip the first `n` values from our `after` cursor, an alternative to cursor\nbased pagination. May not be used with `last`.",
                "type": {
                  "kind": "SCALAR",
                  "name": "Int",
                  "ofType": null
                },
                "defaultValue": null,
                "isDeprecated": false,
                "deprecationReason": null
              },
              {
                "name": "orderBy",
                "description": "The method to use when ordering `Task`.",
                "type": {
                  "kind": "LIST",
                  "name": null,
                  "ofType": {
                    "kind": "NON_NULL",
                    "name": null,
                    "ofType": {
                      "kind": "ENUM",
                      "name": "TasksOrderBy",
                      "ofType": null
                    }
                  }
                },
                "defaultValue": "[PRIMARY_KEY_ASC]",
                "isDeprecated": false,
                "deprecationReason": null
              }
            ],
            "type": {
              "kind": "OBJECT",
              "name": "TasksConnection",
              "ofType": null
            },
            "isDeprecated": false,
            "deprecationReason": null
          },
          {
            "name": "users",
            "description": "Reads and enables pagination through a set of `User`.",
            "args": [
              {
                "name": "after",
                "description": "Read all values in the set after (below) this cursor.",
                "type": {
                  "kind": "SCALAR",
                  "name": "Cursor",
                  "ofType": null
                },
                "defaultValue": null,
                "isDeprecated": false,
                "deprecationReason": null
              },
              {
                "name": "before",
                "description": "Read all values in the set before (above) this cursor.",
                "type": {
                  "kind": "SCALAR",
                  "name": "Cursor",
                  "ofType": null
                },
                "defaultValue": null,
                "isDeprecated": false,
                "deprecationReason": null
              },
              {
                "name": "first",
                "description": "Only read the first `n` values of the set.",
                "type": {
                  "kind": "SCALAR",
                  "name": "Int",
                  "ofType": null
                },
                "defaultValue": null,
                "isDeprecated": false,
                "deprecationReason": null
              },
              {
                "name": "last",
                "description": "Only read the last `n` values of the set.",
                "type": {
                  "kind": "SCALAR",
                  "name": "Int",
                  "ofType": null
                },
                "defaultValue": null,
                "isDeprecated": false,
                "deprecationReason": null
              },
              {
                "name": "offset",
                "description": "Skip the first `n` values from our `after` cursor, an alternative to cursor\nbased pagination. May not be used with `last`.",
                "type": {
                  "kind": "SCALAR",
                  "name": "Int",
                  "ofType": null
                },
                "defaultValue": null,
                "isDeprecated": false,
                "deprecationReason": null
              },
              {
                "name": "orderBy",
                "description": "The method to use when ordering `User`.",
                "type": {
                  "kind": "LIST",
                  "name": null,
                  "ofType": {
                    "kind": "NON_NULL",
                    "name": null,
                    "ofType": {
                      "kind": "ENUM",
                      "name": "UsersOrderBy",
                      "ofType": null
                    }
                  }
                },
                "defaultValue": "[NATURAL]",
                "isDeprecated": false,
                "deprecationReason": null
              }
            ],
            "type": {
              "kind": "OBJECT",
              "name": "UsersConnection",
              "ofType": null
            },
            "isDeprecated": false,
            "deprecationReason": null
          },
          {
            "name": "workOnTask",
            "description": null,
            "args": [
              {
                "name": "profileId",
                "description": null,
                "type": {
                  "kind": "NON_NULL",
                  "name": null,
                  "ofType": {
                    "kind": "SCALAR",
                    "name": "Int",
                    "ofType": null
                  }
                },
                "defaultValue": null,
                "isDeprecated": false,
                "deprecationReason": null
              },
              {
                "name": "taskId",
                "description": null,
                "type": {
                  "kind": "NON_NULL",
                  "name": null,
                  "ofType": {
                    "kind": "SCALAR",
                    "name": "Int",
                    "ofType": null
                  }
                },
                "defaultValue": null,
                "isDeprecated": false,
                "deprecationReason": null
              }
            ],
            "type": {
              "kind": "OBJECT",
              "name": "WorkOnTask",
              "ofType": null
            },
            "isDeprecated": false,
            "deprecationReason": null
          },
          {
            "name": "workOnTaskByNodeId",
            "description": "Reads a single `WorkOnTask` using its globally unique `ID`.",
            "args": [
              {
                "name": "nodeId",
                "description": "The globally unique `ID` to be used in selecting a single `WorkOnTask`.",
                "type": {
                  "kind": "NON_NULL",
                  "name": null,
                  "ofType": {
                    "kind": "SCALAR",
                    "name": "ID",
                    "ofType": null
                  }
                },
                "defaultValue": null,
                "isDeprecated": false,
                "deprecationReason": null
              }
            ],
            "type": {
              "kind": "OBJECT",
              "name": "WorkOnTask",
              "ofType": null
            },
            "isDeprecated": false,
            "deprecationReason": null
          },
          {
            "name": "workOnTasks",
            "description": "Reads and enables pagination through a set of `WorkOnTask`.",
            "args": [
              {
                "name": "after",
                "description": "Read all values in the set after (below) this cursor.",
                "type": {
                  "kind": "SCALAR",
                  "name": "Cursor",
                  "ofType": null
                },
                "defaultValue": null,
                "isDeprecated": false,
                "deprecationReason": null
              },
              {
                "name": "before",
                "description": "Read all values in the set before (above) this cursor.",
                "type": {
                  "kind": "SCALAR",
                  "name": "Cursor",
                  "ofType": null
                },
                "defaultValue": null,
                "isDeprecated": false,
                "deprecationReason": null
              },
              {
                "name": "condition",
                "description": "A condition to be used in determining which values should be returned by the collection.",
                "type": {
                  "kind": "INPUT_OBJECT",
                  "name": "WorkOnTaskCondition",
                  "ofType": null
                },
                "defaultValue": null,
                "isDeprecated": false,
                "deprecationReason": null
              },
              {
                "name": "first",
                "description": "Only read the first `n` values of the set.",
                "type": {
                  "kind": "SCALAR",
                  "name": "Int",
                  "ofType": null
                },
                "defaultValue": null,
                "isDeprecated": false,
                "deprecationReason": null
              },
              {
                "name": "last",
                "description": "Only read the last `n` values of the set.",
                "type": {
                  "kind": "SCALAR",
                  "name": "Int",
                  "ofType": null
                },
                "defaultValue": null,
                "isDeprecated": false,
                "deprecationReason": null
              },
              {
                "name": "offset",
                "description": "Skip the first `n` values from our `after` cursor, an alternative to cursor\nbased pagination. May not be used with `last`.",
                "type": {
                  "kind": "SCALAR",
                  "name": "Int",
                  "ofType": null
                },
                "defaultValue": null,
                "isDeprecated": false,
                "deprecationReason": null
              },
              {
                "name": "orderBy",
                "description": "The method to use when ordering `WorkOnTask`.",
                "type": {
                  "kind": "LIST",
                  "name": null,
                  "ofType": {
                    "kind": "NON_NULL",
                    "name": null,
                    "ofType": {
                      "kind": "ENUM",
                      "name": "WorkOnTasksOrderBy",
                      "ofType": null
                    }
                  }
                },
                "defaultValue": "[PRIMARY_KEY_ASC]",
                "isDeprecated": false,
                "deprecationReason": null
              }
            ],
            "type": {
              "kind": "OBJECT",
              "name": "WorkOnTasksConnection",
              "ofType": null
            },
            "isDeprecated": false,
            "deprecationReason": null
          }
        ],
        "inputFields": null,
        "interfaces": [
          {
            "kind": "INTERFACE",
            "name": "Node",
            "ofType": null
          }
        ],
        "enumValues": null,
        "possibleTypes": null
      },
      {
        "kind": "INPUT_OBJECT",
        "name": "RegisterInput",
        "description": "All input for the `register` mutation.",
        "fields": null,
        "inputFields": [
          {
            "name": "clientMutationId",
            "description": "An arbitrary string value with no semantic meaning. Will be included in the\npayload verbatim. May be used to track mutations by the client.",
            "type": {
              "kind": "SCALAR",
              "name": "String",
              "ofType": null
            },
            "defaultValue": null,
            "isDeprecated": false,
            "deprecationReason": null
          },
          {
            "name": "login",
            "description": null,
            "type": {
              "kind": "NON_NULL",
              "name": null,
              "ofType": {
                "kind": "SCALAR",
                "name": "String",
                "ofType": null
              }
            },
            "defaultValue": null,
            "isDeprecated": false,
            "deprecationReason": null
          },
          {
            "name": "password",
            "description": null,
            "type": {
              "kind": "NON_NULL",
              "name": null,
              "ofType": {
                "kind": "SCALAR",
                "name": "String",
                "ofType": null
              }
            },
            "defaultValue": null,
            "isDeprecated": false,
            "deprecationReason": null
          }
        ],
        "interfaces": null,
        "enumValues": null,
        "possibleTypes": null
      },
      {
        "kind": "OBJECT",
        "name": "RegisterPayload",
        "description": "The output of our `register` mutation.",
        "fields": [
          {
            "name": "clientMutationId",
            "description": "The exact same `clientMutationId` that was provided in the mutation input,\nunchanged and unused. May be used by a client to track mutations.",
            "args": [],
            "type": {
              "kind": "SCALAR",
              "name": "String",
              "ofType": null
            },
            "isDeprecated": false,
            "deprecationReason": null
          },
          {
            "name": "jwt",
            "description": null,
            "args": [],
            "type": {
              "kind": "SCALAR",
              "name": "Jwt",
              "ofType": null
            },
            "isDeprecated": false,
            "deprecationReason": null
          },
          {
            "name": "query",
            "description": "Our root query field type. Allows us to run any query from our mutation payload.",
            "args": [],
            "type": {
              "kind": "OBJECT",
              "name": "Query",
              "ofType": null
            },
            "isDeprecated": false,
            "deprecationReason": null
          }
        ],
        "inputFields": null,
        "interfaces": [],
        "enumValues": null,
        "possibleTypes": null
      },
      {
        "kind": "INPUT_OBJECT",
        "name": "RegisterWithPasswordInput",
        "description": "All input for the `registerWithPassword` mutation.",
        "fields": null,
        "inputFields": [
          {
            "name": "clientMutationId",
            "description": "An arbitrary string value with no semantic meaning. Will be included in the\npayload verbatim. May be used to track mutations by the client.",
            "type": {
              "kind": "SCALAR",
              "name": "String",
              "ofType": null
            },
            "defaultValue": null,
            "isDeprecated": false,
            "deprecationReason": null
          },
          {
            "name": "ctfnotePassword",
            "description": null,
            "type": {
              "kind": "NON_NULL",
              "name": null,
              "ofType": {
                "kind": "SCALAR",
                "name": "String",
                "ofType": null
              }
            },
            "defaultValue": null,
            "isDeprecated": false,
            "deprecationReason": null
          },
          {
            "name": "login",
            "description": null,
            "type": {
              "kind": "NON_NULL",
              "name": null,
              "ofType": {
                "kind": "SCALAR",
                "name": "String",
                "ofType": null
              }
            },
            "defaultValue": null,
            "isDeprecated": false,
            "deprecationReason": null
          },
          {
            "name": "password",
            "description": null,
            "type": {
              "kind": "NON_NULL",
              "name": null,
              "ofType": {
                "kind": "SCALAR",
                "name": "String",
                "ofType": null
              }
            },
            "defaultValue": null,
            "isDeprecated": false,
            "deprecationReason": null
          }
        ],
        "interfaces": null,
        "enumValues": null,
        "possibleTypes": null
      },
      {
        "kind": "OBJECT",
        "name": "RegisterWithPasswordPayload",
        "description": "The output of our `registerWithPassword` mutation.",
        "fields": [
          {
            "name": "clientMutationId",
            "description": "The exact same `clientMutationId` that was provided in the mutation input,\nunchanged and unused. May be used by a client to track mutations.",
            "args": [],
            "type": {
              "kind": "SCALAR",
              "name": "String",
              "ofType": null
            },
            "isDeprecated": false,
            "deprecationReason": null
          },
          {
            "name": "jwt",
            "description": null,
            "args": [],
            "type": {
              "kind": "SCALAR",
              "name": "Jwt",
              "ofType": null
            },
            "isDeprecated": false,
            "deprecationReason": null
          },
          {
            "name": "query",
            "description": "Our root query field type. Allows us to run any query from our mutation payload.",
            "args": [],
            "type": {
              "kind": "OBJECT",
              "name": "Query",
              "ofType": null
            },
            "isDeprecated": false,
            "deprecationReason": null
          }
        ],
        "inputFields": null,
        "interfaces": [],
        "enumValues": null,
        "possibleTypes": null
      },
      {
        "kind": "INPUT_OBJECT",
        "name": "RegisterWithTokenInput",
        "description": "All input for the `registerWithToken` mutation.",
        "fields": null,
        "inputFields": [
          {
            "name": "clientMutationId",
            "description": "An arbitrary string value with no semantic meaning. Will be included in the\npayload verbatim. May be used to track mutations by the client.",
            "type": {
              "kind": "SCALAR",
              "name": "String",
              "ofType": null
            },
            "defaultValue": null,
            "isDeprecated": false,
            "deprecationReason": null
          },
          {
            "name": "login",
            "description": null,
            "type": {
              "kind": "SCALAR",
              "name": "String",
              "ofType": null
            },
            "defaultValue": null,
            "isDeprecated": false,
            "deprecationReason": null
          },
          {
            "name": "password",
            "description": null,
            "type": {
              "kind": "SCALAR",
              "name": "String",
              "ofType": null
            },
            "defaultValue": null,
            "isDeprecated": false,
            "deprecationReason": null
          },
          {
            "name": "token",
            "description": null,
            "type": {
              "kind": "SCALAR",
              "name": "String",
              "ofType": null
            },
            "defaultValue": null,
            "isDeprecated": false,
            "deprecationReason": null
          }
        ],
        "interfaces": null,
        "enumValues": null,
        "possibleTypes": null
      },
      {
        "kind": "OBJECT",
        "name": "RegisterWithTokenPayload",
        "description": "The output of our `registerWithToken` mutation.",
        "fields": [
          {
            "name": "clientMutationId",
            "description": "The exact same `clientMutationId` that was provided in the mutation input,\nunchanged and unused. May be used by a client to track mutations.",
            "args": [],
            "type": {
              "kind": "SCALAR",
              "name": "String",
              "ofType": null
            },
            "isDeprecated": false,
            "deprecationReason": null
          },
          {
            "name": "jwt",
            "description": null,
            "args": [],
            "type": {
              "kind": "SCALAR",
              "name": "Jwt",
              "ofType": null
            },
            "isDeprecated": false,
            "deprecationReason": null
          },
          {
            "name": "query",
            "description": "Our root query field type. Allows us to run any query from our mutation payload.",
            "args": [],
            "type": {
              "kind": "OBJECT",
              "name": "Query",
              "ofType": null
            },
            "isDeprecated": false,
            "deprecationReason": null
          }
        ],
        "inputFields": null,
        "interfaces": [],
        "enumValues": null,
        "possibleTypes": null
      },
      {
        "kind": "INPUT_OBJECT",
        "name": "ResetPasswordInput",
        "description": "All input for the `resetPassword` mutation.",
        "fields": null,
        "inputFields": [
          {
            "name": "clientMutationId",
            "description": "An arbitrary string value with no semantic meaning. Will be included in the\npayload verbatim. May be used to track mutations by the client.",
            "type": {
              "kind": "SCALAR",
              "name": "String",
              "ofType": null
            },
            "defaultValue": null,
            "isDeprecated": false,
            "deprecationReason": null
          },
          {
            "name": "password",
            "description": null,
            "type": {
              "kind": "SCALAR",
              "name": "String",
              "ofType": null
            },
            "defaultValue": null,
            "isDeprecated": false,
            "deprecationReason": null
          },
          {
            "name": "token",
            "description": null,
            "type": {
              "kind": "SCALAR",
              "name": "String",
              "ofType": null
            },
            "defaultValue": null,
            "isDeprecated": false,
            "deprecationReason": null
          }
        ],
        "interfaces": null,
        "enumValues": null,
        "possibleTypes": null
      },
      {
        "kind": "OBJECT",
        "name": "ResetPasswordLinkResponse",
        "description": null,
        "fields": [
          {
            "name": "token",
            "description": null,
            "args": [],
            "type": {
              "kind": "SCALAR",
              "name": "String",
              "ofType": null
            },
            "isDeprecated": false,
            "deprecationReason": null
          }
        ],
        "inputFields": null,
        "interfaces": [],
        "enumValues": null,
        "possibleTypes": null
      },
      {
        "kind": "OBJECT",
        "name": "ResetPasswordPayload",
        "description": "The output of our `resetPassword` mutation.",
        "fields": [
          {
            "name": "clientMutationId",
            "description": "The exact same `clientMutationId` that was provided in the mutation input,\nunchanged and unused. May be used by a client to track mutations.",
            "args": [],
            "type": {
              "kind": "SCALAR",
              "name": "String",
              "ofType": null
            },
            "isDeprecated": false,
            "deprecationReason": null
          },
          {
            "name": "jwt",
            "description": null,
            "args": [],
            "type": {
              "kind": "SCALAR",
              "name": "Jwt",
              "ofType": null
            },
            "isDeprecated": false,
            "deprecationReason": null
          },
          {
            "name": "query",
            "description": "Our root query field type. Allows us to run any query from our mutation payload.",
            "args": [],
            "type": {
              "kind": "OBJECT",
              "name": "Query",
              "ofType": null
            },
            "isDeprecated": false,
            "deprecationReason": null
          }
        ],
        "inputFields": null,
        "interfaces": [],
        "enumValues": null,
        "possibleTypes": null
      },
      {
        "kind": "ENUM",
        "name": "Role",
        "description": null,
        "fields": null,
        "inputFields": null,
        "interfaces": null,
        "enumValues": [
          {
            "name": "USER_ADMIN",
            "description": null,
            "isDeprecated": false,
            "deprecationReason": null
          },
          {
            "name": "USER_FRIEND",
            "description": null,
            "isDeprecated": false,
            "deprecationReason": null
          },
          {
            "name": "USER_GUEST",
            "description": null,
            "isDeprecated": false,
            "deprecationReason": null
          },
          {
            "name": "USER_MANAGER",
            "description": null,
            "isDeprecated": false,
            "deprecationReason": null
          },
          {
            "name": "USER_MEMBER",
            "description": null,
            "isDeprecated": false,
            "deprecationReason": null
          }
        ],
        "possibleTypes": null
      },
      {
        "kind": "OBJECT",
        "name": "Setting",
        "description": null,
        "fields": [
          {
            "name": "icalPassword",
            "description": null,
            "args": [],
            "type": {
              "kind": "SCALAR",
              "name": "String",
              "ofType": null
            },
            "isDeprecated": false,
            "deprecationReason": null
          },
          {
            "name": "nodeId",
            "description": "A globally unique identifier. Can be used in various places throughout the system to identify this single value.",
            "args": [],
            "type": {
              "kind": "NON_NULL",
              "name": null,
              "ofType": {
                "kind": "SCALAR",
                "name": "ID",
                "ofType": null
              }
            },
            "isDeprecated": false,
            "deprecationReason": null
          },
          {
            "name": "registrationAllowed",
            "description": null,
            "args": [],
            "type": {
              "kind": "NON_NULL",
              "name": null,
              "ofType": {
                "kind": "SCALAR",
                "name": "Boolean",
                "ofType": null
              }
            },
            "isDeprecated": false,
            "deprecationReason": null
          },
          {
            "name": "registrationDefaultRole",
            "description": null,
            "args": [],
            "type": {
              "kind": "NON_NULL",
              "name": null,
              "ofType": {
                "kind": "ENUM",
                "name": "Role",
                "ofType": null
              }
            },
            "isDeprecated": false,
            "deprecationReason": null
          },
          {
            "name": "registrationPassword",
            "description": null,
            "args": [],
            "type": {
              "kind": "NON_NULL",
              "name": null,
              "ofType": {
                "kind": "SCALAR",
                "name": "String",
                "ofType": null
              }
            },
            "isDeprecated": false,
            "deprecationReason": null
          },
          {
            "name": "registrationPasswordAllowed",
            "description": null,
            "args": [],
            "type": {
              "kind": "NON_NULL",
              "name": null,
              "ofType": {
                "kind": "SCALAR",
                "name": "Boolean",
                "ofType": null
              }
            },
            "isDeprecated": false,
            "deprecationReason": null
          },
          {
            "name": "style",
            "description": null,
            "args": [],
            "type": {
              "kind": "NON_NULL",
              "name": null,
              "ofType": {
                "kind": "SCALAR",
                "name": "JSON",
                "ofType": null
              }
            },
            "isDeprecated": false,
            "deprecationReason": null
          }
        ],
        "inputFields": null,
        "interfaces": [
          {
            "kind": "INTERFACE",
            "name": "Node",
            "ofType": null
          }
        ],
        "enumValues": null,
        "possibleTypes": null
      },
      {
        "kind": "INPUT_OBJECT",
        "name": "SettingPatch",
        "description": "Represents an update to a `Setting`. Fields that are set will be updated.",
        "fields": null,
        "inputFields": [
          {
            "name": "icalPassword",
            "description": null,
            "type": {
              "kind": "SCALAR",
              "name": "String",
              "ofType": null
            },
            "defaultValue": null,
            "isDeprecated": false,
            "deprecationReason": null
          },
          {
            "name": "registrationAllowed",
            "description": null,
            "type": {
              "kind": "SCALAR",
              "name": "Boolean",
              "ofType": null
            },
            "defaultValue": null,
            "isDeprecated": false,
            "deprecationReason": null
          },
          {
            "name": "registrationDefaultRole",
            "description": null,
            "type": {
              "kind": "ENUM",
              "name": "Role",
              "ofType": null
            },
            "defaultValue": null,
            "isDeprecated": false,
            "deprecationReason": null
          },
          {
            "name": "registrationPassword",
            "description": null,
            "type": {
              "kind": "SCALAR",
              "name": "String",
              "ofType": null
            },
            "defaultValue": null,
            "isDeprecated": false,
            "deprecationReason": null
          },
          {
            "name": "registrationPasswordAllowed",
            "description": null,
            "type": {
              "kind": "SCALAR",
              "name": "Boolean",
              "ofType": null
            },
            "defaultValue": null,
            "isDeprecated": false,
            "deprecationReason": null
          },
          {
            "name": "style",
            "description": null,
            "type": {
              "kind": "SCALAR",
              "name": "JSON",
              "ofType": null
            },
            "defaultValue": null,
            "isDeprecated": false,
            "deprecationReason": null
          }
        ],
        "interfaces": null,
        "enumValues": null,
        "possibleTypes": null
      },
      {
        "kind": "OBJECT",
        "name": "SettingsConnection",
        "description": "A connection to a list of `Setting` values.",
        "fields": [
          {
            "name": "edges",
            "description": "A list of edges which contains the `Setting` and cursor to aid in pagination.",
            "args": [],
            "type": {
              "kind": "NON_NULL",
              "name": null,
              "ofType": {
                "kind": "LIST",
                "name": null,
                "ofType": {
                  "kind": "NON_NULL",
                  "name": null,
                  "ofType": {
                    "kind": "OBJECT",
                    "name": "SettingsEdge",
                    "ofType": null
                  }
                }
              }
            },
            "isDeprecated": false,
            "deprecationReason": null
          },
          {
            "name": "nodes",
            "description": "A list of `Setting` objects.",
            "args": [],
            "type": {
              "kind": "NON_NULL",
              "name": null,
              "ofType": {
                "kind": "LIST",
                "name": null,
                "ofType": {
                  "kind": "NON_NULL",
                  "name": null,
                  "ofType": {
                    "kind": "OBJECT",
                    "name": "Setting",
                    "ofType": null
                  }
                }
              }
            },
            "isDeprecated": false,
            "deprecationReason": null
          },
          {
            "name": "pageInfo",
            "description": "Information to aid in pagination.",
            "args": [],
            "type": {
              "kind": "NON_NULL",
              "name": null,
              "ofType": {
                "kind": "OBJECT",
                "name": "PageInfo",
                "ofType": null
              }
            },
            "isDeprecated": false,
            "deprecationReason": null
          },
          {
            "name": "totalCount",
            "description": "The count of *all* `Setting` you could get from the connection.",
            "args": [],
            "type": {
              "kind": "NON_NULL",
              "name": null,
              "ofType": {
                "kind": "SCALAR",
                "name": "Int",
                "ofType": null
              }
            },
            "isDeprecated": false,
            "deprecationReason": null
          }
        ],
        "inputFields": null,
        "interfaces": [],
        "enumValues": null,
        "possibleTypes": null
      },
      {
        "kind": "OBJECT",
        "name": "SettingsEdge",
        "description": "A `Setting` edge in the connection.",
        "fields": [
          {
            "name": "cursor",
            "description": "A cursor for use in pagination.",
            "args": [],
            "type": {
              "kind": "SCALAR",
              "name": "Cursor",
              "ofType": null
            },
            "isDeprecated": false,
            "deprecationReason": null
          },
          {
            "name": "node",
            "description": "The `Setting` at the end of the edge.",
            "args": [],
            "type": {
              "kind": "NON_NULL",
              "name": null,
              "ofType": {
                "kind": "OBJECT",
                "name": "Setting",
                "ofType": null
              }
            },
            "isDeprecated": false,
            "deprecationReason": null
          }
        ],
        "inputFields": null,
        "interfaces": [],
        "enumValues": null,
        "possibleTypes": null
      },
      {
        "kind": "ENUM",
        "name": "SettingsOrderBy",
        "description": "Methods to use when ordering `Setting`.",
        "fields": null,
        "inputFields": null,
        "interfaces": null,
        "enumValues": [
          {
            "name": "NATURAL",
            "description": null,
            "isDeprecated": false,
            "deprecationReason": null
          },
          {
            "name": "PRIMARY_KEY_ASC",
            "description": null,
            "isDeprecated": false,
            "deprecationReason": null
          },
          {
            "name": "PRIMARY_KEY_DESC",
            "description": null,
            "isDeprecated": false,
            "deprecationReason": null
          }
        ],
        "possibleTypes": null
      },
      {
        "kind": "INPUT_OBJECT",
        "name": "StartWorkingOnInput",
        "description": "All input for the `startWorkingOn` mutation.",
        "fields": null,
        "inputFields": [
          {
            "name": "clientMutationId",
            "description": "An arbitrary string value with no semantic meaning. Will be included in the\npayload verbatim. May be used to track mutations by the client.",
            "type": {
              "kind": "SCALAR",
              "name": "String",
              "ofType": null
            },
            "defaultValue": null,
            "isDeprecated": false,
            "deprecationReason": null
          },
          {
            "name": "taskId",
            "description": null,
            "type": {
              "kind": "SCALAR",
              "name": "Int",
              "ofType": null
            },
            "defaultValue": null,
            "isDeprecated": false,
            "deprecationReason": null
          }
        ],
        "interfaces": null,
        "enumValues": null,
        "possibleTypes": null
      },
      {
        "kind": "OBJECT",
        "name": "StartWorkingOnPayload",
        "description": "The output of our `startWorkingOn` mutation.",
        "fields": [
          {
            "name": "clientMutationId",
            "description": "The exact same `clientMutationId` that was provided in the mutation input,\nunchanged and unused. May be used by a client to track mutations.",
            "args": [],
            "type": {
              "kind": "SCALAR",
              "name": "String",
              "ofType": null
            },
            "isDeprecated": false,
            "deprecationReason": null
          },
          {
            "name": "profile",
            "description": "Reads a single `Profile` that is related to this `WorkOnTask`.",
            "args": [],
            "type": {
              "kind": "OBJECT",
              "name": "Profile",
              "ofType": null
            },
            "isDeprecated": false,
            "deprecationReason": null
          },
          {
            "name": "query",
            "description": "Our root query field type. Allows us to run any query from our mutation payload.",
            "args": [],
            "type": {
              "kind": "OBJECT",
              "name": "Query",
              "ofType": null
            },
            "isDeprecated": false,
            "deprecationReason": null
          },
          {
            "name": "task",
            "description": "Reads a single `Task` that is related to this `WorkOnTask`.",
            "args": [],
            "type": {
              "kind": "OBJECT",
              "name": "Task",
              "ofType": null
            },
            "isDeprecated": false,
            "deprecationReason": null
          },
          {
            "name": "workOnTask",
            "description": null,
            "args": [],
            "type": {
              "kind": "OBJECT",
              "name": "WorkOnTask",
              "ofType": null
            },
            "isDeprecated": false,
            "deprecationReason": null
          },
          {
            "name": "workOnTaskEdge",
            "description": "An edge for our `WorkOnTask`. May be used by Relay 1.",
            "args": [
              {
                "name": "orderBy",
                "description": "The method to use when ordering `WorkOnTask`.",
                "type": {
                  "kind": "LIST",
                  "name": null,
                  "ofType": {
                    "kind": "NON_NULL",
                    "name": null,
                    "ofType": {
                      "kind": "ENUM",
                      "name": "WorkOnTasksOrderBy",
                      "ofType": null
                    }
                  }
                },
                "defaultValue": "[PRIMARY_KEY_ASC]",
                "isDeprecated": false,
                "deprecationReason": null
              }
            ],
            "type": {
              "kind": "OBJECT",
              "name": "WorkOnTasksEdge",
              "ofType": null
            },
            "isDeprecated": false,
            "deprecationReason": null
          }
        ],
        "inputFields": null,
        "interfaces": [],
        "enumValues": null,
        "possibleTypes": null
      },
      {
        "kind": "INPUT_OBJECT",
        "name": "StopWorkingOnInput",
        "description": "All input for the `stopWorkingOn` mutation.",
        "fields": null,
        "inputFields": [
          {
            "name": "clientMutationId",
            "description": "An arbitrary string value with no semantic meaning. Will be included in the\npayload verbatim. May be used to track mutations by the client.",
            "type": {
              "kind": "SCALAR",
              "name": "String",
              "ofType": null
            },
            "defaultValue": null,
            "isDeprecated": false,
            "deprecationReason": null
          },
          {
            "name": "taskId",
            "description": null,
            "type": {
              "kind": "SCALAR",
              "name": "Int",
              "ofType": null
            },
            "defaultValue": null,
            "isDeprecated": false,
            "deprecationReason": null
          }
        ],
        "interfaces": null,
        "enumValues": null,
        "possibleTypes": null
      },
      {
        "kind": "OBJECT",
        "name": "StopWorkingOnPayload",
        "description": "The output of our `stopWorkingOn` mutation.",
        "fields": [
          {
            "name": "clientMutationId",
            "description": "The exact same `clientMutationId` that was provided in the mutation input,\nunchanged and unused. May be used by a client to track mutations.",
            "args": [],
            "type": {
              "kind": "SCALAR",
              "name": "String",
              "ofType": null
            },
            "isDeprecated": false,
            "deprecationReason": null
          },
          {
            "name": "profile",
            "description": "Reads a single `Profile` that is related to this `WorkOnTask`.",
            "args": [],
            "type": {
              "kind": "OBJECT",
              "name": "Profile",
              "ofType": null
            },
            "isDeprecated": false,
            "deprecationReason": null
          },
          {
            "name": "query",
            "description": "Our root query field type. Allows us to run any query from our mutation payload.",
            "args": [],
            "type": {
              "kind": "OBJECT",
              "name": "Query",
              "ofType": null
            },
            "isDeprecated": false,
            "deprecationReason": null
          },
          {
            "name": "task",
            "description": "Reads a single `Task` that is related to this `WorkOnTask`.",
            "args": [],
            "type": {
              "kind": "OBJECT",
              "name": "Task",
              "ofType": null
            },
            "isDeprecated": false,
            "deprecationReason": null
          },
          {
            "name": "workOnTask",
            "description": null,
            "args": [],
            "type": {
              "kind": "OBJECT",
              "name": "WorkOnTask",
              "ofType": null
            },
            "isDeprecated": false,
            "deprecationReason": null
          },
          {
            "name": "workOnTaskEdge",
            "description": "An edge for our `WorkOnTask`. May be used by Relay 1.",
            "args": [
              {
                "name": "orderBy",
                "description": "The method to use when ordering `WorkOnTask`.",
                "type": {
                  "kind": "LIST",
                  "name": null,
                  "ofType": {
                    "kind": "NON_NULL",
                    "name": null,
                    "ofType": {
                      "kind": "ENUM",
                      "name": "WorkOnTasksOrderBy",
                      "ofType": null
                    }
                  }
                },
                "defaultValue": "[PRIMARY_KEY_ASC]",
                "isDeprecated": false,
                "deprecationReason": null
              }
            ],
            "type": {
              "kind": "OBJECT",
              "name": "WorkOnTasksEdge",
              "ofType": null
            },
            "isDeprecated": false,
            "deprecationReason": null
          }
        ],
        "inputFields": null,
        "interfaces": [],
        "enumValues": null,
        "possibleTypes": null
      },
      {
        "kind": "SCALAR",
        "name": "String",
        "description": "The `String` scalar type represents textual data, represented as UTF-8 character sequences. The String type is most often used by GraphQL to represent free-form human-readable text.",
        "fields": null,
        "inputFields": null,
        "interfaces": null,
        "enumValues": null,
        "possibleTypes": null
      },
      {
        "kind": "INPUT_OBJECT",
        "name": "StringFilter",
        "description": "A filter to be used against String fields. All fields are combined with a logical ‘and.’",
        "fields": null,
        "inputFields": [
          {
            "name": "includesInsensitive",
            "description": "Contains the specified string (case-insensitive).",
            "type": {
              "kind": "SCALAR",
              "name": "String",
              "ofType": null
            },
            "defaultValue": null,
            "isDeprecated": false,
            "deprecationReason": null
          }
        ],
        "interfaces": null,
        "enumValues": null,
        "possibleTypes": null
      },
      {
        "kind": "OBJECT",
        "name": "Subscription",
        "description": "The root subscription type: contains realtime events you can subscribe to with the `subscription` operation.",
        "fields": [
          {
            "name": "listen",
            "description": null,
            "args": [
              {
                "name": "topic",
                "description": null,
                "type": {
                  "kind": "NON_NULL",
                  "name": null,
                  "ofType": {
                    "kind": "SCALAR",
                    "name": "String",
                    "ofType": null
                  }
                },
                "defaultValue": null,
                "isDeprecated": false,
                "deprecationReason": null
              }
            ],
            "type": {
              "kind": "NON_NULL",
              "name": null,
              "ofType": {
                "kind": "OBJECT",
                "name": "ListenPayload",
                "ofType": null
              }
            },
            "isDeprecated": false,
            "deprecationReason": null
          }
        ],
        "inputFields": null,
        "interfaces": [],
        "enumValues": null,
        "possibleTypes": null
      },
      {
        "kind": "OBJECT",
        "name": "Tag",
        "description": null,
        "fields": [
          {
            "name": "assignedTags",
            "description": "Reads and enables pagination through a set of `AssignedTag`.",
            "args": [
              {
                "name": "after",
                "description": "Read all values in the set after (below) this cursor.",
                "type": {
                  "kind": "SCALAR",
                  "name": "Cursor",
                  "ofType": null
                },
                "defaultValue": null,
                "isDeprecated": false,
                "deprecationReason": null
              },
              {
                "name": "before",
                "description": "Read all values in the set before (above) this cursor.",
                "type": {
                  "kind": "SCALAR",
                  "name": "Cursor",
                  "ofType": null
                },
                "defaultValue": null,
                "isDeprecated": false,
                "deprecationReason": null
              },
              {
                "name": "condition",
                "description": "A condition to be used in determining which values should be returned by the collection.",
                "type": {
                  "kind": "INPUT_OBJECT",
                  "name": "AssignedTagCondition",
                  "ofType": null
                },
                "defaultValue": null,
                "isDeprecated": false,
                "deprecationReason": null
              },
              {
                "name": "first",
                "description": "Only read the first `n` values of the set.",
                "type": {
                  "kind": "SCALAR",
                  "name": "Int",
                  "ofType": null
                },
                "defaultValue": null,
                "isDeprecated": false,
                "deprecationReason": null
              },
              {
                "name": "last",
                "description": "Only read the last `n` values of the set.",
                "type": {
                  "kind": "SCALAR",
                  "name": "Int",
                  "ofType": null
                },
                "defaultValue": null,
                "isDeprecated": false,
                "deprecationReason": null
              },
              {
                "name": "offset",
                "description": "Skip the first `n` values from our `after` cursor, an alternative to cursor\nbased pagination. May not be used with `last`.",
                "type": {
                  "kind": "SCALAR",
                  "name": "Int",
                  "ofType": null
                },
                "defaultValue": null,
                "isDeprecated": false,
                "deprecationReason": null
              },
              {
                "name": "orderBy",
                "description": "The method to use when ordering `AssignedTag`.",
                "type": {
                  "kind": "LIST",
                  "name": null,
                  "ofType": {
                    "kind": "NON_NULL",
                    "name": null,
                    "ofType": {
                      "kind": "ENUM",
                      "name": "AssignedTagsOrderBy",
                      "ofType": null
                    }
                  }
                },
                "defaultValue": "[PRIMARY_KEY_ASC]",
                "isDeprecated": false,
                "deprecationReason": null
              }
            ],
            "type": {
              "kind": "NON_NULL",
              "name": null,
              "ofType": {
                "kind": "OBJECT",
                "name": "AssignedTagsConnection",
                "ofType": null
              }
            },
            "isDeprecated": false,
            "deprecationReason": null
          },
          {
            "name": "id",
            "description": null,
            "args": [],
            "type": {
              "kind": "NON_NULL",
              "name": null,
              "ofType": {
                "kind": "SCALAR",
                "name": "Int",
                "ofType": null
              }
            },
            "isDeprecated": false,
            "deprecationReason": null
          },
          {
            "name": "nodeId",
            "description": "A globally unique identifier. Can be used in various places throughout the system to identify this single value.",
            "args": [],
            "type": {
              "kind": "NON_NULL",
              "name": null,
              "ofType": {
                "kind": "SCALAR",
                "name": "ID",
                "ofType": null
              }
            },
            "isDeprecated": false,
            "deprecationReason": null
          },
          {
            "name": "tag",
            "description": null,
            "args": [],
            "type": {
              "kind": "NON_NULL",
              "name": null,
              "ofType": {
                "kind": "SCALAR",
                "name": "String",
                "ofType": null
              }
            },
            "isDeprecated": false,
            "deprecationReason": null
          },
          {
            "name": "tasksByAssignedTagTagIdAndTaskId",
            "description": "Reads and enables pagination through a set of `Task`.",
            "args": [
              {
                "name": "after",
                "description": "Read all values in the set after (below) this cursor.",
                "type": {
                  "kind": "SCALAR",
                  "name": "Cursor",
                  "ofType": null
                },
                "defaultValue": null,
                "isDeprecated": false,
                "deprecationReason": null
              },
              {
                "name": "before",
                "description": "Read all values in the set before (above) this cursor.",
                "type": {
                  "kind": "SCALAR",
                  "name": "Cursor",
                  "ofType": null
                },
                "defaultValue": null,
                "isDeprecated": false,
                "deprecationReason": null
              },
              {
                "name": "condition",
                "description": "A condition to be used in determining which values should be returned by the collection.",
                "type": {
                  "kind": "INPUT_OBJECT",
                  "name": "TaskCondition",
                  "ofType": null
                },
                "defaultValue": null,
                "isDeprecated": false,
                "deprecationReason": null
              },
              {
                "name": "filter",
                "description": "A filter to be used in determining which values should be returned by the collection.",
                "type": {
                  "kind": "INPUT_OBJECT",
                  "name": "TaskFilter",
                  "ofType": null
                },
                "defaultValue": null,
                "isDeprecated": false,
                "deprecationReason": null
              },
              {
                "name": "first",
                "description": "Only read the first `n` values of the set.",
                "type": {
                  "kind": "SCALAR",
                  "name": "Int",
                  "ofType": null
                },
                "defaultValue": null,
                "isDeprecated": false,
                "deprecationReason": null
              },
              {
                "name": "last",
                "description": "Only read the last `n` values of the set.",
                "type": {
                  "kind": "SCALAR",
                  "name": "Int",
                  "ofType": null
                },
                "defaultValue": null,
                "isDeprecated": false,
                "deprecationReason": null
              },
              {
                "name": "offset",
                "description": "Skip the first `n` values from our `after` cursor, an alternative to cursor\nbased pagination. May not be used with `last`.",
                "type": {
                  "kind": "SCALAR",
                  "name": "Int",
                  "ofType": null
                },
                "defaultValue": null,
                "isDeprecated": false,
                "deprecationReason": null
              },
              {
                "name": "orderBy",
                "description": "The method to use when ordering `Task`.",
                "type": {
                  "kind": "LIST",
                  "name": null,
                  "ofType": {
                    "kind": "NON_NULL",
                    "name": null,
                    "ofType": {
                      "kind": "ENUM",
                      "name": "TasksOrderBy",
                      "ofType": null
                    }
                  }
                },
                "defaultValue": "[PRIMARY_KEY_ASC]",
                "isDeprecated": false,
                "deprecationReason": null
              }
            ],
            "type": {
              "kind": "NON_NULL",
              "name": null,
              "ofType": {
                "kind": "OBJECT",
                "name": "TagTasksByAssignedTagTagIdAndTaskIdManyToManyConnection",
                "ofType": null
              }
            },
            "isDeprecated": false,
            "deprecationReason": null
          }
        ],
        "inputFields": null,
        "interfaces": [
          {
            "kind": "INTERFACE",
            "name": "Node",
            "ofType": null
          }
        ],
        "enumValues": null,
        "possibleTypes": null
      },
      {
        "kind": "INPUT_OBJECT",
        "name": "TagCondition",
        "description": "A condition to be used against `Tag` object types. All fields are tested for equality and combined with a logical ‘and.’",
        "fields": null,
        "inputFields": [
          {
            "name": "id",
            "description": "Checks for equality with the object’s `id` field.",
            "type": {
              "kind": "SCALAR",
              "name": "Int",
              "ofType": null
            },
            "defaultValue": null,
            "isDeprecated": false,
            "deprecationReason": null
          },
          {
            "name": "tag",
            "description": "Checks for equality with the object’s `tag` field.",
            "type": {
              "kind": "SCALAR",
              "name": "String",
              "ofType": null
            },
            "defaultValue": null,
            "isDeprecated": false,
            "deprecationReason": null
          }
        ],
        "interfaces": null,
        "enumValues": null,
        "possibleTypes": null
      },
      {
        "kind": "INPUT_OBJECT",
        "name": "TagFilter",
        "description": "A filter to be used against `Tag` object types. All fields are combined with a logical ‘and.’",
        "fields": null,
        "inputFields": [
          {
            "name": "and",
            "description": "Checks for all expressions in this list.",
            "type": {
              "kind": "LIST",
              "name": null,
              "ofType": {
                "kind": "NON_NULL",
                "name": null,
                "ofType": {
                  "kind": "INPUT_OBJECT",
                  "name": "TagFilter",
                  "ofType": null
                }
              }
            },
            "defaultValue": null,
            "isDeprecated": false,
            "deprecationReason": null
          },
          {
            "name": "not",
            "description": "Negates the expression.",
            "type": {
              "kind": "INPUT_OBJECT",
              "name": "TagFilter",
              "ofType": null
            },
            "defaultValue": null,
            "isDeprecated": false,
            "deprecationReason": null
          },
          {
            "name": "or",
            "description": "Checks for any expressions in this list.",
            "type": {
              "kind": "LIST",
              "name": null,
              "ofType": {
                "kind": "NON_NULL",
                "name": null,
                "ofType": {
                  "kind": "INPUT_OBJECT",
                  "name": "TagFilter",
                  "ofType": null
                }
              }
            },
            "defaultValue": null,
            "isDeprecated": false,
            "deprecationReason": null
          },
          {
            "name": "tag",
            "description": "Filter by the object’s `tag` field.",
            "type": {
              "kind": "INPUT_OBJECT",
              "name": "StringFilter",
              "ofType": null
            },
            "defaultValue": null,
            "isDeprecated": false,
            "deprecationReason": null
          }
        ],
        "interfaces": null,
        "enumValues": null,
        "possibleTypes": null
      },
      {
        "kind": "INPUT_OBJECT",
        "name": "TagInput",
        "description": "An input for mutations affecting `Tag`",
        "fields": null,
        "inputFields": [
          {
            "name": "id",
            "description": null,
            "type": {
              "kind": "SCALAR",
              "name": "Int",
              "ofType": null
            },
            "defaultValue": null,
            "isDeprecated": false,
            "deprecationReason": null
          },
          {
            "name": "tag",
            "description": null,
            "type": {
              "kind": "NON_NULL",
              "name": null,
              "ofType": {
                "kind": "SCALAR",
                "name": "String",
                "ofType": null
              }
            },
            "defaultValue": null,
            "isDeprecated": false,
            "deprecationReason": null
          }
        ],
        "interfaces": null,
        "enumValues": null,
        "possibleTypes": null
      },
      {
        "kind": "OBJECT",
        "name": "TagTasksByAssignedTagTagIdAndTaskIdManyToManyConnection",
        "description": "A connection to a list of `Task` values, with data from `AssignedTag`.",
        "fields": [
          {
            "name": "edges",
            "description": "A list of edges which contains the `Task`, info from the `AssignedTag`, and the cursor to aid in pagination.",
            "args": [],
            "type": {
              "kind": "NON_NULL",
              "name": null,
              "ofType": {
                "kind": "LIST",
                "name": null,
                "ofType": {
                  "kind": "NON_NULL",
                  "name": null,
                  "ofType": {
                    "kind": "OBJECT",
                    "name": "TagTasksByAssignedTagTagIdAndTaskIdManyToManyEdge",
                    "ofType": null
                  }
                }
              }
            },
            "isDeprecated": false,
            "deprecationReason": null
          },
          {
            "name": "nodes",
            "description": "A list of `Task` objects.",
            "args": [],
            "type": {
              "kind": "NON_NULL",
              "name": null,
              "ofType": {
                "kind": "LIST",
                "name": null,
                "ofType": {
                  "kind": "NON_NULL",
                  "name": null,
                  "ofType": {
                    "kind": "OBJECT",
                    "name": "Task",
                    "ofType": null
                  }
                }
              }
            },
            "isDeprecated": false,
            "deprecationReason": null
          },
          {
            "name": "pageInfo",
            "description": "Information to aid in pagination.",
            "args": [],
            "type": {
              "kind": "NON_NULL",
              "name": null,
              "ofType": {
                "kind": "OBJECT",
                "name": "PageInfo",
                "ofType": null
              }
            },
            "isDeprecated": false,
            "deprecationReason": null
          },
          {
            "name": "totalCount",
            "description": "The count of *all* `Task` you could get from the connection.",
            "args": [],
            "type": {
              "kind": "NON_NULL",
              "name": null,
              "ofType": {
                "kind": "SCALAR",
                "name": "Int",
                "ofType": null
              }
            },
            "isDeprecated": false,
            "deprecationReason": null
          }
        ],
        "inputFields": null,
        "interfaces": [],
        "enumValues": null,
        "possibleTypes": null
      },
      {
        "kind": "OBJECT",
        "name": "TagTasksByAssignedTagTagIdAndTaskIdManyToManyEdge",
        "description": "A `Task` edge in the connection, with data from `AssignedTag`.",
        "fields": [
          {
            "name": "cursor",
            "description": "A cursor for use in pagination.",
            "args": [],
            "type": {
              "kind": "SCALAR",
              "name": "Cursor",
              "ofType": null
            },
            "isDeprecated": false,
            "deprecationReason": null
          },
          {
            "name": "node",
            "description": "The `Task` at the end of the edge.",
            "args": [],
            "type": {
              "kind": "NON_NULL",
              "name": null,
              "ofType": {
                "kind": "OBJECT",
                "name": "Task",
                "ofType": null
              }
            },
            "isDeprecated": false,
            "deprecationReason": null
          }
        ],
        "inputFields": null,
        "interfaces": [],
        "enumValues": null,
        "possibleTypes": null
      },
      {
        "kind": "OBJECT",
        "name": "TagsConnection",
        "description": "A connection to a list of `Tag` values.",
        "fields": [
          {
            "name": "edges",
            "description": "A list of edges which contains the `Tag` and cursor to aid in pagination.",
            "args": [],
            "type": {
              "kind": "NON_NULL",
              "name": null,
              "ofType": {
                "kind": "LIST",
                "name": null,
                "ofType": {
                  "kind": "NON_NULL",
                  "name": null,
                  "ofType": {
                    "kind": "OBJECT",
                    "name": "TagsEdge",
                    "ofType": null
                  }
                }
              }
            },
            "isDeprecated": false,
            "deprecationReason": null
          },
          {
            "name": "nodes",
            "description": "A list of `Tag` objects.",
            "args": [],
            "type": {
              "kind": "NON_NULL",
              "name": null,
              "ofType": {
                "kind": "LIST",
                "name": null,
                "ofType": {
                  "kind": "NON_NULL",
                  "name": null,
                  "ofType": {
                    "kind": "OBJECT",
                    "name": "Tag",
                    "ofType": null
                  }
                }
              }
            },
            "isDeprecated": false,
            "deprecationReason": null
          },
          {
            "name": "pageInfo",
            "description": "Information to aid in pagination.",
            "args": [],
            "type": {
              "kind": "NON_NULL",
              "name": null,
              "ofType": {
                "kind": "OBJECT",
                "name": "PageInfo",
                "ofType": null
              }
            },
            "isDeprecated": false,
            "deprecationReason": null
          },
          {
            "name": "totalCount",
            "description": "The count of *all* `Tag` you could get from the connection.",
            "args": [],
            "type": {
              "kind": "NON_NULL",
              "name": null,
              "ofType": {
                "kind": "SCALAR",
                "name": "Int",
                "ofType": null
              }
            },
            "isDeprecated": false,
            "deprecationReason": null
          }
        ],
        "inputFields": null,
        "interfaces": [],
        "enumValues": null,
        "possibleTypes": null
      },
      {
        "kind": "OBJECT",
        "name": "TagsEdge",
        "description": "A `Tag` edge in the connection.",
        "fields": [
          {
            "name": "cursor",
            "description": "A cursor for use in pagination.",
            "args": [],
            "type": {
              "kind": "SCALAR",
              "name": "Cursor",
              "ofType": null
            },
            "isDeprecated": false,
            "deprecationReason": null
          },
          {
            "name": "node",
            "description": "The `Tag` at the end of the edge.",
            "args": [],
            "type": {
              "kind": "NON_NULL",
              "name": null,
              "ofType": {
                "kind": "OBJECT",
                "name": "Tag",
                "ofType": null
              }
            },
            "isDeprecated": false,
            "deprecationReason": null
          }
        ],
        "inputFields": null,
        "interfaces": [],
        "enumValues": null,
        "possibleTypes": null
      },
      {
        "kind": "ENUM",
        "name": "TagsOrderBy",
        "description": "Methods to use when ordering `Tag`.",
        "fields": null,
        "inputFields": null,
        "interfaces": null,
        "enumValues": [
          {
            "name": "ID_ASC",
            "description": null,
            "isDeprecated": false,
            "deprecationReason": null
          },
          {
            "name": "ID_DESC",
            "description": null,
            "isDeprecated": false,
            "deprecationReason": null
          },
          {
            "name": "NATURAL",
            "description": null,
            "isDeprecated": false,
            "deprecationReason": null
          },
          {
            "name": "PRIMARY_KEY_ASC",
            "description": null,
            "isDeprecated": false,
            "deprecationReason": null
          },
          {
            "name": "PRIMARY_KEY_DESC",
            "description": null,
            "isDeprecated": false,
            "deprecationReason": null
          },
          {
            "name": "TAG_ASC",
            "description": null,
            "isDeprecated": false,
            "deprecationReason": null
          },
          {
            "name": "TAG_DESC",
            "description": null,
            "isDeprecated": false,
            "deprecationReason": null
          }
        ],
        "possibleTypes": null
      },
      {
        "kind": "OBJECT",
        "name": "Task",
        "description": null,
        "fields": [
          {
<<<<<<< HEAD
            "name": "assignedTags",
            "description": "Reads and enables pagination through a set of `AssignedTag`.",
=======
            "name": "currentProfileCreated",
            "description": null,
            "args": [],
            "type": {
              "kind": "OBJECT",
              "name": "PublicProfileSubscriptionPayload",
              "ofType": null
            },
            "isDeprecated": false,
            "deprecationReason": null
          },
          {
            "name": "currentProfileDeleted",
            "description": null,
            "args": [],
            "type": {
              "kind": "OBJECT",
              "name": "PublicProfileSubscriptionPayload",
              "ofType": null
            },
            "isDeprecated": false,
            "deprecationReason": null
          },
          {
            "name": "currentProfileUpdated",
            "description": null,
            "args": [],
            "type": {
              "kind": "OBJECT",
              "name": "PublicProfileSubscriptionPayload",
              "ofType": null
            },
            "isDeprecated": false,
            "deprecationReason": null
          },
          {
            "name": "listen",
            "description": null,
>>>>>>> 89f5152a
            "args": [
              {
                "name": "after",
                "description": "Read all values in the set after (below) this cursor.",
                "type": {
                  "kind": "SCALAR",
                  "name": "Cursor",
                  "ofType": null
                },
                "defaultValue": null,
                "isDeprecated": false,
                "deprecationReason": null
              },
              {
                "name": "before",
                "description": "Read all values in the set before (above) this cursor.",
                "type": {
                  "kind": "SCALAR",
                  "name": "Cursor",
                  "ofType": null
                },
                "defaultValue": null,
                "isDeprecated": false,
                "deprecationReason": null
              },
              {
                "name": "condition",
                "description": "A condition to be used in determining which values should be returned by the collection.",
                "type": {
                  "kind": "INPUT_OBJECT",
                  "name": "AssignedTagCondition",
                  "ofType": null
                },
                "defaultValue": null,
                "isDeprecated": false,
                "deprecationReason": null
              },
              {
                "name": "first",
                "description": "Only read the first `n` values of the set.",
                "type": {
                  "kind": "SCALAR",
                  "name": "Int",
                  "ofType": null
                },
                "defaultValue": null,
                "isDeprecated": false,
                "deprecationReason": null
              },
              {
                "name": "last",
                "description": "Only read the last `n` values of the set.",
                "type": {
                  "kind": "SCALAR",
                  "name": "Int",
                  "ofType": null
                },
                "defaultValue": null,
                "isDeprecated": false,
                "deprecationReason": null
              },
              {
                "name": "offset",
                "description": "Skip the first `n` values from our `after` cursor, an alternative to cursor\nbased pagination. May not be used with `last`.",
                "type": {
                  "kind": "SCALAR",
                  "name": "Int",
                  "ofType": null
                },
                "defaultValue": null,
                "isDeprecated": false,
                "deprecationReason": null
              },
              {
                "name": "orderBy",
                "description": "The method to use when ordering `AssignedTag`.",
                "type": {
                  "kind": "LIST",
                  "name": null,
                  "ofType": {
                    "kind": "NON_NULL",
                    "name": null,
                    "ofType": {
                      "kind": "ENUM",
                      "name": "AssignedTagsOrderBy",
                      "ofType": null
                    }
                  }
                },
                "defaultValue": "[PRIMARY_KEY_ASC]",
                "isDeprecated": false,
                "deprecationReason": null
              }
            ],
            "type": {
              "kind": "NON_NULL",
              "name": null,
              "ofType": {
                "kind": "OBJECT",
                "name": "AssignedTagsConnection",
                "ofType": null
              }
            },
            "isDeprecated": false,
            "deprecationReason": null
          },
          {
            "name": "ctf",
            "description": "Reads a single `Ctf` that is related to this `Task`.",
            "args": [],
            "type": {
              "kind": "OBJECT",
              "name": "Ctf",
              "ofType": null
            },
            "isDeprecated": false,
            "deprecationReason": null
          },
          {
            "name": "ctfId",
            "description": null,
            "args": [],
            "type": {
              "kind": "NON_NULL",
              "name": null,
              "ofType": {
                "kind": "SCALAR",
                "name": "Int",
                "ofType": null
              }
            },
            "isDeprecated": false,
            "deprecationReason": null
          },
          {
            "name": "description",
            "description": null,
            "args": [],
            "type": {
              "kind": "NON_NULL",
              "name": null,
              "ofType": {
                "kind": "SCALAR",
                "name": "String",
                "ofType": null
              }
            },
            "isDeprecated": false,
            "deprecationReason": null
          },
          {
            "name": "flag",
            "description": null,
            "args": [],
            "type": {
              "kind": "NON_NULL",
              "name": null,
              "ofType": {
                "kind": "SCALAR",
                "name": "String",
                "ofType": null
              }
            },
            "isDeprecated": false,
            "deprecationReason": null
          },
          {
            "name": "id",
            "description": null,
            "args": [],
            "type": {
              "kind": "NON_NULL",
              "name": null,
              "ofType": {
                "kind": "SCALAR",
                "name": "Int",
                "ofType": null
              }
            },
            "isDeprecated": false,
            "deprecationReason": null
          },
          {
            "name": "nodeId",
            "description": "A globally unique identifier. Can be used in various places throughout the system to identify this single value.",
            "args": [],
            "type": {
              "kind": "NON_NULL",
              "name": null,
              "ofType": {
                "kind": "SCALAR",
                "name": "ID",
                "ofType": null
              }
            },
            "isDeprecated": false,
            "deprecationReason": null
          },
          {
            "name": "padUrl",
            "description": null,
            "args": [],
            "type": {
              "kind": "NON_NULL",
              "name": null,
              "ofType": {
                "kind": "SCALAR",
                "name": "String",
                "ofType": null
              }
            },
            "isDeprecated": false,
            "deprecationReason": null
          },
          {
            "name": "profilesByWorkOnTaskTaskIdAndProfileId",
            "description": "Reads and enables pagination through a set of `Profile`.",
            "args": [
              {
                "name": "after",
                "description": "Read all values in the set after (below) this cursor.",
                "type": {
                  "kind": "SCALAR",
                  "name": "Cursor",
                  "ofType": null
                },
                "defaultValue": null,
                "isDeprecated": false,
                "deprecationReason": null
              },
              {
                "name": "before",
                "description": "Read all values in the set before (above) this cursor.",
                "type": {
                  "kind": "SCALAR",
                  "name": "Cursor",
                  "ofType": null
                },
                "defaultValue": null,
                "isDeprecated": false,
                "deprecationReason": null
              },
              {
                "name": "condition",
                "description": "A condition to be used in determining which values should be returned by the collection.",
                "type": {
                  "kind": "INPUT_OBJECT",
                  "name": "ProfileCondition",
                  "ofType": null
                },
                "defaultValue": null,
                "isDeprecated": false,
                "deprecationReason": null
              },
              {
                "name": "filter",
                "description": "A filter to be used in determining which values should be returned by the collection.",
                "type": {
                  "kind": "INPUT_OBJECT",
                  "name": "ProfileFilter",
                  "ofType": null
                },
                "defaultValue": null,
                "isDeprecated": false,
                "deprecationReason": null
              },
              {
                "name": "first",
                "description": "Only read the first `n` values of the set.",
                "type": {
                  "kind": "SCALAR",
                  "name": "Int",
                  "ofType": null
                },
                "defaultValue": null,
                "isDeprecated": false,
                "deprecationReason": null
              },
              {
                "name": "last",
                "description": "Only read the last `n` values of the set.",
                "type": {
                  "kind": "SCALAR",
                  "name": "Int",
                  "ofType": null
                },
                "defaultValue": null,
                "isDeprecated": false,
                "deprecationReason": null
              },
              {
                "name": "offset",
                "description": "Skip the first `n` values from our `after` cursor, an alternative to cursor\nbased pagination. May not be used with `last`.",
                "type": {
                  "kind": "SCALAR",
                  "name": "Int",
                  "ofType": null
                },
                "defaultValue": null,
                "isDeprecated": false,
                "deprecationReason": null
              },
              {
                "name": "orderBy",
                "description": "The method to use when ordering `Profile`.",
                "type": {
                  "kind": "LIST",
                  "name": null,
                  "ofType": {
                    "kind": "NON_NULL",
                    "name": null,
                    "ofType": {
                      "kind": "ENUM",
                      "name": "ProfilesOrderBy",
                      "ofType": null
                    }
                  }
                },
                "defaultValue": "[PRIMARY_KEY_ASC]",
                "isDeprecated": false,
                "deprecationReason": null
              }
            ],
            "type": {
              "kind": "NON_NULL",
              "name": null,
              "ofType": {
                "kind": "OBJECT",
                "name": "TaskProfilesByWorkOnTaskTaskIdAndProfileIdManyToManyConnection",
                "ofType": null
              }
            },
            "isDeprecated": false,
            "deprecationReason": null
          },
          {
            "name": "solved",
            "description": null,
            "args": [],
            "type": {
              "kind": "SCALAR",
              "name": "Boolean",
              "ofType": null
            },
            "isDeprecated": false,
            "deprecationReason": null
          },
          {
            "name": "tagsByAssignedTagTaskIdAndTagId",
            "description": "Reads and enables pagination through a set of `Tag`.",
            "args": [
              {
                "name": "after",
                "description": "Read all values in the set after (below) this cursor.",
                "type": {
                  "kind": "SCALAR",
                  "name": "Cursor",
                  "ofType": null
                },
                "defaultValue": null,
                "isDeprecated": false,
                "deprecationReason": null
              },
              {
                "name": "before",
                "description": "Read all values in the set before (above) this cursor.",
                "type": {
                  "kind": "SCALAR",
                  "name": "Cursor",
                  "ofType": null
                },
                "defaultValue": null,
                "isDeprecated": false,
                "deprecationReason": null
              },
              {
                "name": "condition",
                "description": "A condition to be used in determining which values should be returned by the collection.",
                "type": {
                  "kind": "INPUT_OBJECT",
                  "name": "TagCondition",
                  "ofType": null
                },
                "defaultValue": null,
                "isDeprecated": false,
                "deprecationReason": null
              },
              {
                "name": "filter",
                "description": "A filter to be used in determining which values should be returned by the collection.",
                "type": {
                  "kind": "INPUT_OBJECT",
                  "name": "TagFilter",
                  "ofType": null
                },
                "defaultValue": null,
                "isDeprecated": false,
                "deprecationReason": null
              },
              {
                "name": "first",
                "description": "Only read the first `n` values of the set.",
                "type": {
                  "kind": "SCALAR",
                  "name": "Int",
                  "ofType": null
                },
                "defaultValue": null,
                "isDeprecated": false,
                "deprecationReason": null
              },
              {
                "name": "last",
                "description": "Only read the last `n` values of the set.",
                "type": {
                  "kind": "SCALAR",
                  "name": "Int",
                  "ofType": null
                },
                "defaultValue": null,
                "isDeprecated": false,
                "deprecationReason": null
              },
              {
                "name": "offset",
                "description": "Skip the first `n` values from our `after` cursor, an alternative to cursor\nbased pagination. May not be used with `last`.",
                "type": {
                  "kind": "SCALAR",
                  "name": "Int",
                  "ofType": null
                },
                "defaultValue": null,
                "isDeprecated": false,
                "deprecationReason": null
              },
              {
                "name": "orderBy",
                "description": "The method to use when ordering `Tag`.",
                "type": {
                  "kind": "LIST",
                  "name": null,
                  "ofType": {
                    "kind": "NON_NULL",
                    "name": null,
                    "ofType": {
                      "kind": "ENUM",
                      "name": "TagsOrderBy",
                      "ofType": null
                    }
                  }
                },
                "defaultValue": "[PRIMARY_KEY_ASC]",
                "isDeprecated": false,
                "deprecationReason": null
              }
            ],
            "type": {
              "kind": "NON_NULL",
              "name": null,
              "ofType": {
                "kind": "OBJECT",
                "name": "TaskTagsByAssignedTagTaskIdAndTagIdManyToManyConnection",
                "ofType": null
              }
            },
            "isDeprecated": false,
            "deprecationReason": null
          },
          {
            "name": "title",
            "description": null,
            "args": [],
            "type": {
              "kind": "NON_NULL",
              "name": null,
              "ofType": {
                "kind": "SCALAR",
                "name": "String",
                "ofType": null
              }
            },
            "isDeprecated": false,
            "deprecationReason": null
          },
          {
            "name": "workOnTasks",
            "description": "Reads and enables pagination through a set of `WorkOnTask`.",
            "args": [
              {
                "name": "after",
                "description": "Read all values in the set after (below) this cursor.",
                "type": {
                  "kind": "SCALAR",
                  "name": "Cursor",
                  "ofType": null
                },
                "defaultValue": null,
                "isDeprecated": false,
                "deprecationReason": null
              },
              {
                "name": "before",
                "description": "Read all values in the set before (above) this cursor.",
                "type": {
                  "kind": "SCALAR",
                  "name": "Cursor",
                  "ofType": null
                },
                "defaultValue": null,
                "isDeprecated": false,
                "deprecationReason": null
              },
              {
                "name": "condition",
                "description": "A condition to be used in determining which values should be returned by the collection.",
                "type": {
                  "kind": "INPUT_OBJECT",
                  "name": "WorkOnTaskCondition",
                  "ofType": null
                },
                "defaultValue": null,
                "isDeprecated": false,
                "deprecationReason": null
              },
              {
                "name": "first",
                "description": "Only read the first `n` values of the set.",
                "type": {
                  "kind": "SCALAR",
                  "name": "Int",
                  "ofType": null
                },
                "defaultValue": null,
                "isDeprecated": false,
                "deprecationReason": null
              },
              {
                "name": "last",
                "description": "Only read the last `n` values of the set.",
                "type": {
                  "kind": "SCALAR",
                  "name": "Int",
                  "ofType": null
                },
                "defaultValue": null,
                "isDeprecated": false,
                "deprecationReason": null
              },
              {
                "name": "offset",
                "description": "Skip the first `n` values from our `after` cursor, an alternative to cursor\nbased pagination. May not be used with `last`.",
                "type": {
                  "kind": "SCALAR",
                  "name": "Int",
                  "ofType": null
                },
                "defaultValue": null,
                "isDeprecated": false,
                "deprecationReason": null
              },
              {
                "name": "orderBy",
                "description": "The method to use when ordering `WorkOnTask`.",
                "type": {
                  "kind": "LIST",
                  "name": null,
                  "ofType": {
                    "kind": "NON_NULL",
                    "name": null,
                    "ofType": {
                      "kind": "ENUM",
                      "name": "WorkOnTasksOrderBy",
                      "ofType": null
                    }
                  }
                },
                "defaultValue": "[PRIMARY_KEY_ASC]",
                "isDeprecated": false,
                "deprecationReason": null
              }
            ],
            "type": {
              "kind": "NON_NULL",
              "name": null,
              "ofType": {
                "kind": "OBJECT",
                "name": "WorkOnTasksConnection",
                "ofType": null
              }
            },
            "isDeprecated": false,
            "deprecationReason": null
          }
        ],
        "inputFields": null,
        "interfaces": [
          {
            "kind": "INTERFACE",
            "name": "Node",
            "ofType": null
          }
        ],
        "enumValues": null,
        "possibleTypes": null
      },
      {
        "kind": "INPUT_OBJECT",
        "name": "TaskCondition",
        "description": "A condition to be used against `Task` object types. All fields are tested for equality and combined with a logical ‘and.’",
        "fields": null,
        "inputFields": [
          {
            "name": "ctfId",
            "description": "Checks for equality with the object’s `ctfId` field.",
            "type": {
              "kind": "SCALAR",
              "name": "Int",
              "ofType": null
            },
            "defaultValue": null,
            "isDeprecated": false,
            "deprecationReason": null
          },
          {
            "name": "id",
            "description": "Checks for equality with the object’s `id` field.",
            "type": {
              "kind": "SCALAR",
              "name": "Int",
              "ofType": null
            },
            "defaultValue": null,
            "isDeprecated": false,
            "deprecationReason": null
          },
          {
            "name": "title",
            "description": "Checks for equality with the object’s `title` field.",
            "type": {
              "kind": "SCALAR",
              "name": "String",
              "ofType": null
            },
            "defaultValue": null,
            "isDeprecated": false,
            "deprecationReason": null
          }
        ],
        "interfaces": null,
        "enumValues": null,
        "possibleTypes": null
      },
      {
        "kind": "INPUT_OBJECT",
        "name": "TaskFilter",
        "description": "A filter to be used against `Task` object types. All fields are combined with a logical ‘and.’",
        "fields": null,
        "inputFields": [
          {
            "name": "and",
            "description": "Checks for all expressions in this list.",
            "type": {
              "kind": "LIST",
              "name": null,
              "ofType": {
                "kind": "NON_NULL",
                "name": null,
                "ofType": {
                  "kind": "INPUT_OBJECT",
                  "name": "TaskFilter",
                  "ofType": null
                }
              }
            },
            "defaultValue": null,
            "isDeprecated": false,
            "deprecationReason": null
          },
          {
            "name": "not",
            "description": "Negates the expression.",
            "type": {
              "kind": "INPUT_OBJECT",
              "name": "TaskFilter",
              "ofType": null
            },
            "defaultValue": null,
            "isDeprecated": false,
            "deprecationReason": null
          },
          {
            "name": "or",
            "description": "Checks for any expressions in this list.",
            "type": {
              "kind": "LIST",
              "name": null,
              "ofType": {
                "kind": "NON_NULL",
                "name": null,
                "ofType": {
                  "kind": "INPUT_OBJECT",
                  "name": "TaskFilter",
                  "ofType": null
                }
              }
            },
            "defaultValue": null,
            "isDeprecated": false,
            "deprecationReason": null
          },
          {
            "name": "title",
            "description": "Filter by the object’s `title` field.",
            "type": {
              "kind": "INPUT_OBJECT",
              "name": "StringFilter",
              "ofType": null
            },
            "defaultValue": null,
            "isDeprecated": false,
            "deprecationReason": null
          }
        ],
        "interfaces": null,
        "enumValues": null,
        "possibleTypes": null
      },
      {
        "kind": "INPUT_OBJECT",
        "name": "TaskPatch",
        "description": "Represents an update to a `Task`. Fields that are set will be updated.",
        "fields": null,
        "inputFields": [
          {
            "name": "description",
            "description": null,
            "type": {
              "kind": "SCALAR",
              "name": "String",
              "ofType": null
            },
            "defaultValue": null,
            "isDeprecated": false,
            "deprecationReason": null
          },
          {
            "name": "flag",
            "description": null,
            "type": {
              "kind": "SCALAR",
              "name": "String",
              "ofType": null
            },
            "defaultValue": null,
            "isDeprecated": false,
            "deprecationReason": null
          },
          {
            "name": "title",
            "description": null,
            "type": {
              "kind": "SCALAR",
              "name": "String",
              "ofType": null
            },
            "defaultValue": null,
            "isDeprecated": false,
            "deprecationReason": null
          }
        ],
        "interfaces": null,
        "enumValues": null,
        "possibleTypes": null
      },
      {
        "kind": "OBJECT",
        "name": "TaskProfilesByWorkOnTaskTaskIdAndProfileIdManyToManyConnection",
        "description": "A connection to a list of `Profile` values, with data from `WorkOnTask`.",
        "fields": [
          {
            "name": "edges",
            "description": "A list of edges which contains the `Profile`, info from the `WorkOnTask`, and the cursor to aid in pagination.",
            "args": [],
            "type": {
              "kind": "NON_NULL",
              "name": null,
              "ofType": {
                "kind": "LIST",
                "name": null,
                "ofType": {
                  "kind": "NON_NULL",
                  "name": null,
                  "ofType": {
                    "kind": "OBJECT",
                    "name": "TaskProfilesByWorkOnTaskTaskIdAndProfileIdManyToManyEdge",
                    "ofType": null
                  }
                }
              }
            },
            "isDeprecated": false,
            "deprecationReason": null
          },
          {
            "name": "nodes",
            "description": "A list of `Profile` objects.",
            "args": [],
            "type": {
              "kind": "NON_NULL",
              "name": null,
              "ofType": {
                "kind": "LIST",
                "name": null,
                "ofType": {
                  "kind": "NON_NULL",
                  "name": null,
                  "ofType": {
                    "kind": "OBJECT",
                    "name": "Profile",
                    "ofType": null
                  }
                }
              }
            },
            "isDeprecated": false,
            "deprecationReason": null
          },
          {
            "name": "pageInfo",
            "description": "Information to aid in pagination.",
            "args": [],
            "type": {
              "kind": "NON_NULL",
              "name": null,
              "ofType": {
                "kind": "OBJECT",
                "name": "PageInfo",
                "ofType": null
              }
            },
            "isDeprecated": false,
            "deprecationReason": null
          },
          {
            "name": "totalCount",
            "description": "The count of *all* `Profile` you could get from the connection.",
            "args": [],
            "type": {
              "kind": "NON_NULL",
              "name": null,
              "ofType": {
                "kind": "SCALAR",
                "name": "Int",
                "ofType": null
              }
            },
            "isDeprecated": false,
            "deprecationReason": null
          }
        ],
        "inputFields": null,
        "interfaces": [],
        "enumValues": null,
        "possibleTypes": null
      },
      {
        "kind": "OBJECT",
        "name": "TaskProfilesByWorkOnTaskTaskIdAndProfileIdManyToManyEdge",
        "description": "A `Profile` edge in the connection, with data from `WorkOnTask`.",
        "fields": [
          {
            "name": "cursor",
            "description": "A cursor for use in pagination.",
            "args": [],
            "type": {
              "kind": "SCALAR",
              "name": "Cursor",
              "ofType": null
            },
            "isDeprecated": false,
            "deprecationReason": null
          },
          {
            "name": "node",
            "description": "The `Profile` at the end of the edge.",
            "args": [],
            "type": {
              "kind": "NON_NULL",
              "name": null,
              "ofType": {
                "kind": "OBJECT",
                "name": "Profile",
                "ofType": null
              }
            },
            "isDeprecated": false,
            "deprecationReason": null
          }
        ],
        "inputFields": null,
        "interfaces": [],
        "enumValues": null,
        "possibleTypes": null
      },
      {
        "kind": "OBJECT",
        "name": "TaskTagsByAssignedTagTaskIdAndTagIdManyToManyConnection",
        "description": "A connection to a list of `Tag` values, with data from `AssignedTag`.",
        "fields": [
          {
            "name": "edges",
            "description": "A list of edges which contains the `Tag`, info from the `AssignedTag`, and the cursor to aid in pagination.",
            "args": [],
            "type": {
              "kind": "NON_NULL",
              "name": null,
              "ofType": {
                "kind": "LIST",
                "name": null,
                "ofType": {
                  "kind": "NON_NULL",
                  "name": null,
                  "ofType": {
                    "kind": "OBJECT",
                    "name": "TaskTagsByAssignedTagTaskIdAndTagIdManyToManyEdge",
                    "ofType": null
                  }
                }
              }
            },
            "isDeprecated": false,
            "deprecationReason": null
          },
          {
            "name": "nodes",
            "description": "A list of `Tag` objects.",
            "args": [],
            "type": {
              "kind": "NON_NULL",
              "name": null,
              "ofType": {
                "kind": "LIST",
                "name": null,
                "ofType": {
                  "kind": "NON_NULL",
                  "name": null,
                  "ofType": {
                    "kind": "OBJECT",
                    "name": "Tag",
                    "ofType": null
                  }
                }
              }
            },
            "isDeprecated": false,
            "deprecationReason": null
          },
          {
            "name": "pageInfo",
            "description": "Information to aid in pagination.",
            "args": [],
            "type": {
              "kind": "NON_NULL",
              "name": null,
              "ofType": {
                "kind": "OBJECT",
                "name": "PageInfo",
                "ofType": null
              }
            },
            "isDeprecated": false,
            "deprecationReason": null
          },
          {
            "name": "totalCount",
            "description": "The count of *all* `Tag` you could get from the connection.",
            "args": [],
            "type": {
              "kind": "NON_NULL",
              "name": null,
              "ofType": {
                "kind": "SCALAR",
                "name": "Int",
                "ofType": null
              }
            },
            "isDeprecated": false,
            "deprecationReason": null
          }
        ],
        "inputFields": null,
        "interfaces": [],
        "enumValues": null,
        "possibleTypes": null
      },
      {
        "kind": "OBJECT",
        "name": "TaskTagsByAssignedTagTaskIdAndTagIdManyToManyEdge",
        "description": "A `Tag` edge in the connection, with data from `AssignedTag`.",
        "fields": [
          {
            "name": "cursor",
            "description": "A cursor for use in pagination.",
            "args": [],
            "type": {
              "kind": "SCALAR",
              "name": "Cursor",
              "ofType": null
            },
            "isDeprecated": false,
            "deprecationReason": null
          },
          {
            "name": "node",
            "description": "The `Tag` at the end of the edge.",
            "args": [],
            "type": {
              "kind": "NON_NULL",
              "name": null,
              "ofType": {
                "kind": "OBJECT",
                "name": "Tag",
                "ofType": null
              }
            },
            "isDeprecated": false,
            "deprecationReason": null
          }
        ],
        "inputFields": null,
        "interfaces": [],
        "enumValues": null,
        "possibleTypes": null
      },
      {
        "kind": "OBJECT",
        "name": "TasksConnection",
        "description": "A connection to a list of `Task` values.",
        "fields": [
          {
            "name": "edges",
            "description": "A list of edges which contains the `Task` and cursor to aid in pagination.",
            "args": [],
            "type": {
              "kind": "NON_NULL",
              "name": null,
              "ofType": {
                "kind": "LIST",
                "name": null,
                "ofType": {
                  "kind": "NON_NULL",
                  "name": null,
                  "ofType": {
                    "kind": "OBJECT",
                    "name": "TasksEdge",
                    "ofType": null
                  }
                }
              }
            },
            "isDeprecated": false,
            "deprecationReason": null
          },
          {
            "name": "nodes",
            "description": "A list of `Task` objects.",
            "args": [],
            "type": {
              "kind": "NON_NULL",
              "name": null,
              "ofType": {
                "kind": "LIST",
                "name": null,
                "ofType": {
                  "kind": "NON_NULL",
                  "name": null,
                  "ofType": {
                    "kind": "OBJECT",
                    "name": "Task",
                    "ofType": null
                  }
                }
              }
            },
            "isDeprecated": false,
            "deprecationReason": null
          },
          {
            "name": "pageInfo",
            "description": "Information to aid in pagination.",
            "args": [],
            "type": {
              "kind": "NON_NULL",
              "name": null,
              "ofType": {
                "kind": "OBJECT",
                "name": "PageInfo",
                "ofType": null
              }
            },
            "isDeprecated": false,
            "deprecationReason": null
          },
          {
            "name": "totalCount",
            "description": "The count of *all* `Task` you could get from the connection.",
            "args": [],
            "type": {
              "kind": "NON_NULL",
              "name": null,
              "ofType": {
                "kind": "SCALAR",
                "name": "Int",
                "ofType": null
              }
            },
            "isDeprecated": false,
            "deprecationReason": null
          }
        ],
        "inputFields": null,
        "interfaces": [],
        "enumValues": null,
        "possibleTypes": null
      },
      {
        "kind": "OBJECT",
        "name": "TasksEdge",
        "description": "A `Task` edge in the connection.",
        "fields": [
          {
            "name": "cursor",
            "description": "A cursor for use in pagination.",
            "args": [],
            "type": {
              "kind": "SCALAR",
              "name": "Cursor",
              "ofType": null
            },
            "isDeprecated": false,
            "deprecationReason": null
          },
          {
            "name": "node",
            "description": "The `Task` at the end of the edge.",
            "args": [],
            "type": {
              "kind": "NON_NULL",
              "name": null,
              "ofType": {
                "kind": "OBJECT",
                "name": "Task",
                "ofType": null
              }
            },
            "isDeprecated": false,
            "deprecationReason": null
          }
        ],
        "inputFields": null,
        "interfaces": [],
        "enumValues": null,
        "possibleTypes": null
      },
      {
        "kind": "ENUM",
        "name": "TasksOrderBy",
        "description": "Methods to use when ordering `Task`.",
        "fields": null,
        "inputFields": null,
        "interfaces": null,
        "enumValues": [
          {
            "name": "CTF_ID_ASC",
            "description": null,
            "isDeprecated": false,
            "deprecationReason": null
          },
          {
            "name": "CTF_ID_DESC",
            "description": null,
            "isDeprecated": false,
            "deprecationReason": null
          },
          {
            "name": "ID_ASC",
            "description": null,
            "isDeprecated": false,
            "deprecationReason": null
          },
          {
            "name": "ID_DESC",
            "description": null,
            "isDeprecated": false,
            "deprecationReason": null
          },
          {
            "name": "NATURAL",
            "description": null,
            "isDeprecated": false,
            "deprecationReason": null
          },
          {
            "name": "PRIMARY_KEY_ASC",
            "description": null,
            "isDeprecated": false,
            "deprecationReason": null
          },
          {
            "name": "PRIMARY_KEY_DESC",
            "description": null,
            "isDeprecated": false,
            "deprecationReason": null
          },
          {
            "name": "TITLE_ASC",
            "description": null,
            "isDeprecated": false,
            "deprecationReason": null
          },
          {
            "name": "TITLE_DESC",
            "description": null,
            "isDeprecated": false,
            "deprecationReason": null
          }
        ],
        "possibleTypes": null
      },
      {
        "kind": "INPUT_OBJECT",
        "name": "UpdateCtfByNodeIdInput",
        "description": "All input for the `updateCtfByNodeId` mutation.",
        "fields": null,
        "inputFields": [
          {
            "name": "clientMutationId",
            "description": "An arbitrary string value with no semantic meaning. Will be included in the\npayload verbatim. May be used to track mutations by the client.",
            "type": {
              "kind": "SCALAR",
              "name": "String",
              "ofType": null
            },
            "defaultValue": null,
            "isDeprecated": false,
            "deprecationReason": null
          },
          {
            "name": "nodeId",
            "description": "The globally unique `ID` which will identify a single `Ctf` to be updated.",
            "type": {
              "kind": "NON_NULL",
              "name": null,
              "ofType": {
                "kind": "SCALAR",
                "name": "ID",
                "ofType": null
              }
            },
            "defaultValue": null,
            "isDeprecated": false,
            "deprecationReason": null
          },
          {
            "name": "patch",
            "description": "An object where the defined keys will be set on the `Ctf` being updated.",
            "type": {
              "kind": "NON_NULL",
              "name": null,
              "ofType": {
                "kind": "INPUT_OBJECT",
                "name": "CtfPatch",
                "ofType": null
              }
            },
            "defaultValue": null,
            "isDeprecated": false,
            "deprecationReason": null
          }
        ],
        "interfaces": null,
        "enumValues": null,
        "possibleTypes": null
      },
      {
        "kind": "INPUT_OBJECT",
        "name": "UpdateCtfInput",
        "description": "All input for the `updateCtf` mutation.",
        "fields": null,
        "inputFields": [
          {
            "name": "clientMutationId",
            "description": "An arbitrary string value with no semantic meaning. Will be included in the\npayload verbatim. May be used to track mutations by the client.",
            "type": {
              "kind": "SCALAR",
              "name": "String",
              "ofType": null
            },
            "defaultValue": null,
            "isDeprecated": false,
            "deprecationReason": null
          },
          {
            "name": "id",
            "description": null,
            "type": {
              "kind": "NON_NULL",
              "name": null,
              "ofType": {
                "kind": "SCALAR",
                "name": "Int",
                "ofType": null
              }
            },
            "defaultValue": null,
            "isDeprecated": false,
            "deprecationReason": null
          },
          {
            "name": "patch",
            "description": "An object where the defined keys will be set on the `Ctf` being updated.",
            "type": {
              "kind": "NON_NULL",
              "name": null,
              "ofType": {
                "kind": "INPUT_OBJECT",
                "name": "CtfPatch",
                "ofType": null
              }
            },
            "defaultValue": null,
            "isDeprecated": false,
            "deprecationReason": null
          }
        ],
        "interfaces": null,
        "enumValues": null,
        "possibleTypes": null
      },
      {
        "kind": "OBJECT",
        "name": "UpdateCtfPayload",
        "description": "The output of our update `Ctf` mutation.",
        "fields": [
          {
            "name": "clientMutationId",
            "description": "The exact same `clientMutationId` that was provided in the mutation input,\nunchanged and unused. May be used by a client to track mutations.",
            "args": [],
            "type": {
              "kind": "SCALAR",
              "name": "String",
              "ofType": null
            },
            "isDeprecated": false,
            "deprecationReason": null
          },
          {
            "name": "ctf",
            "description": "The `Ctf` that was updated by this mutation.",
            "args": [],
            "type": {
              "kind": "OBJECT",
              "name": "Ctf",
              "ofType": null
            },
            "isDeprecated": false,
            "deprecationReason": null
          },
          {
            "name": "ctfEdge",
            "description": "An edge for our `Ctf`. May be used by Relay 1.",
            "args": [
              {
                "name": "orderBy",
                "description": "The method to use when ordering `Ctf`.",
                "type": {
                  "kind": "LIST",
                  "name": null,
                  "ofType": {
                    "kind": "NON_NULL",
                    "name": null,
                    "ofType": {
                      "kind": "ENUM",
                      "name": "CtfsOrderBy",
                      "ofType": null
                    }
                  }
                },
                "defaultValue": "[PRIMARY_KEY_ASC]",
                "isDeprecated": false,
                "deprecationReason": null
              }
            ],
            "type": {
              "kind": "OBJECT",
              "name": "CtfsEdge",
              "ofType": null
            },
            "isDeprecated": false,
            "deprecationReason": null
          },
          {
            "name": "query",
            "description": "Our root query field type. Allows us to run any query from our mutation payload.",
            "args": [],
            "type": {
              "kind": "OBJECT",
              "name": "Query",
              "ofType": null
            },
            "isDeprecated": false,
            "deprecationReason": null
          },
          {
            "name": "secrets",
            "description": "Reads a single `CtfSecret` that is related to this `Ctf`.",
            "args": [],
            "type": {
              "kind": "OBJECT",
              "name": "CtfSecret",
              "ofType": null
            },
            "isDeprecated": false,
            "deprecationReason": null
          }
        ],
        "inputFields": null,
        "interfaces": [],
        "enumValues": null,
        "possibleTypes": null
      },
      {
        "kind": "INPUT_OBJECT",
        "name": "UpdateCtfSecretByNodeIdInput",
        "description": "All input for the `updateCtfSecretByNodeId` mutation.",
        "fields": null,
        "inputFields": [
          {
            "name": "clientMutationId",
            "description": "An arbitrary string value with no semantic meaning. Will be included in the\npayload verbatim. May be used to track mutations by the client.",
            "type": {
              "kind": "SCALAR",
              "name": "String",
              "ofType": null
            },
            "defaultValue": null,
            "isDeprecated": false,
            "deprecationReason": null
          },
          {
            "name": "nodeId",
            "description": "The globally unique `ID` which will identify a single `CtfSecret` to be updated.",
            "type": {
              "kind": "NON_NULL",
              "name": null,
              "ofType": {
                "kind": "SCALAR",
                "name": "ID",
                "ofType": null
              }
            },
            "defaultValue": null,
            "isDeprecated": false,
            "deprecationReason": null
          },
          {
            "name": "patch",
            "description": "An object where the defined keys will be set on the `CtfSecret` being updated.",
            "type": {
              "kind": "NON_NULL",
              "name": null,
              "ofType": {
                "kind": "INPUT_OBJECT",
                "name": "CtfSecretPatch",
                "ofType": null
              }
            },
            "defaultValue": null,
            "isDeprecated": false,
            "deprecationReason": null
          }
        ],
        "interfaces": null,
        "enumValues": null,
        "possibleTypes": null
      },
      {
        "kind": "INPUT_OBJECT",
        "name": "UpdateCtfSecretInput",
        "description": "All input for the `updateCtfSecret` mutation.",
        "fields": null,
        "inputFields": [
          {
            "name": "clientMutationId",
            "description": "An arbitrary string value with no semantic meaning. Will be included in the\npayload verbatim. May be used to track mutations by the client.",
            "type": {
              "kind": "SCALAR",
              "name": "String",
              "ofType": null
            },
            "defaultValue": null,
            "isDeprecated": false,
            "deprecationReason": null
          },
          {
            "name": "id",
            "description": null,
            "type": {
              "kind": "NON_NULL",
              "name": null,
              "ofType": {
                "kind": "SCALAR",
                "name": "Int",
                "ofType": null
              }
            },
            "defaultValue": null,
            "isDeprecated": false,
            "deprecationReason": null
          },
          {
            "name": "patch",
            "description": "An object where the defined keys will be set on the `CtfSecret` being updated.",
            "type": {
              "kind": "NON_NULL",
              "name": null,
              "ofType": {
                "kind": "INPUT_OBJECT",
                "name": "CtfSecretPatch",
                "ofType": null
              }
            },
            "defaultValue": null,
            "isDeprecated": false,
            "deprecationReason": null
          }
        ],
        "interfaces": null,
        "enumValues": null,
        "possibleTypes": null
      },
      {
        "kind": "OBJECT",
        "name": "UpdateCtfSecretPayload",
        "description": "The output of our update `CtfSecret` mutation.",
        "fields": [
          {
            "name": "clientMutationId",
            "description": "The exact same `clientMutationId` that was provided in the mutation input,\nunchanged and unused. May be used by a client to track mutations.",
            "args": [],
            "type": {
              "kind": "SCALAR",
              "name": "String",
              "ofType": null
            },
            "isDeprecated": false,
            "deprecationReason": null
          },
          {
            "name": "ctfSecret",
            "description": "The `CtfSecret` that was updated by this mutation.",
            "args": [],
            "type": {
              "kind": "OBJECT",
              "name": "CtfSecret",
              "ofType": null
            },
            "isDeprecated": false,
            "deprecationReason": null
          },
          {
            "name": "ctfSecretEdge",
            "description": "An edge for our `CtfSecret`. May be used by Relay 1.",
            "args": [
              {
                "name": "orderBy",
                "description": "The method to use when ordering `CtfSecret`.",
                "type": {
                  "kind": "LIST",
                  "name": null,
                  "ofType": {
                    "kind": "NON_NULL",
                    "name": null,
                    "ofType": {
                      "kind": "ENUM",
                      "name": "CtfSecretsOrderBy",
                      "ofType": null
                    }
                  }
                },
                "defaultValue": "[PRIMARY_KEY_ASC]",
                "isDeprecated": false,
                "deprecationReason": null
              }
            ],
            "type": {
              "kind": "OBJECT",
              "name": "CtfSecretsEdge",
              "ofType": null
            },
            "isDeprecated": false,
            "deprecationReason": null
          },
          {
            "name": "query",
            "description": "Our root query field type. Allows us to run any query from our mutation payload.",
            "args": [],
            "type": {
              "kind": "OBJECT",
              "name": "Query",
              "ofType": null
            },
            "isDeprecated": false,
            "deprecationReason": null
          }
        ],
        "inputFields": null,
        "interfaces": [],
        "enumValues": null,
        "possibleTypes": null
      },
      {
        "kind": "INPUT_OBJECT",
        "name": "UpdateLastActiveInput",
        "description": "All input for the `updateLastActive` mutation.",
        "fields": null,
        "inputFields": [
          {
            "name": "clientMutationId",
            "description": "An arbitrary string value with no semantic meaning. Will be included in the\npayload verbatim. May be used to track mutations by the client.",
            "type": {
              "kind": "SCALAR",
              "name": "String",
              "ofType": null
            },
            "defaultValue": null,
            "isDeprecated": false,
            "deprecationReason": null
          }
        ],
        "interfaces": null,
        "enumValues": null,
        "possibleTypes": null
      },
      {
        "kind": "OBJECT",
        "name": "UpdateLastActivePayload",
        "description": "The output of our `updateLastActive` mutation.",
        "fields": [
          {
            "name": "clientMutationId",
            "description": "The exact same `clientMutationId` that was provided in the mutation input,\nunchanged and unused. May be used by a client to track mutations.",
            "args": [],
            "type": {
              "kind": "SCALAR",
              "name": "String",
              "ofType": null
            },
            "isDeprecated": false,
            "deprecationReason": null
          },
          {
            "name": "query",
            "description": "Our root query field type. Allows us to run any query from our mutation payload.",
            "args": [],
            "type": {
              "kind": "OBJECT",
              "name": "Query",
              "ofType": null
            },
            "isDeprecated": false,
            "deprecationReason": null
          }
        ],
        "inputFields": null,
        "interfaces": [],
        "enumValues": null,
        "possibleTypes": null
      },
      {
        "kind": "INPUT_OBJECT",
        "name": "UpdateProfileByNodeIdInput",
        "description": "All input for the `updateProfileByNodeId` mutation.",
        "fields": null,
        "inputFields": [
          {
            "name": "clientMutationId",
            "description": "An arbitrary string value with no semantic meaning. Will be included in the\npayload verbatim. May be used to track mutations by the client.",
            "type": {
              "kind": "SCALAR",
              "name": "String",
              "ofType": null
            },
            "defaultValue": null,
            "isDeprecated": false,
            "deprecationReason": null
          },
          {
            "name": "nodeId",
            "description": "The globally unique `ID` which will identify a single `Profile` to be updated.",
            "type": {
              "kind": "NON_NULL",
              "name": null,
              "ofType": {
                "kind": "SCALAR",
                "name": "ID",
                "ofType": null
              }
            },
            "defaultValue": null,
            "isDeprecated": false,
            "deprecationReason": null
          },
          {
            "name": "patch",
            "description": "An object where the defined keys will be set on the `Profile` being updated.",
            "type": {
              "kind": "NON_NULL",
              "name": null,
              "ofType": {
                "kind": "INPUT_OBJECT",
                "name": "ProfilePatch",
                "ofType": null
              }
            },
            "defaultValue": null,
            "isDeprecated": false,
            "deprecationReason": null
          }
        ],
        "interfaces": null,
        "enumValues": null,
        "possibleTypes": null
      },
      {
        "kind": "INPUT_OBJECT",
        "name": "UpdateProfileByUsernameInput",
        "description": "All input for the `updateProfileByUsername` mutation.",
        "fields": null,
        "inputFields": [
          {
            "name": "clientMutationId",
            "description": "An arbitrary string value with no semantic meaning. Will be included in the\npayload verbatim. May be used to track mutations by the client.",
            "type": {
              "kind": "SCALAR",
              "name": "String",
              "ofType": null
            },
            "defaultValue": null,
            "isDeprecated": false,
            "deprecationReason": null
          },
          {
            "name": "patch",
            "description": "An object where the defined keys will be set on the `Profile` being updated.",
            "type": {
              "kind": "NON_NULL",
              "name": null,
              "ofType": {
                "kind": "INPUT_OBJECT",
                "name": "ProfilePatch",
                "ofType": null
              }
            },
            "defaultValue": null,
            "isDeprecated": false,
            "deprecationReason": null
          },
          {
            "name": "username",
            "description": null,
            "type": {
              "kind": "NON_NULL",
              "name": null,
              "ofType": {
                "kind": "SCALAR",
                "name": "String",
                "ofType": null
              }
            },
            "defaultValue": null,
            "isDeprecated": false,
            "deprecationReason": null
          }
        ],
        "interfaces": null,
        "enumValues": null,
        "possibleTypes": null
      },
      {
        "kind": "INPUT_OBJECT",
        "name": "UpdateProfileInput",
        "description": "All input for the `updateProfile` mutation.",
        "fields": null,
        "inputFields": [
          {
            "name": "clientMutationId",
            "description": "An arbitrary string value with no semantic meaning. Will be included in the\npayload verbatim. May be used to track mutations by the client.",
            "type": {
              "kind": "SCALAR",
              "name": "String",
              "ofType": null
            },
            "defaultValue": null,
            "isDeprecated": false,
            "deprecationReason": null
          },
          {
            "name": "id",
            "description": null,
            "type": {
              "kind": "NON_NULL",
              "name": null,
              "ofType": {
                "kind": "SCALAR",
                "name": "Int",
                "ofType": null
              }
            },
            "defaultValue": null,
            "isDeprecated": false,
            "deprecationReason": null
          },
          {
            "name": "patch",
            "description": "An object where the defined keys will be set on the `Profile` being updated.",
            "type": {
              "kind": "NON_NULL",
              "name": null,
              "ofType": {
                "kind": "INPUT_OBJECT",
                "name": "ProfilePatch",
                "ofType": null
              }
            },
            "defaultValue": null,
            "isDeprecated": false,
            "deprecationReason": null
          }
        ],
        "interfaces": null,
        "enumValues": null,
        "possibleTypes": null
      },
      {
        "kind": "OBJECT",
        "name": "UpdateProfilePayload",
        "description": "The output of our update `Profile` mutation.",
        "fields": [
          {
            "name": "clientMutationId",
            "description": "The exact same `clientMutationId` that was provided in the mutation input,\nunchanged and unused. May be used by a client to track mutations.",
            "args": [],
            "type": {
              "kind": "SCALAR",
              "name": "String",
              "ofType": null
            },
            "isDeprecated": false,
            "deprecationReason": null
          },
          {
            "name": "profile",
            "description": "The `Profile` that was updated by this mutation.",
            "args": [],
            "type": {
              "kind": "OBJECT",
              "name": "Profile",
              "ofType": null
            },
            "isDeprecated": false,
            "deprecationReason": null
          },
          {
            "name": "profileEdge",
            "description": "An edge for our `Profile`. May be used by Relay 1.",
            "args": [
              {
                "name": "orderBy",
                "description": "The method to use when ordering `Profile`.",
                "type": {
                  "kind": "LIST",
                  "name": null,
                  "ofType": {
                    "kind": "NON_NULL",
                    "name": null,
                    "ofType": {
                      "kind": "ENUM",
                      "name": "ProfilesOrderBy",
                      "ofType": null
                    }
                  }
                },
                "defaultValue": "[PRIMARY_KEY_ASC]",
                "isDeprecated": false,
                "deprecationReason": null
              }
            ],
            "type": {
              "kind": "OBJECT",
              "name": "ProfilesEdge",
              "ofType": null
            },
            "isDeprecated": false,
            "deprecationReason": null
          },
          {
            "name": "query",
            "description": "Our root query field type. Allows us to run any query from our mutation payload.",
            "args": [],
            "type": {
              "kind": "OBJECT",
              "name": "Query",
              "ofType": null
            },
            "isDeprecated": false,
            "deprecationReason": null
          }
        ],
        "inputFields": null,
        "interfaces": [],
        "enumValues": null,
        "possibleTypes": null
      },
      {
        "kind": "INPUT_OBJECT",
        "name": "UpdateSettingByNodeIdInput",
        "description": "All input for the `updateSettingByNodeId` mutation.",
        "fields": null,
        "inputFields": [
          {
            "name": "clientMutationId",
            "description": "An arbitrary string value with no semantic meaning. Will be included in the\npayload verbatim. May be used to track mutations by the client.",
            "type": {
              "kind": "SCALAR",
              "name": "String",
              "ofType": null
            },
            "defaultValue": null,
            "isDeprecated": false,
            "deprecationReason": null
          },
          {
            "name": "nodeId",
            "description": "The globally unique `ID` which will identify a single `Setting` to be updated.",
            "type": {
              "kind": "NON_NULL",
              "name": null,
              "ofType": {
                "kind": "SCALAR",
                "name": "ID",
                "ofType": null
              }
            },
            "defaultValue": null,
            "isDeprecated": false,
            "deprecationReason": null
          },
          {
            "name": "patch",
            "description": "An object where the defined keys will be set on the `Setting` being updated.",
            "type": {
              "kind": "NON_NULL",
              "name": null,
              "ofType": {
                "kind": "INPUT_OBJECT",
                "name": "SettingPatch",
                "ofType": null
              }
            },
            "defaultValue": null,
            "isDeprecated": false,
            "deprecationReason": null
          }
        ],
        "interfaces": null,
        "enumValues": null,
        "possibleTypes": null
      },
      {
        "kind": "OBJECT",
        "name": "UpdateSettingPayload",
        "description": "The output of our update `Setting` mutation.",
        "fields": [
          {
            "name": "clientMutationId",
            "description": "The exact same `clientMutationId` that was provided in the mutation input,\nunchanged and unused. May be used by a client to track mutations.",
            "args": [],
            "type": {
              "kind": "SCALAR",
              "name": "String",
              "ofType": null
            },
            "isDeprecated": false,
            "deprecationReason": null
          },
          {
            "name": "query",
            "description": "Our root query field type. Allows us to run any query from our mutation payload.",
            "args": [],
            "type": {
              "kind": "OBJECT",
              "name": "Query",
              "ofType": null
            },
            "isDeprecated": false,
            "deprecationReason": null
          },
          {
            "name": "setting",
            "description": "The `Setting` that was updated by this mutation.",
            "args": [],
            "type": {
              "kind": "OBJECT",
              "name": "Setting",
              "ofType": null
            },
            "isDeprecated": false,
            "deprecationReason": null
          },
          {
            "name": "settingEdge",
            "description": "An edge for our `Setting`. May be used by Relay 1.",
            "args": [
              {
                "name": "orderBy",
                "description": "The method to use when ordering `Setting`.",
                "type": {
                  "kind": "LIST",
                  "name": null,
                  "ofType": {
                    "kind": "NON_NULL",
                    "name": null,
                    "ofType": {
                      "kind": "ENUM",
                      "name": "SettingsOrderBy",
                      "ofType": null
                    }
                  }
                },
                "defaultValue": "[PRIMARY_KEY_ASC]",
                "isDeprecated": false,
                "deprecationReason": null
              }
            ],
            "type": {
              "kind": "OBJECT",
              "name": "SettingsEdge",
              "ofType": null
            },
            "isDeprecated": false,
            "deprecationReason": null
          }
        ],
        "inputFields": null,
        "interfaces": [],
        "enumValues": null,
        "possibleTypes": null
      },
      {
        "kind": "INPUT_OBJECT",
        "name": "UpdateTaskByNodeIdInput",
        "description": "All input for the `updateTaskByNodeId` mutation.",
        "fields": null,
        "inputFields": [
          {
            "name": "clientMutationId",
            "description": "An arbitrary string value with no semantic meaning. Will be included in the\npayload verbatim. May be used to track mutations by the client.",
            "type": {
              "kind": "SCALAR",
              "name": "String",
              "ofType": null
            },
            "defaultValue": null,
            "isDeprecated": false,
            "deprecationReason": null
          },
          {
            "name": "nodeId",
            "description": "The globally unique `ID` which will identify a single `Task` to be updated.",
            "type": {
              "kind": "NON_NULL",
              "name": null,
              "ofType": {
                "kind": "SCALAR",
                "name": "ID",
                "ofType": null
              }
            },
            "defaultValue": null,
            "isDeprecated": false,
            "deprecationReason": null
          },
          {
            "name": "patch",
            "description": "An object where the defined keys will be set on the `Task` being updated.",
            "type": {
              "kind": "NON_NULL",
              "name": null,
              "ofType": {
                "kind": "INPUT_OBJECT",
                "name": "TaskPatch",
                "ofType": null
              }
            },
            "defaultValue": null,
            "isDeprecated": false,
            "deprecationReason": null
          }
        ],
        "interfaces": null,
        "enumValues": null,
        "possibleTypes": null
      },
      {
        "kind": "INPUT_OBJECT",
        "name": "UpdateTaskInput",
        "description": "All input for the `updateTask` mutation.",
        "fields": null,
        "inputFields": [
          {
            "name": "clientMutationId",
            "description": "An arbitrary string value with no semantic meaning. Will be included in the\npayload verbatim. May be used to track mutations by the client.",
            "type": {
              "kind": "SCALAR",
              "name": "String",
              "ofType": null
            },
            "defaultValue": null,
            "isDeprecated": false,
            "deprecationReason": null
          },
          {
            "name": "id",
            "description": null,
            "type": {
              "kind": "NON_NULL",
              "name": null,
              "ofType": {
                "kind": "SCALAR",
                "name": "Int",
                "ofType": null
              }
            },
            "defaultValue": null,
            "isDeprecated": false,
            "deprecationReason": null
          },
          {
            "name": "patch",
            "description": "An object where the defined keys will be set on the `Task` being updated.",
            "type": {
              "kind": "NON_NULL",
              "name": null,
              "ofType": {
                "kind": "INPUT_OBJECT",
                "name": "TaskPatch",
                "ofType": null
              }
            },
            "defaultValue": null,
            "isDeprecated": false,
            "deprecationReason": null
          }
        ],
        "interfaces": null,
        "enumValues": null,
        "possibleTypes": null
      },
      {
        "kind": "OBJECT",
        "name": "UpdateTaskPayload",
        "description": "The output of our update `Task` mutation.",
        "fields": [
          {
            "name": "clientMutationId",
            "description": "The exact same `clientMutationId` that was provided in the mutation input,\nunchanged and unused. May be used by a client to track mutations.",
            "args": [],
            "type": {
              "kind": "SCALAR",
              "name": "String",
              "ofType": null
            },
            "isDeprecated": false,
            "deprecationReason": null
          },
          {
            "name": "ctf",
            "description": "Reads a single `Ctf` that is related to this `Task`.",
            "args": [],
            "type": {
              "kind": "OBJECT",
              "name": "Ctf",
              "ofType": null
            },
            "isDeprecated": false,
            "deprecationReason": null
          },
          {
            "name": "query",
            "description": "Our root query field type. Allows us to run any query from our mutation payload.",
            "args": [],
            "type": {
              "kind": "OBJECT",
              "name": "Query",
              "ofType": null
            },
            "isDeprecated": false,
            "deprecationReason": null
          },
          {
            "name": "task",
            "description": "The `Task` that was updated by this mutation.",
            "args": [],
            "type": {
              "kind": "OBJECT",
              "name": "Task",
              "ofType": null
            },
            "isDeprecated": false,
            "deprecationReason": null
          },
          {
            "name": "taskEdge",
            "description": "An edge for our `Task`. May be used by Relay 1.",
            "args": [
              {
                "name": "orderBy",
                "description": "The method to use when ordering `Task`.",
                "type": {
                  "kind": "LIST",
                  "name": null,
                  "ofType": {
                    "kind": "NON_NULL",
                    "name": null,
                    "ofType": {
                      "kind": "ENUM",
                      "name": "TasksOrderBy",
                      "ofType": null
                    }
                  }
                },
                "defaultValue": "[PRIMARY_KEY_ASC]",
                "isDeprecated": false,
                "deprecationReason": null
              }
            ],
            "type": {
              "kind": "OBJECT",
              "name": "TasksEdge",
              "ofType": null
            },
            "isDeprecated": false,
            "deprecationReason": null
          }
        ],
        "inputFields": null,
        "interfaces": [],
        "enumValues": null,
        "possibleTypes": null
      },
      {
        "kind": "INPUT_OBJECT",
        "name": "UpdateUserRoleInput",
        "description": "All input for the `updateUserRole` mutation.",
        "fields": null,
        "inputFields": [
          {
            "name": "clientMutationId",
            "description": "An arbitrary string value with no semantic meaning. Will be included in the\npayload verbatim. May be used to track mutations by the client.",
            "type": {
              "kind": "SCALAR",
              "name": "String",
              "ofType": null
            },
            "defaultValue": null,
            "isDeprecated": false,
            "deprecationReason": null
          },
          {
            "name": "role",
            "description": null,
            "type": {
              "kind": "ENUM",
              "name": "Role",
              "ofType": null
            },
            "defaultValue": null,
            "isDeprecated": false,
            "deprecationReason": null
          },
          {
            "name": "userId",
            "description": null,
            "type": {
              "kind": "SCALAR",
              "name": "Int",
              "ofType": null
            },
            "defaultValue": null,
            "isDeprecated": false,
            "deprecationReason": null
          }
        ],
        "interfaces": null,
        "enumValues": null,
        "possibleTypes": null
      },
      {
        "kind": "OBJECT",
        "name": "UpdateUserRolePayload",
        "description": "The output of our `updateUserRole` mutation.",
        "fields": [
          {
            "name": "clientMutationId",
            "description": "The exact same `clientMutationId` that was provided in the mutation input,\nunchanged and unused. May be used by a client to track mutations.",
            "args": [],
            "type": {
              "kind": "SCALAR",
              "name": "String",
              "ofType": null
            },
            "isDeprecated": false,
            "deprecationReason": null
          },
          {
            "name": "query",
            "description": "Our root query field type. Allows us to run any query from our mutation payload.",
            "args": [],
            "type": {
              "kind": "OBJECT",
              "name": "Query",
              "ofType": null
            },
            "isDeprecated": false,
            "deprecationReason": null
          },
          {
            "name": "role",
            "description": null,
            "args": [],
            "type": {
              "kind": "ENUM",
              "name": "Role",
              "ofType": null
            },
            "isDeprecated": false,
            "deprecationReason": null
          }
        ],
        "inputFields": null,
        "interfaces": [],
        "enumValues": null,
        "possibleTypes": null
      },
      {
        "kind": "SCALAR",
        "name": "Upload",
        "description": "The `Upload` scalar type represents a file upload.",
        "fields": null,
        "inputFields": null,
        "interfaces": null,
        "enumValues": null,
        "possibleTypes": null
      },
      {
        "kind": "OBJECT",
        "name": "User",
        "description": null,
        "fields": [
          {
            "name": "id",
            "description": null,
            "args": [],
            "type": {
              "kind": "SCALAR",
              "name": "Int",
              "ofType": null
            },
            "isDeprecated": false,
            "deprecationReason": null
          },
          {
            "name": "login",
            "description": null,
            "args": [],
            "type": {
              "kind": "SCALAR",
              "name": "String",
              "ofType": null
            },
            "isDeprecated": false,
            "deprecationReason": null
          },
          {
            "name": "nodeId",
            "description": null,
            "args": [],
            "type": {
              "kind": "SCALAR",
              "name": "String",
              "ofType": null
            },
            "isDeprecated": false,
            "deprecationReason": null
          },
          {
            "name": "profile",
            "description": null,
            "args": [],
            "type": {
              "kind": "OBJECT",
              "name": "Profile",
              "ofType": null
            },
            "isDeprecated": false,
            "deprecationReason": null
          },
          {
            "name": "role",
            "description": null,
            "args": [],
            "type": {
              "kind": "ENUM",
              "name": "Role",
              "ofType": null
            },
            "isDeprecated": false,
            "deprecationReason": null
          }
        ],
        "inputFields": null,
        "interfaces": [],
        "enumValues": null,
        "possibleTypes": null
      },
      {
        "kind": "OBJECT",
        "name": "UserResponse",
        "description": null,
        "fields": [
          {
            "name": "id",
            "description": null,
            "args": [],
            "type": {
              "kind": "SCALAR",
              "name": "Int",
              "ofType": null
            },
            "isDeprecated": false,
            "deprecationReason": null
          },
          {
            "name": "login",
            "description": null,
            "args": [],
            "type": {
              "kind": "SCALAR",
              "name": "String",
              "ofType": null
            },
            "isDeprecated": false,
            "deprecationReason": null
          },
          {
            "name": "role",
            "description": null,
            "args": [],
            "type": {
              "kind": "ENUM",
              "name": "Role",
              "ofType": null
            },
            "isDeprecated": false,
            "deprecationReason": null
          }
        ],
        "inputFields": null,
        "interfaces": [],
        "enumValues": null,
        "possibleTypes": null
      },
      {
        "kind": "OBJECT",
        "name": "UsersConnection",
        "description": "A connection to a list of `User` values.",
        "fields": [
          {
            "name": "edges",
            "description": "A list of edges which contains the `User` and cursor to aid in pagination.",
            "args": [],
            "type": {
              "kind": "NON_NULL",
              "name": null,
              "ofType": {
                "kind": "LIST",
                "name": null,
                "ofType": {
                  "kind": "NON_NULL",
                  "name": null,
                  "ofType": {
                    "kind": "OBJECT",
                    "name": "UsersEdge",
                    "ofType": null
                  }
                }
              }
            },
            "isDeprecated": false,
            "deprecationReason": null
          },
          {
            "name": "nodes",
            "description": "A list of `User` objects.",
            "args": [],
            "type": {
              "kind": "NON_NULL",
              "name": null,
              "ofType": {
                "kind": "LIST",
                "name": null,
                "ofType": {
                  "kind": "NON_NULL",
                  "name": null,
                  "ofType": {
                    "kind": "OBJECT",
                    "name": "User",
                    "ofType": null
                  }
                }
              }
            },
            "isDeprecated": false,
            "deprecationReason": null
          },
          {
            "name": "pageInfo",
            "description": "Information to aid in pagination.",
            "args": [],
            "type": {
              "kind": "NON_NULL",
              "name": null,
              "ofType": {
                "kind": "OBJECT",
                "name": "PageInfo",
                "ofType": null
              }
            },
            "isDeprecated": false,
            "deprecationReason": null
          },
          {
            "name": "totalCount",
            "description": "The count of *all* `User` you could get from the connection.",
            "args": [],
            "type": {
              "kind": "NON_NULL",
              "name": null,
              "ofType": {
                "kind": "SCALAR",
                "name": "Int",
                "ofType": null
              }
            },
            "isDeprecated": false,
            "deprecationReason": null
          }
        ],
        "inputFields": null,
        "interfaces": [],
        "enumValues": null,
        "possibleTypes": null
      },
      {
        "kind": "OBJECT",
        "name": "UsersEdge",
        "description": "A `User` edge in the connection.",
        "fields": [
          {
            "name": "cursor",
            "description": "A cursor for use in pagination.",
            "args": [],
            "type": {
              "kind": "SCALAR",
              "name": "Cursor",
              "ofType": null
            },
            "isDeprecated": false,
            "deprecationReason": null
          },
          {
            "name": "node",
            "description": "The `User` at the end of the edge.",
            "args": [],
            "type": {
              "kind": "NON_NULL",
              "name": null,
              "ofType": {
                "kind": "OBJECT",
                "name": "User",
                "ofType": null
              }
            },
            "isDeprecated": false,
            "deprecationReason": null
          }
        ],
        "inputFields": null,
        "interfaces": [],
        "enumValues": null,
        "possibleTypes": null
      },
      {
        "kind": "ENUM",
        "name": "UsersOrderBy",
        "description": "Methods to use when ordering `User`.",
        "fields": null,
        "inputFields": null,
        "interfaces": null,
        "enumValues": [
          {
            "name": "NATURAL",
            "description": null,
            "isDeprecated": false,
            "deprecationReason": null
          }
        ],
        "possibleTypes": null
      },
      {
        "kind": "OBJECT",
        "name": "WorkOnTask",
        "description": null,
        "fields": [
          {
            "name": "nodeId",
            "description": "A globally unique identifier. Can be used in various places throughout the system to identify this single value.",
            "args": [],
            "type": {
              "kind": "NON_NULL",
              "name": null,
              "ofType": {
                "kind": "SCALAR",
                "name": "ID",
                "ofType": null
              }
            },
            "isDeprecated": false,
            "deprecationReason": null
          },
          {
            "name": "profile",
            "description": "Reads a single `Profile` that is related to this `WorkOnTask`.",
            "args": [],
            "type": {
              "kind": "OBJECT",
              "name": "Profile",
              "ofType": null
            },
            "isDeprecated": false,
            "deprecationReason": null
          },
          {
            "name": "profileId",
            "description": null,
            "args": [],
            "type": {
              "kind": "NON_NULL",
              "name": null,
              "ofType": {
                "kind": "SCALAR",
                "name": "Int",
                "ofType": null
              }
            },
            "isDeprecated": false,
            "deprecationReason": null
          },
          {
            "name": "task",
            "description": "Reads a single `Task` that is related to this `WorkOnTask`.",
            "args": [],
            "type": {
              "kind": "OBJECT",
              "name": "Task",
              "ofType": null
            },
            "isDeprecated": false,
            "deprecationReason": null
          },
          {
            "name": "taskId",
            "description": null,
            "args": [],
            "type": {
              "kind": "NON_NULL",
              "name": null,
              "ofType": {
                "kind": "SCALAR",
                "name": "Int",
                "ofType": null
              }
            },
            "isDeprecated": false,
            "deprecationReason": null
          }
        ],
        "inputFields": null,
        "interfaces": [
          {
            "kind": "INTERFACE",
            "name": "Node",
            "ofType": null
          }
        ],
        "enumValues": null,
        "possibleTypes": null
      },
      {
        "kind": "INPUT_OBJECT",
        "name": "WorkOnTaskCondition",
        "description": "A condition to be used against `WorkOnTask` object types. All fields are tested\nfor equality and combined with a logical ‘and.’",
        "fields": null,
        "inputFields": [
          {
            "name": "profileId",
            "description": "Checks for equality with the object’s `profileId` field.",
            "type": {
              "kind": "SCALAR",
              "name": "Int",
              "ofType": null
            },
            "defaultValue": null,
            "isDeprecated": false,
            "deprecationReason": null
          },
          {
            "name": "taskId",
            "description": "Checks for equality with the object’s `taskId` field.",
            "type": {
              "kind": "SCALAR",
              "name": "Int",
              "ofType": null
            },
            "defaultValue": null,
            "isDeprecated": false,
            "deprecationReason": null
          }
        ],
        "interfaces": null,
        "enumValues": null,
        "possibleTypes": null
      },
      {
        "kind": "OBJECT",
        "name": "WorkOnTasksConnection",
        "description": "A connection to a list of `WorkOnTask` values.",
        "fields": [
          {
            "name": "edges",
            "description": "A list of edges which contains the `WorkOnTask` and cursor to aid in pagination.",
            "args": [],
            "type": {
              "kind": "NON_NULL",
              "name": null,
              "ofType": {
                "kind": "LIST",
                "name": null,
                "ofType": {
                  "kind": "NON_NULL",
                  "name": null,
                  "ofType": {
                    "kind": "OBJECT",
                    "name": "WorkOnTasksEdge",
                    "ofType": null
                  }
                }
              }
            },
            "isDeprecated": false,
            "deprecationReason": null
          },
          {
            "name": "nodes",
            "description": "A list of `WorkOnTask` objects.",
            "args": [],
            "type": {
              "kind": "NON_NULL",
              "name": null,
              "ofType": {
                "kind": "LIST",
                "name": null,
                "ofType": {
                  "kind": "NON_NULL",
                  "name": null,
                  "ofType": {
                    "kind": "OBJECT",
                    "name": "WorkOnTask",
                    "ofType": null
                  }
                }
              }
            },
            "isDeprecated": false,
            "deprecationReason": null
          },
          {
            "name": "pageInfo",
            "description": "Information to aid in pagination.",
            "args": [],
            "type": {
              "kind": "NON_NULL",
              "name": null,
              "ofType": {
                "kind": "OBJECT",
                "name": "PageInfo",
                "ofType": null
              }
            },
            "isDeprecated": false,
            "deprecationReason": null
          },
          {
            "name": "totalCount",
            "description": "The count of *all* `WorkOnTask` you could get from the connection.",
            "args": [],
            "type": {
              "kind": "NON_NULL",
              "name": null,
              "ofType": {
                "kind": "SCALAR",
                "name": "Int",
                "ofType": null
              }
            },
            "isDeprecated": false,
            "deprecationReason": null
          }
        ],
        "inputFields": null,
        "interfaces": [],
        "enumValues": null,
        "possibleTypes": null
      },
      {
        "kind": "OBJECT",
        "name": "WorkOnTasksEdge",
        "description": "A `WorkOnTask` edge in the connection.",
        "fields": [
          {
            "name": "cursor",
            "description": "A cursor for use in pagination.",
            "args": [],
            "type": {
              "kind": "SCALAR",
              "name": "Cursor",
              "ofType": null
            },
            "isDeprecated": false,
            "deprecationReason": null
          },
          {
            "name": "node",
            "description": "The `WorkOnTask` at the end of the edge.",
            "args": [],
            "type": {
              "kind": "NON_NULL",
              "name": null,
              "ofType": {
                "kind": "OBJECT",
                "name": "WorkOnTask",
                "ofType": null
              }
            },
            "isDeprecated": false,
            "deprecationReason": null
          }
        ],
        "inputFields": null,
        "interfaces": [],
        "enumValues": null,
        "possibleTypes": null
      },
      {
        "kind": "ENUM",
        "name": "WorkOnTasksOrderBy",
        "description": "Methods to use when ordering `WorkOnTask`.",
        "fields": null,
        "inputFields": null,
        "interfaces": null,
        "enumValues": [
          {
            "name": "NATURAL",
            "description": null,
            "isDeprecated": false,
            "deprecationReason": null
          },
          {
            "name": "PRIMARY_KEY_ASC",
            "description": null,
            "isDeprecated": false,
            "deprecationReason": null
          },
          {
            "name": "PRIMARY_KEY_DESC",
            "description": null,
            "isDeprecated": false,
            "deprecationReason": null
          },
          {
            "name": "PROFILE_ID_ASC",
            "description": null,
            "isDeprecated": false,
            "deprecationReason": null
          },
          {
            "name": "PROFILE_ID_DESC",
            "description": null,
            "isDeprecated": false,
            "deprecationReason": null
          },
          {
            "name": "TASK_ID_ASC",
            "description": null,
            "isDeprecated": false,
            "deprecationReason": null
          },
          {
            "name": "TASK_ID_DESC",
            "description": null,
            "isDeprecated": false,
            "deprecationReason": null
          }
        ],
        "possibleTypes": null
      },
      {
        "kind": "OBJECT",
        "name": "__Directive",
        "description": "A Directive provides a way to describe alternate runtime execution and type validation behavior in a GraphQL document.\n\nIn some cases, you need to provide options to alter GraphQL's execution behavior in ways field arguments will not suffice, such as conditionally including or skipping a field. Directives provide this by describing additional information to the executor.",
        "fields": [
          {
            "name": "name",
            "description": null,
            "args": [],
            "type": {
              "kind": "NON_NULL",
              "name": null,
              "ofType": {
                "kind": "SCALAR",
                "name": "String",
                "ofType": null
              }
            },
            "isDeprecated": false,
            "deprecationReason": null
          },
          {
            "name": "description",
            "description": null,
            "args": [],
            "type": {
              "kind": "SCALAR",
              "name": "String",
              "ofType": null
            },
            "isDeprecated": false,
            "deprecationReason": null
          },
          {
            "name": "isRepeatable",
            "description": null,
            "args": [],
            "type": {
              "kind": "NON_NULL",
              "name": null,
              "ofType": {
                "kind": "SCALAR",
                "name": "Boolean",
                "ofType": null
              }
            },
            "isDeprecated": false,
            "deprecationReason": null
          },
          {
            "name": "locations",
            "description": null,
            "args": [],
            "type": {
              "kind": "NON_NULL",
              "name": null,
              "ofType": {
                "kind": "LIST",
                "name": null,
                "ofType": {
                  "kind": "NON_NULL",
                  "name": null,
                  "ofType": {
                    "kind": "ENUM",
                    "name": "__DirectiveLocation",
                    "ofType": null
                  }
                }
              }
            },
            "isDeprecated": false,
            "deprecationReason": null
          },
          {
            "name": "args",
            "description": null,
            "args": [
              {
                "name": "includeDeprecated",
                "description": null,
                "type": {
                  "kind": "SCALAR",
                  "name": "Boolean",
                  "ofType": null
                },
                "defaultValue": "false",
                "isDeprecated": false,
                "deprecationReason": null
              }
            ],
            "type": {
              "kind": "NON_NULL",
              "name": null,
              "ofType": {
                "kind": "LIST",
                "name": null,
                "ofType": {
                  "kind": "NON_NULL",
                  "name": null,
                  "ofType": {
                    "kind": "OBJECT",
                    "name": "__InputValue",
                    "ofType": null
                  }
                }
              }
            },
            "isDeprecated": false,
            "deprecationReason": null
          }
        ],
        "inputFields": null,
        "interfaces": [],
        "enumValues": null,
        "possibleTypes": null
      },
      {
        "kind": "ENUM",
        "name": "__DirectiveLocation",
        "description": "A Directive can be adjacent to many parts of the GraphQL language, a __DirectiveLocation describes one such possible adjacencies.",
        "fields": null,
        "inputFields": null,
        "interfaces": null,
        "enumValues": [
          {
            "name": "QUERY",
            "description": "Location adjacent to a query operation.",
            "isDeprecated": false,
            "deprecationReason": null
          },
          {
            "name": "MUTATION",
            "description": "Location adjacent to a mutation operation.",
            "isDeprecated": false,
            "deprecationReason": null
          },
          {
            "name": "SUBSCRIPTION",
            "description": "Location adjacent to a subscription operation.",
            "isDeprecated": false,
            "deprecationReason": null
          },
          {
            "name": "FIELD",
            "description": "Location adjacent to a field.",
            "isDeprecated": false,
            "deprecationReason": null
          },
          {
            "name": "FRAGMENT_DEFINITION",
            "description": "Location adjacent to a fragment definition.",
            "isDeprecated": false,
            "deprecationReason": null
          },
          {
            "name": "FRAGMENT_SPREAD",
            "description": "Location adjacent to a fragment spread.",
            "isDeprecated": false,
            "deprecationReason": null
          },
          {
            "name": "INLINE_FRAGMENT",
            "description": "Location adjacent to an inline fragment.",
            "isDeprecated": false,
            "deprecationReason": null
          },
          {
            "name": "VARIABLE_DEFINITION",
            "description": "Location adjacent to a variable definition.",
            "isDeprecated": false,
            "deprecationReason": null
          },
          {
            "name": "SCHEMA",
            "description": "Location adjacent to a schema definition.",
            "isDeprecated": false,
            "deprecationReason": null
          },
          {
            "name": "SCALAR",
            "description": "Location adjacent to a scalar definition.",
            "isDeprecated": false,
            "deprecationReason": null
          },
          {
            "name": "OBJECT",
            "description": "Location adjacent to an object type definition.",
            "isDeprecated": false,
            "deprecationReason": null
          },
          {
            "name": "FIELD_DEFINITION",
            "description": "Location adjacent to a field definition.",
            "isDeprecated": false,
            "deprecationReason": null
          },
          {
            "name": "ARGUMENT_DEFINITION",
            "description": "Location adjacent to an argument definition.",
            "isDeprecated": false,
            "deprecationReason": null
          },
          {
            "name": "INTERFACE",
            "description": "Location adjacent to an interface definition.",
            "isDeprecated": false,
            "deprecationReason": null
          },
          {
            "name": "UNION",
            "description": "Location adjacent to a union definition.",
            "isDeprecated": false,
            "deprecationReason": null
          },
          {
            "name": "ENUM",
            "description": "Location adjacent to an enum definition.",
            "isDeprecated": false,
            "deprecationReason": null
          },
          {
            "name": "ENUM_VALUE",
            "description": "Location adjacent to an enum value definition.",
            "isDeprecated": false,
            "deprecationReason": null
          },
          {
            "name": "INPUT_OBJECT",
            "description": "Location adjacent to an input object type definition.",
            "isDeprecated": false,
            "deprecationReason": null
          },
          {
            "name": "INPUT_FIELD_DEFINITION",
            "description": "Location adjacent to an input object field definition.",
            "isDeprecated": false,
            "deprecationReason": null
          }
        ],
        "possibleTypes": null
      },
      {
        "kind": "OBJECT",
        "name": "__EnumValue",
        "description": "One possible value for a given Enum. Enum values are unique values, not a placeholder for a string or numeric value. However an Enum value is returned in a JSON response as a string.",
        "fields": [
          {
            "name": "name",
            "description": null,
            "args": [],
            "type": {
              "kind": "NON_NULL",
              "name": null,
              "ofType": {
                "kind": "SCALAR",
                "name": "String",
                "ofType": null
              }
            },
            "isDeprecated": false,
            "deprecationReason": null
          },
          {
            "name": "description",
            "description": null,
            "args": [],
            "type": {
              "kind": "SCALAR",
              "name": "String",
              "ofType": null
            },
            "isDeprecated": false,
            "deprecationReason": null
          },
          {
            "name": "isDeprecated",
            "description": null,
            "args": [],
            "type": {
              "kind": "NON_NULL",
              "name": null,
              "ofType": {
                "kind": "SCALAR",
                "name": "Boolean",
                "ofType": null
              }
            },
            "isDeprecated": false,
            "deprecationReason": null
          },
          {
            "name": "deprecationReason",
            "description": null,
            "args": [],
            "type": {
              "kind": "SCALAR",
              "name": "String",
              "ofType": null
            },
            "isDeprecated": false,
            "deprecationReason": null
          }
        ],
        "inputFields": null,
        "interfaces": [],
        "enumValues": null,
        "possibleTypes": null
      },
      {
        "kind": "OBJECT",
        "name": "__Field",
        "description": "Object and Interface types are described by a list of Fields, each of which has a name, potentially a list of arguments, and a return type.",
        "fields": [
          {
            "name": "name",
            "description": null,
            "args": [],
            "type": {
              "kind": "NON_NULL",
              "name": null,
              "ofType": {
                "kind": "SCALAR",
                "name": "String",
                "ofType": null
              }
            },
            "isDeprecated": false,
            "deprecationReason": null
          },
          {
            "name": "description",
            "description": null,
            "args": [],
            "type": {
              "kind": "SCALAR",
              "name": "String",
              "ofType": null
            },
            "isDeprecated": false,
            "deprecationReason": null
          },
          {
            "name": "args",
            "description": null,
            "args": [
              {
                "name": "includeDeprecated",
                "description": null,
                "type": {
                  "kind": "SCALAR",
                  "name": "Boolean",
                  "ofType": null
                },
                "defaultValue": "false",
                "isDeprecated": false,
                "deprecationReason": null
              }
            ],
            "type": {
              "kind": "NON_NULL",
              "name": null,
              "ofType": {
                "kind": "LIST",
                "name": null,
                "ofType": {
                  "kind": "NON_NULL",
                  "name": null,
                  "ofType": {
                    "kind": "OBJECT",
                    "name": "__InputValue",
                    "ofType": null
                  }
                }
              }
            },
            "isDeprecated": false,
            "deprecationReason": null
          },
          {
            "name": "type",
            "description": null,
            "args": [],
            "type": {
              "kind": "NON_NULL",
              "name": null,
              "ofType": {
                "kind": "OBJECT",
                "name": "__Type",
                "ofType": null
              }
            },
            "isDeprecated": false,
            "deprecationReason": null
          },
          {
            "name": "isDeprecated",
            "description": null,
            "args": [],
            "type": {
              "kind": "NON_NULL",
              "name": null,
              "ofType": {
                "kind": "SCALAR",
                "name": "Boolean",
                "ofType": null
              }
            },
            "isDeprecated": false,
            "deprecationReason": null
          },
          {
            "name": "deprecationReason",
            "description": null,
            "args": [],
            "type": {
              "kind": "SCALAR",
              "name": "String",
              "ofType": null
            },
            "isDeprecated": false,
            "deprecationReason": null
          }
        ],
        "inputFields": null,
        "interfaces": [],
        "enumValues": null,
        "possibleTypes": null
      },
      {
        "kind": "OBJECT",
        "name": "__InputValue",
        "description": "Arguments provided to Fields or Directives and the input fields of an InputObject are represented as Input Values which describe their type and optionally a default value.",
        "fields": [
          {
            "name": "name",
            "description": null,
            "args": [],
            "type": {
              "kind": "NON_NULL",
              "name": null,
              "ofType": {
                "kind": "SCALAR",
                "name": "String",
                "ofType": null
              }
            },
            "isDeprecated": false,
            "deprecationReason": null
          },
          {
            "name": "description",
            "description": null,
            "args": [],
            "type": {
              "kind": "SCALAR",
              "name": "String",
              "ofType": null
            },
            "isDeprecated": false,
            "deprecationReason": null
          },
          {
            "name": "type",
            "description": null,
            "args": [],
            "type": {
              "kind": "NON_NULL",
              "name": null,
              "ofType": {
                "kind": "OBJECT",
                "name": "__Type",
                "ofType": null
              }
            },
            "isDeprecated": false,
            "deprecationReason": null
          },
          {
            "name": "defaultValue",
            "description": "A GraphQL-formatted string representing the default value for this input value.",
            "args": [],
            "type": {
              "kind": "SCALAR",
              "name": "String",
              "ofType": null
            },
            "isDeprecated": false,
            "deprecationReason": null
          },
          {
            "name": "isDeprecated",
            "description": null,
            "args": [],
            "type": {
              "kind": "NON_NULL",
              "name": null,
              "ofType": {
                "kind": "SCALAR",
                "name": "Boolean",
                "ofType": null
              }
            },
            "isDeprecated": false,
            "deprecationReason": null
          },
          {
            "name": "deprecationReason",
            "description": null,
            "args": [],
            "type": {
              "kind": "SCALAR",
              "name": "String",
              "ofType": null
            },
            "isDeprecated": false,
            "deprecationReason": null
          }
        ],
        "inputFields": null,
        "interfaces": [],
        "enumValues": null,
        "possibleTypes": null
      },
      {
        "kind": "OBJECT",
        "name": "__Schema",
        "description": "A GraphQL Schema defines the capabilities of a GraphQL server. It exposes all available types and directives on the server, as well as the entry points for query, mutation, and subscription operations.",
        "fields": [
          {
            "name": "description",
            "description": null,
            "args": [],
            "type": {
              "kind": "SCALAR",
              "name": "String",
              "ofType": null
            },
            "isDeprecated": false,
            "deprecationReason": null
          },
          {
            "name": "types",
            "description": "A list of all types supported by this server.",
            "args": [],
            "type": {
              "kind": "NON_NULL",
              "name": null,
              "ofType": {
                "kind": "LIST",
                "name": null,
                "ofType": {
                  "kind": "NON_NULL",
                  "name": null,
                  "ofType": {
                    "kind": "OBJECT",
                    "name": "__Type",
                    "ofType": null
                  }
                }
              }
            },
            "isDeprecated": false,
            "deprecationReason": null
          },
          {
            "name": "queryType",
            "description": "The type that query operations will be rooted at.",
            "args": [],
            "type": {
              "kind": "NON_NULL",
              "name": null,
              "ofType": {
                "kind": "OBJECT",
                "name": "__Type",
                "ofType": null
              }
            },
            "isDeprecated": false,
            "deprecationReason": null
          },
          {
            "name": "mutationType",
            "description": "If this server supports mutation, the type that mutation operations will be rooted at.",
            "args": [],
            "type": {
              "kind": "OBJECT",
              "name": "__Type",
              "ofType": null
            },
            "isDeprecated": false,
            "deprecationReason": null
          },
          {
            "name": "subscriptionType",
            "description": "If this server support subscription, the type that subscription operations will be rooted at.",
            "args": [],
            "type": {
              "kind": "OBJECT",
              "name": "__Type",
              "ofType": null
            },
            "isDeprecated": false,
            "deprecationReason": null
          },
          {
            "name": "directives",
            "description": "A list of all directives supported by this server.",
            "args": [],
            "type": {
              "kind": "NON_NULL",
              "name": null,
              "ofType": {
                "kind": "LIST",
                "name": null,
                "ofType": {
                  "kind": "NON_NULL",
                  "name": null,
                  "ofType": {
                    "kind": "OBJECT",
                    "name": "__Directive",
                    "ofType": null
                  }
                }
              }
            },
            "isDeprecated": false,
            "deprecationReason": null
          }
        ],
        "inputFields": null,
        "interfaces": [],
        "enumValues": null,
        "possibleTypes": null
      },
      {
        "kind": "OBJECT",
        "name": "__Type",
        "description": "The fundamental unit of any GraphQL Schema is the type. There are many kinds of types in GraphQL as represented by the `__TypeKind` enum.\n\nDepending on the kind of a type, certain fields describe information about that type. Scalar types provide no information beyond a name, description and optional `specifiedByURL`, while Enum types provide their values. Object and Interface types provide the fields they describe. Abstract types, Union and Interface, provide the Object types possible at runtime. List and NonNull types compose other types.",
        "fields": [
          {
            "name": "kind",
            "description": null,
            "args": [],
            "type": {
              "kind": "NON_NULL",
              "name": null,
              "ofType": {
                "kind": "ENUM",
                "name": "__TypeKind",
                "ofType": null
              }
            },
            "isDeprecated": false,
            "deprecationReason": null
          },
          {
            "name": "name",
            "description": null,
            "args": [],
            "type": {
              "kind": "SCALAR",
              "name": "String",
              "ofType": null
            },
            "isDeprecated": false,
            "deprecationReason": null
          },
          {
            "name": "description",
            "description": null,
            "args": [],
            "type": {
              "kind": "SCALAR",
              "name": "String",
              "ofType": null
            },
            "isDeprecated": false,
            "deprecationReason": null
          },
          {
            "name": "specifiedByURL",
            "description": null,
            "args": [],
            "type": {
              "kind": "SCALAR",
              "name": "String",
              "ofType": null
            },
            "isDeprecated": false,
            "deprecationReason": null
          },
          {
            "name": "fields",
            "description": null,
            "args": [
              {
                "name": "includeDeprecated",
                "description": null,
                "type": {
                  "kind": "SCALAR",
                  "name": "Boolean",
                  "ofType": null
                },
                "defaultValue": "false",
                "isDeprecated": false,
                "deprecationReason": null
              }
            ],
            "type": {
              "kind": "LIST",
              "name": null,
              "ofType": {
                "kind": "NON_NULL",
                "name": null,
                "ofType": {
                  "kind": "OBJECT",
                  "name": "__Field",
                  "ofType": null
                }
              }
            },
            "isDeprecated": false,
            "deprecationReason": null
          },
          {
            "name": "interfaces",
            "description": null,
            "args": [],
            "type": {
              "kind": "LIST",
              "name": null,
              "ofType": {
                "kind": "NON_NULL",
                "name": null,
                "ofType": {
                  "kind": "OBJECT",
                  "name": "__Type",
                  "ofType": null
                }
              }
            },
            "isDeprecated": false,
            "deprecationReason": null
          },
          {
            "name": "possibleTypes",
            "description": null,
            "args": [],
            "type": {
              "kind": "LIST",
              "name": null,
              "ofType": {
                "kind": "NON_NULL",
                "name": null,
                "ofType": {
                  "kind": "OBJECT",
                  "name": "__Type",
                  "ofType": null
                }
              }
            },
            "isDeprecated": false,
            "deprecationReason": null
          },
          {
            "name": "enumValues",
            "description": null,
            "args": [
              {
                "name": "includeDeprecated",
                "description": null,
                "type": {
                  "kind": "SCALAR",
                  "name": "Boolean",
                  "ofType": null
                },
                "defaultValue": "false",
                "isDeprecated": false,
                "deprecationReason": null
              }
            ],
            "type": {
              "kind": "LIST",
              "name": null,
              "ofType": {
                "kind": "NON_NULL",
                "name": null,
                "ofType": {
                  "kind": "OBJECT",
                  "name": "__EnumValue",
                  "ofType": null
                }
              }
            },
            "isDeprecated": false,
            "deprecationReason": null
          },
          {
            "name": "inputFields",
            "description": null,
            "args": [
              {
                "name": "includeDeprecated",
                "description": null,
                "type": {
                  "kind": "SCALAR",
                  "name": "Boolean",
                  "ofType": null
                },
                "defaultValue": "false",
                "isDeprecated": false,
                "deprecationReason": null
              }
            ],
            "type": {
              "kind": "LIST",
              "name": null,
              "ofType": {
                "kind": "NON_NULL",
                "name": null,
                "ofType": {
                  "kind": "OBJECT",
                  "name": "__InputValue",
                  "ofType": null
                }
              }
            },
            "isDeprecated": false,
            "deprecationReason": null
          },
          {
            "name": "ofType",
            "description": null,
            "args": [],
            "type": {
              "kind": "OBJECT",
              "name": "__Type",
              "ofType": null
            },
            "isDeprecated": false,
            "deprecationReason": null
          }
        ],
        "inputFields": null,
        "interfaces": [],
        "enumValues": null,
        "possibleTypes": null
      },
      {
        "kind": "ENUM",
        "name": "__TypeKind",
        "description": "An enum describing what kind of type a given `__Type` is.",
        "fields": null,
        "inputFields": null,
        "interfaces": null,
        "enumValues": [
          {
            "name": "SCALAR",
            "description": "Indicates this type is a scalar.",
            "isDeprecated": false,
            "deprecationReason": null
          },
          {
            "name": "OBJECT",
            "description": "Indicates this type is an object. `fields` and `interfaces` are valid fields.",
            "isDeprecated": false,
            "deprecationReason": null
          },
          {
            "name": "INTERFACE",
            "description": "Indicates this type is an interface. `fields`, `interfaces`, and `possibleTypes` are valid fields.",
            "isDeprecated": false,
            "deprecationReason": null
          },
          {
            "name": "UNION",
            "description": "Indicates this type is a union. `possibleTypes` is a valid field.",
            "isDeprecated": false,
            "deprecationReason": null
          },
          {
            "name": "ENUM",
            "description": "Indicates this type is an enum. `enumValues` is a valid field.",
            "isDeprecated": false,
            "deprecationReason": null
          },
          {
            "name": "INPUT_OBJECT",
            "description": "Indicates this type is an input object. `inputFields` is a valid field.",
            "isDeprecated": false,
            "deprecationReason": null
          },
          {
            "name": "LIST",
            "description": "Indicates this type is a list. `ofType` is a valid field.",
            "isDeprecated": false,
            "deprecationReason": null
          },
          {
            "name": "NON_NULL",
            "description": "Indicates this type is a non-null. `ofType` is a valid field.",
            "isDeprecated": false,
            "deprecationReason": null
          }
        ],
        "possibleTypes": null
      }
    ],
    "directives": [
      {
        "name": "deprecated",
        "description": "Marks an element of a GraphQL schema as no longer supported.",
        "isRepeatable": false,
        "locations": [
          "ARGUMENT_DEFINITION",
          "ENUM_VALUE",
          "FIELD_DEFINITION",
          "INPUT_FIELD_DEFINITION"
        ],
        "args": [
          {
            "name": "reason",
            "description": "Explains why this element was deprecated, usually also including a suggestion for how to access supported similar data. Formatted using the Markdown syntax, as specified by [CommonMark](https://commonmark.org/).",
            "type": {
              "kind": "SCALAR",
              "name": "String",
              "ofType": null
            },
            "defaultValue": "\"No longer supported\"",
            "isDeprecated": false,
            "deprecationReason": null
          }
        ]
      },
      {
        "name": "include",
        "description": "Directs the executor to include this field or fragment only when the `if` argument is true.",
        "isRepeatable": false,
        "locations": [
          "FIELD",
          "FRAGMENT_SPREAD",
          "INLINE_FRAGMENT"
        ],
        "args": [
          {
            "name": "if",
            "description": "Included when true.",
            "type": {
              "kind": "NON_NULL",
              "name": null,
              "ofType": {
                "kind": "SCALAR",
                "name": "Boolean",
                "ofType": null
              }
            },
            "defaultValue": null,
            "isDeprecated": false,
            "deprecationReason": null
          }
        ]
      },
      {
        "name": "skip",
        "description": "Directs the executor to skip this field or fragment when the `if` argument is true.",
        "isRepeatable": false,
        "locations": [
          "FIELD",
          "FRAGMENT_SPREAD",
          "INLINE_FRAGMENT"
        ],
        "args": [
          {
            "name": "if",
            "description": "Skipped when true.",
            "type": {
              "kind": "NON_NULL",
              "name": null,
              "ofType": {
                "kind": "SCALAR",
                "name": "Boolean",
                "ofType": null
              }
            },
            "defaultValue": null,
            "isDeprecated": false,
            "deprecationReason": null
          }
        ]
      },
      {
        "name": "specifiedBy",
        "description": "Exposes a URL that specifies the behaviour of this scalar.",
        "isRepeatable": false,
        "locations": [
          "SCALAR"
        ],
        "args": [
          {
            "name": "url",
            "description": "The URL that specifies the behaviour of this scalar.",
            "type": {
              "kind": "NON_NULL",
              "name": null,
              "ofType": {
                "kind": "SCALAR",
                "name": "String",
                "ofType": null
              }
            },
            "defaultValue": null,
            "isDeprecated": false,
            "deprecationReason": null
          }
        ]
      }
    ]
  }
}<|MERGE_RESOLUTION|>--- conflicted
+++ resolved
@@ -3920,61 +3920,9 @@
         "description": "The output of our `deleteUser` mutation.",
         "fields": [
           {
-<<<<<<< HEAD
             "name": "clientMutationId",
             "description": "The exact same `clientMutationId` that was provided in the mutation input,\nunchanged and unused. May be used by a client to track mutations.",
             "args": [],
-=======
-            "name": "updateLastActive",
-            "description": null,
-            "args": [
-              {
-                "name": "input",
-                "description": "The exclusive input argument for this mutation. An object type, make sure to see documentation for this object’s fields.",
-                "type": {
-                  "kind": "NON_NULL",
-                  "name": null,
-                  "ofType": {
-                    "kind": "INPUT_OBJECT",
-                    "name": "UpdateLastActiveInput",
-                    "ofType": null
-                  }
-                },
-                "defaultValue": null,
-                "isDeprecated": false,
-                "deprecationReason": null
-              }
-            ],
-            "type": {
-              "kind": "OBJECT",
-              "name": "UpdateLastActivePayload",
-              "ofType": null
-            },
-            "isDeprecated": false,
-            "deprecationReason": null
-          },
-          {
-            "name": "updateProfile",
-            "description": "Updates a single `Profile` using a unique key and a patch.",
-            "args": [
-              {
-                "name": "input",
-                "description": "The exclusive input argument for this mutation. An object type, make sure to see documentation for this object’s fields.",
-                "type": {
-                  "kind": "NON_NULL",
-                  "name": null,
-                  "ofType": {
-                    "kind": "INPUT_OBJECT",
-                    "name": "UpdateProfileInput",
-                    "ofType": null
-                  }
-                },
-                "defaultValue": null,
-                "isDeprecated": false,
-                "deprecationReason": null
-              }
-            ],
->>>>>>> 89f5152a
             "type": {
               "kind": "SCALAR",
               "name": "String",
@@ -4939,10 +4887,2104 @@
             "deprecationReason": null
           },
           {
-<<<<<<< HEAD
             "name": "deleteAssignedTagByNodeId",
             "description": "Deletes a single `AssignedTag` using its globally unique id.",
-=======
+            "args": [
+              {
+                "name": "input",
+                "description": "The exclusive input argument for this mutation. An object type, make sure to see documentation for this object’s fields.",
+                "type": {
+                  "kind": "NON_NULL",
+                  "name": null,
+                  "ofType": {
+                    "kind": "INPUT_OBJECT",
+                    "name": "DeleteAssignedTagByNodeIdInput",
+                    "ofType": null
+                  }
+                },
+                "defaultValue": null,
+                "isDeprecated": false,
+                "deprecationReason": null
+              }
+            ],
+            "type": {
+              "kind": "OBJECT",
+              "name": "DeleteAssignedTagPayload",
+              "ofType": null
+            },
+            "isDeprecated": false,
+            "deprecationReason": null
+          },
+          {
+            "name": "deleteCtf",
+            "description": "Deletes a single `Ctf` using a unique key.",
+            "args": [
+              {
+                "name": "input",
+                "description": "The exclusive input argument for this mutation. An object type, make sure to see documentation for this object’s fields.",
+                "type": {
+                  "kind": "NON_NULL",
+                  "name": null,
+                  "ofType": {
+                    "kind": "INPUT_OBJECT",
+                    "name": "DeleteCtfInput",
+                    "ofType": null
+                  }
+                },
+                "defaultValue": null,
+                "isDeprecated": false,
+                "deprecationReason": null
+              }
+            ],
+            "type": {
+              "kind": "OBJECT",
+              "name": "DeleteCtfPayload",
+              "ofType": null
+            },
+            "isDeprecated": false,
+            "deprecationReason": null
+          },
+          {
+            "name": "deleteCtfByNodeId",
+            "description": "Deletes a single `Ctf` using its globally unique id.",
+            "args": [
+              {
+                "name": "input",
+                "description": "The exclusive input argument for this mutation. An object type, make sure to see documentation for this object’s fields.",
+                "type": {
+                  "kind": "NON_NULL",
+                  "name": null,
+                  "ofType": {
+                    "kind": "INPUT_OBJECT",
+                    "name": "DeleteCtfByNodeIdInput",
+                    "ofType": null
+                  }
+                },
+                "defaultValue": null,
+                "isDeprecated": false,
+                "deprecationReason": null
+              }
+            ],
+            "type": {
+              "kind": "OBJECT",
+              "name": "DeleteCtfPayload",
+              "ofType": null
+            },
+            "isDeprecated": false,
+            "deprecationReason": null
+          },
+          {
+            "name": "deleteInvitation",
+            "description": "Deletes a single `Invitation` using a unique key.",
+            "args": [
+              {
+                "name": "input",
+                "description": "The exclusive input argument for this mutation. An object type, make sure to see documentation for this object’s fields.",
+                "type": {
+                  "kind": "NON_NULL",
+                  "name": null,
+                  "ofType": {
+                    "kind": "INPUT_OBJECT",
+                    "name": "DeleteInvitationInput",
+                    "ofType": null
+                  }
+                },
+                "defaultValue": null,
+                "isDeprecated": false,
+                "deprecationReason": null
+              }
+            ],
+            "type": {
+              "kind": "OBJECT",
+              "name": "DeleteInvitationPayload",
+              "ofType": null
+            },
+            "isDeprecated": false,
+            "deprecationReason": null
+          },
+          {
+            "name": "deleteInvitationByNodeId",
+            "description": "Deletes a single `Invitation` using its globally unique id.",
+            "args": [
+              {
+                "name": "input",
+                "description": "The exclusive input argument for this mutation. An object type, make sure to see documentation for this object’s fields.",
+                "type": {
+                  "kind": "NON_NULL",
+                  "name": null,
+                  "ofType": {
+                    "kind": "INPUT_OBJECT",
+                    "name": "DeleteInvitationByNodeIdInput",
+                    "ofType": null
+                  }
+                },
+                "defaultValue": null,
+                "isDeprecated": false,
+                "deprecationReason": null
+              }
+            ],
+            "type": {
+              "kind": "OBJECT",
+              "name": "DeleteInvitationPayload",
+              "ofType": null
+            },
+            "isDeprecated": false,
+            "deprecationReason": null
+          },
+          {
+            "name": "deleteTask",
+            "description": "Deletes a single `Task` using a unique key.",
+            "args": [
+              {
+                "name": "input",
+                "description": "The exclusive input argument for this mutation. An object type, make sure to see documentation for this object’s fields.",
+                "type": {
+                  "kind": "NON_NULL",
+                  "name": null,
+                  "ofType": {
+                    "kind": "INPUT_OBJECT",
+                    "name": "DeleteTaskInput",
+                    "ofType": null
+                  }
+                },
+                "defaultValue": null,
+                "isDeprecated": false,
+                "deprecationReason": null
+              }
+            ],
+            "type": {
+              "kind": "OBJECT",
+              "name": "DeleteTaskPayload",
+              "ofType": null
+            },
+            "isDeprecated": false,
+            "deprecationReason": null
+          },
+          {
+            "name": "deleteTaskByNodeId",
+            "description": "Deletes a single `Task` using its globally unique id.",
+            "args": [
+              {
+                "name": "input",
+                "description": "The exclusive input argument for this mutation. An object type, make sure to see documentation for this object’s fields.",
+                "type": {
+                  "kind": "NON_NULL",
+                  "name": null,
+                  "ofType": {
+                    "kind": "INPUT_OBJECT",
+                    "name": "DeleteTaskByNodeIdInput",
+                    "ofType": null
+                  }
+                },
+                "defaultValue": null,
+                "isDeprecated": false,
+                "deprecationReason": null
+              }
+            ],
+            "type": {
+              "kind": "OBJECT",
+              "name": "DeleteTaskPayload",
+              "ofType": null
+            },
+            "isDeprecated": false,
+            "deprecationReason": null
+          },
+          {
+            "name": "deleteUser",
+            "description": null,
+            "args": [
+              {
+                "name": "input",
+                "description": "The exclusive input argument for this mutation. An object type, make sure to see documentation for this object’s fields.",
+                "type": {
+                  "kind": "NON_NULL",
+                  "name": null,
+                  "ofType": {
+                    "kind": "INPUT_OBJECT",
+                    "name": "DeleteUserInput",
+                    "ofType": null
+                  }
+                },
+                "defaultValue": null,
+                "isDeprecated": false,
+                "deprecationReason": null
+              }
+            ],
+            "type": {
+              "kind": "OBJECT",
+              "name": "DeleteUserPayload",
+              "ofType": null
+            },
+            "isDeprecated": false,
+            "deprecationReason": null
+          },
+          {
+            "name": "importCtf",
+            "description": null,
+            "args": [
+              {
+                "name": "input",
+                "description": "The exclusive input argument for this mutation. An object type, make sure to see documentation for this object’s fields.",
+                "type": {
+                  "kind": "INPUT_OBJECT",
+                  "name": "ImportCtfInput",
+                  "ofType": null
+                },
+                "defaultValue": null,
+                "isDeprecated": false,
+                "deprecationReason": null
+              }
+            ],
+            "type": {
+              "kind": "OBJECT",
+              "name": "ImportCtfPayload",
+              "ofType": null
+            },
+            "isDeprecated": false,
+            "deprecationReason": null
+          },
+          {
+            "name": "login",
+            "description": null,
+            "args": [
+              {
+                "name": "input",
+                "description": "The exclusive input argument for this mutation. An object type, make sure to see documentation for this object’s fields.",
+                "type": {
+                  "kind": "NON_NULL",
+                  "name": null,
+                  "ofType": {
+                    "kind": "INPUT_OBJECT",
+                    "name": "LoginInput",
+                    "ofType": null
+                  }
+                },
+                "defaultValue": null,
+                "isDeprecated": false,
+                "deprecationReason": null
+              }
+            ],
+            "type": {
+              "kind": "OBJECT",
+              "name": "LoginPayload",
+              "ofType": null
+            },
+            "isDeprecated": false,
+            "deprecationReason": null
+          },
+          {
+            "name": "register",
+            "description": null,
+            "args": [
+              {
+                "name": "input",
+                "description": "The exclusive input argument for this mutation. An object type, make sure to see documentation for this object’s fields.",
+                "type": {
+                  "kind": "NON_NULL",
+                  "name": null,
+                  "ofType": {
+                    "kind": "INPUT_OBJECT",
+                    "name": "RegisterInput",
+                    "ofType": null
+                  }
+                },
+                "defaultValue": null,
+                "isDeprecated": false,
+                "deprecationReason": null
+              }
+            ],
+            "type": {
+              "kind": "OBJECT",
+              "name": "RegisterPayload",
+              "ofType": null
+            },
+            "isDeprecated": false,
+            "deprecationReason": null
+          },
+          {
+            "name": "registerWithPassword",
+            "description": null,
+            "args": [
+              {
+                "name": "input",
+                "description": "The exclusive input argument for this mutation. An object type, make sure to see documentation for this object’s fields.",
+                "type": {
+                  "kind": "NON_NULL",
+                  "name": null,
+                  "ofType": {
+                    "kind": "INPUT_OBJECT",
+                    "name": "RegisterWithPasswordInput",
+                    "ofType": null
+                  }
+                },
+                "defaultValue": null,
+                "isDeprecated": false,
+                "deprecationReason": null
+              }
+            ],
+            "type": {
+              "kind": "OBJECT",
+              "name": "RegisterWithPasswordPayload",
+              "ofType": null
+            },
+            "isDeprecated": false,
+            "deprecationReason": null
+          },
+          {
+            "name": "registerWithToken",
+            "description": null,
+            "args": [
+              {
+                "name": "input",
+                "description": "The exclusive input argument for this mutation. An object type, make sure to see documentation for this object’s fields.",
+                "type": {
+                  "kind": "NON_NULL",
+                  "name": null,
+                  "ofType": {
+                    "kind": "INPUT_OBJECT",
+                    "name": "RegisterWithTokenInput",
+                    "ofType": null
+                  }
+                },
+                "defaultValue": null,
+                "isDeprecated": false,
+                "deprecationReason": null
+              }
+            ],
+            "type": {
+              "kind": "OBJECT",
+              "name": "RegisterWithTokenPayload",
+              "ofType": null
+            },
+            "isDeprecated": false,
+            "deprecationReason": null
+          },
+          {
+            "name": "resetPassword",
+            "description": null,
+            "args": [
+              {
+                "name": "input",
+                "description": "The exclusive input argument for this mutation. An object type, make sure to see documentation for this object’s fields.",
+                "type": {
+                  "kind": "NON_NULL",
+                  "name": null,
+                  "ofType": {
+                    "kind": "INPUT_OBJECT",
+                    "name": "ResetPasswordInput",
+                    "ofType": null
+                  }
+                },
+                "defaultValue": null,
+                "isDeprecated": false,
+                "deprecationReason": null
+              }
+            ],
+            "type": {
+              "kind": "OBJECT",
+              "name": "ResetPasswordPayload",
+              "ofType": null
+            },
+            "isDeprecated": false,
+            "deprecationReason": null
+          },
+          {
+            "name": "startWorkingOn",
+            "description": null,
+            "args": [
+              {
+                "name": "input",
+                "description": "The exclusive input argument for this mutation. An object type, make sure to see documentation for this object’s fields.",
+                "type": {
+                  "kind": "NON_NULL",
+                  "name": null,
+                  "ofType": {
+                    "kind": "INPUT_OBJECT",
+                    "name": "StartWorkingOnInput",
+                    "ofType": null
+                  }
+                },
+                "defaultValue": null,
+                "isDeprecated": false,
+                "deprecationReason": null
+              }
+            ],
+            "type": {
+              "kind": "OBJECT",
+              "name": "StartWorkingOnPayload",
+              "ofType": null
+            },
+            "isDeprecated": false,
+            "deprecationReason": null
+          },
+          {
+            "name": "stopWorkingOn",
+            "description": null,
+            "args": [
+              {
+                "name": "input",
+                "description": "The exclusive input argument for this mutation. An object type, make sure to see documentation for this object’s fields.",
+                "type": {
+                  "kind": "NON_NULL",
+                  "name": null,
+                  "ofType": {
+                    "kind": "INPUT_OBJECT",
+                    "name": "StopWorkingOnInput",
+                    "ofType": null
+                  }
+                },
+                "defaultValue": null,
+                "isDeprecated": false,
+                "deprecationReason": null
+              }
+            ],
+            "type": {
+              "kind": "OBJECT",
+              "name": "StopWorkingOnPayload",
+              "ofType": null
+            },
+            "isDeprecated": false,
+            "deprecationReason": null
+          },
+          {
+            "name": "updateCtf",
+            "description": "Updates a single `Ctf` using a unique key and a patch.",
+            "args": [
+              {
+                "name": "input",
+                "description": "The exclusive input argument for this mutation. An object type, make sure to see documentation for this object’s fields.",
+                "type": {
+                  "kind": "NON_NULL",
+                  "name": null,
+                  "ofType": {
+                    "kind": "INPUT_OBJECT",
+                    "name": "UpdateCtfInput",
+                    "ofType": null
+                  }
+                },
+                "defaultValue": null,
+                "isDeprecated": false,
+                "deprecationReason": null
+              }
+            ],
+            "type": {
+              "kind": "OBJECT",
+              "name": "UpdateCtfPayload",
+              "ofType": null
+            },
+            "isDeprecated": false,
+            "deprecationReason": null
+          },
+          {
+            "name": "updateCtfByNodeId",
+            "description": "Updates a single `Ctf` using its globally unique id and a patch.",
+            "args": [
+              {
+                "name": "input",
+                "description": "The exclusive input argument for this mutation. An object type, make sure to see documentation for this object’s fields.",
+                "type": {
+                  "kind": "NON_NULL",
+                  "name": null,
+                  "ofType": {
+                    "kind": "INPUT_OBJECT",
+                    "name": "UpdateCtfByNodeIdInput",
+                    "ofType": null
+                  }
+                },
+                "defaultValue": null,
+                "isDeprecated": false,
+                "deprecationReason": null
+              }
+            ],
+            "type": {
+              "kind": "OBJECT",
+              "name": "UpdateCtfPayload",
+              "ofType": null
+            },
+            "isDeprecated": false,
+            "deprecationReason": null
+          },
+          {
+            "name": "updateCtfSecret",
+            "description": "Updates a single `CtfSecret` using a unique key and a patch.",
+            "args": [
+              {
+                "name": "input",
+                "description": "The exclusive input argument for this mutation. An object type, make sure to see documentation for this object’s fields.",
+                "type": {
+                  "kind": "NON_NULL",
+                  "name": null,
+                  "ofType": {
+                    "kind": "INPUT_OBJECT",
+                    "name": "UpdateCtfSecretInput",
+                    "ofType": null
+                  }
+                },
+                "defaultValue": null,
+                "isDeprecated": false,
+                "deprecationReason": null
+              }
+            ],
+            "type": {
+              "kind": "OBJECT",
+              "name": "UpdateCtfSecretPayload",
+              "ofType": null
+            },
+            "isDeprecated": false,
+            "deprecationReason": null
+          },
+          {
+            "name": "updateCtfSecretByNodeId",
+            "description": "Updates a single `CtfSecret` using its globally unique id and a patch.",
+            "args": [
+              {
+                "name": "input",
+                "description": "The exclusive input argument for this mutation. An object type, make sure to see documentation for this object’s fields.",
+                "type": {
+                  "kind": "NON_NULL",
+                  "name": null,
+                  "ofType": {
+                    "kind": "INPUT_OBJECT",
+                    "name": "UpdateCtfSecretByNodeIdInput",
+                    "ofType": null
+                  }
+                },
+                "defaultValue": null,
+                "isDeprecated": false,
+                "deprecationReason": null
+              }
+            ],
+            "type": {
+              "kind": "OBJECT",
+              "name": "UpdateCtfSecretPayload",
+              "ofType": null
+            },
+            "isDeprecated": false,
+            "deprecationReason": null
+          },
+          {
+            "name": "updateLastActive",
+            "description": null,
+            "args": [
+              {
+                "name": "input",
+                "description": "The exclusive input argument for this mutation. An object type, make sure to see documentation for this object’s fields.",
+                "type": {
+                  "kind": "NON_NULL",
+                  "name": null,
+                  "ofType": {
+                    "kind": "INPUT_OBJECT",
+                    "name": "UpdateLastActiveInput",
+                    "ofType": null
+                  }
+                },
+                "defaultValue": null,
+                "isDeprecated": false,
+                "deprecationReason": null
+              }
+            ],
+            "type": {
+              "kind": "OBJECT",
+              "name": "UpdateLastActivePayload",
+              "ofType": null
+            },
+            "isDeprecated": false,
+            "deprecationReason": null
+          },
+          {
+            "name": "updateProfile",
+            "description": "Updates a single `Profile` using a unique key and a patch.",
+            "args": [
+              {
+                "name": "input",
+                "description": "The exclusive input argument for this mutation. An object type, make sure to see documentation for this object’s fields.",
+                "type": {
+                  "kind": "NON_NULL",
+                  "name": null,
+                  "ofType": {
+                    "kind": "INPUT_OBJECT",
+                    "name": "UpdateProfileInput",
+                    "ofType": null
+                  }
+                },
+                "defaultValue": null,
+                "isDeprecated": false,
+                "deprecationReason": null
+              }
+            ],
+            "type": {
+              "kind": "OBJECT",
+              "name": "UpdateProfilePayload",
+              "ofType": null
+            },
+            "isDeprecated": false,
+            "deprecationReason": null
+          },
+          {
+            "name": "updateProfileByNodeId",
+            "description": "Updates a single `Profile` using its globally unique id and a patch.",
+            "args": [
+              {
+                "name": "input",
+                "description": "The exclusive input argument for this mutation. An object type, make sure to see documentation for this object’s fields.",
+                "type": {
+                  "kind": "NON_NULL",
+                  "name": null,
+                  "ofType": {
+                    "kind": "INPUT_OBJECT",
+                    "name": "UpdateProfileByNodeIdInput",
+                    "ofType": null
+                  }
+                },
+                "defaultValue": null,
+                "isDeprecated": false,
+                "deprecationReason": null
+              }
+            ],
+            "type": {
+              "kind": "OBJECT",
+              "name": "UpdateProfilePayload",
+              "ofType": null
+            },
+            "isDeprecated": false,
+            "deprecationReason": null
+          },
+          {
+            "name": "updateProfileByUsername",
+            "description": "Updates a single `Profile` using a unique key and a patch.",
+            "args": [
+              {
+                "name": "input",
+                "description": "The exclusive input argument for this mutation. An object type, make sure to see documentation for this object’s fields.",
+                "type": {
+                  "kind": "NON_NULL",
+                  "name": null,
+                  "ofType": {
+                    "kind": "INPUT_OBJECT",
+                    "name": "UpdateProfileByUsernameInput",
+                    "ofType": null
+                  }
+                },
+                "defaultValue": null,
+                "isDeprecated": false,
+                "deprecationReason": null
+              }
+            ],
+            "type": {
+              "kind": "OBJECT",
+              "name": "UpdateProfilePayload",
+              "ofType": null
+            },
+            "isDeprecated": false,
+            "deprecationReason": null
+          },
+          {
+            "name": "updateSettingByNodeId",
+            "description": "Updates a single `Setting` using its globally unique id and a patch.",
+            "args": [
+              {
+                "name": "input",
+                "description": "The exclusive input argument for this mutation. An object type, make sure to see documentation for this object’s fields.",
+                "type": {
+                  "kind": "NON_NULL",
+                  "name": null,
+                  "ofType": {
+                    "kind": "INPUT_OBJECT",
+                    "name": "UpdateSettingByNodeIdInput",
+                    "ofType": null
+                  }
+                },
+                "defaultValue": null,
+                "isDeprecated": false,
+                "deprecationReason": null
+              }
+            ],
+            "type": {
+              "kind": "OBJECT",
+              "name": "UpdateSettingPayload",
+              "ofType": null
+            },
+            "isDeprecated": false,
+            "deprecationReason": null
+          },
+          {
+            "name": "updateTask",
+            "description": "Updates a single `Task` using a unique key and a patch.",
+            "args": [
+              {
+                "name": "input",
+                "description": "The exclusive input argument for this mutation. An object type, make sure to see documentation for this object’s fields.",
+                "type": {
+                  "kind": "NON_NULL",
+                  "name": null,
+                  "ofType": {
+                    "kind": "INPUT_OBJECT",
+                    "name": "UpdateTaskInput",
+                    "ofType": null
+                  }
+                },
+                "defaultValue": null,
+                "isDeprecated": false,
+                "deprecationReason": null
+              }
+            ],
+            "type": {
+              "kind": "OBJECT",
+              "name": "UpdateTaskPayload",
+              "ofType": null
+            },
+            "isDeprecated": false,
+            "deprecationReason": null
+          },
+          {
+            "name": "updateTaskByNodeId",
+            "description": "Updates a single `Task` using its globally unique id and a patch.",
+            "args": [
+              {
+                "name": "input",
+                "description": "The exclusive input argument for this mutation. An object type, make sure to see documentation for this object’s fields.",
+                "type": {
+                  "kind": "NON_NULL",
+                  "name": null,
+                  "ofType": {
+                    "kind": "INPUT_OBJECT",
+                    "name": "UpdateTaskByNodeIdInput",
+                    "ofType": null
+                  }
+                },
+                "defaultValue": null,
+                "isDeprecated": false,
+                "deprecationReason": null
+              }
+            ],
+            "type": {
+              "kind": "OBJECT",
+              "name": "UpdateTaskPayload",
+              "ofType": null
+            },
+            "isDeprecated": false,
+            "deprecationReason": null
+          },
+          {
+            "name": "updateUserRole",
+            "description": null,
+            "args": [
+              {
+                "name": "input",
+                "description": "The exclusive input argument for this mutation. An object type, make sure to see documentation for this object’s fields.",
+                "type": {
+                  "kind": "NON_NULL",
+                  "name": null,
+                  "ofType": {
+                    "kind": "INPUT_OBJECT",
+                    "name": "UpdateUserRoleInput",
+                    "ofType": null
+                  }
+                },
+                "defaultValue": null,
+                "isDeprecated": false,
+                "deprecationReason": null
+              }
+            ],
+            "type": {
+              "kind": "OBJECT",
+              "name": "UpdateUserRolePayload",
+              "ofType": null
+            },
+            "isDeprecated": false,
+            "deprecationReason": null
+          },
+          {
+            "name": "uploadCtfLogo",
+            "description": null,
+            "args": [
+              {
+                "name": "logo",
+                "description": null,
+                "type": {
+                  "kind": "NON_NULL",
+                  "name": null,
+                  "ofType": {
+                    "kind": "SCALAR",
+                    "name": "Upload",
+                    "ofType": null
+                  }
+                },
+                "defaultValue": null,
+                "isDeprecated": false,
+                "deprecationReason": null
+              }
+            ],
+            "type": {
+              "kind": "NON_NULL",
+              "name": null,
+              "ofType": {
+                "kind": "SCALAR",
+                "name": "String",
+                "ofType": null
+              }
+            },
+            "isDeprecated": false,
+            "deprecationReason": null
+          }
+        ],
+        "inputFields": null,
+        "interfaces": [],
+        "enumValues": null,
+        "possibleTypes": null
+      },
+      {
+        "kind": "INTERFACE",
+        "name": "Node",
+        "description": "An object with a globally unique `ID`.",
+        "fields": [
+          {
+            "name": "nodeId",
+            "description": "A globally unique identifier. Can be used in various places throughout the system to identify this single value.",
+            "args": [],
+            "type": {
+              "kind": "NON_NULL",
+              "name": null,
+              "ofType": {
+                "kind": "SCALAR",
+                "name": "ID",
+                "ofType": null
+              }
+            },
+            "isDeprecated": false,
+            "deprecationReason": null
+          }
+        ],
+        "inputFields": null,
+        "interfaces": [],
+        "enumValues": null,
+        "possibleTypes": [
+          {
+            "kind": "OBJECT",
+            "name": "AssignedTag",
+            "ofType": null
+          },
+          {
+            "kind": "OBJECT",
+            "name": "Ctf",
+            "ofType": null
+          },
+          {
+            "kind": "OBJECT",
+            "name": "CtfSecret",
+            "ofType": null
+          },
+          {
+            "kind": "OBJECT",
+            "name": "Invitation",
+            "ofType": null
+          },
+          {
+            "kind": "OBJECT",
+            "name": "Profile",
+            "ofType": null
+          },
+          {
+            "kind": "OBJECT",
+            "name": "Query",
+            "ofType": null
+          },
+          {
+            "kind": "OBJECT",
+            "name": "Setting",
+            "ofType": null
+          },
+          {
+            "kind": "OBJECT",
+            "name": "Tag",
+            "ofType": null
+          },
+          {
+            "kind": "OBJECT",
+            "name": "Task",
+            "ofType": null
+          },
+          {
+            "kind": "OBJECT",
+            "name": "WorkOnTask",
+            "ofType": null
+          }
+        ]
+      },
+      {
+        "kind": "OBJECT",
+        "name": "PageInfo",
+        "description": "Information about pagination in a connection.",
+        "fields": [
+          {
+            "name": "endCursor",
+            "description": "When paginating forwards, the cursor to continue.",
+            "args": [],
+            "type": {
+              "kind": "SCALAR",
+              "name": "Cursor",
+              "ofType": null
+            },
+            "isDeprecated": false,
+            "deprecationReason": null
+          },
+          {
+            "name": "hasNextPage",
+            "description": "When paginating forwards, are there more items?",
+            "args": [],
+            "type": {
+              "kind": "NON_NULL",
+              "name": null,
+              "ofType": {
+                "kind": "SCALAR",
+                "name": "Boolean",
+                "ofType": null
+              }
+            },
+            "isDeprecated": false,
+            "deprecationReason": null
+          },
+          {
+            "name": "hasPreviousPage",
+            "description": "When paginating backwards, are there more items?",
+            "args": [],
+            "type": {
+              "kind": "NON_NULL",
+              "name": null,
+              "ofType": {
+                "kind": "SCALAR",
+                "name": "Boolean",
+                "ofType": null
+              }
+            },
+            "isDeprecated": false,
+            "deprecationReason": null
+          },
+          {
+            "name": "startCursor",
+            "description": "When paginating backwards, the cursor to continue.",
+            "args": [],
+            "type": {
+              "kind": "SCALAR",
+              "name": "Cursor",
+              "ofType": null
+            },
+            "isDeprecated": false,
+            "deprecationReason": null
+          }
+        ],
+        "inputFields": null,
+        "interfaces": [],
+        "enumValues": null,
+        "possibleTypes": null
+      },
+      {
+        "kind": "OBJECT",
+        "name": "Profile",
+        "description": null,
+        "fields": [
+          {
+            "name": "color",
+            "description": null,
+            "args": [],
+            "type": {
+              "kind": "SCALAR",
+              "name": "String",
+              "ofType": null
+            },
+            "isDeprecated": false,
+            "deprecationReason": null
+          },
+          {
+            "name": "ctfsByInvitationProfileIdAndCtfId",
+            "description": "Reads and enables pagination through a set of `Ctf`.",
+            "args": [
+              {
+                "name": "after",
+                "description": "Read all values in the set after (below) this cursor.",
+                "type": {
+                  "kind": "SCALAR",
+                  "name": "Cursor",
+                  "ofType": null
+                },
+                "defaultValue": null,
+                "isDeprecated": false,
+                "deprecationReason": null
+              },
+              {
+                "name": "before",
+                "description": "Read all values in the set before (above) this cursor.",
+                "type": {
+                  "kind": "SCALAR",
+                  "name": "Cursor",
+                  "ofType": null
+                },
+                "defaultValue": null,
+                "isDeprecated": false,
+                "deprecationReason": null
+              },
+              {
+                "name": "condition",
+                "description": "A condition to be used in determining which values should be returned by the collection.",
+                "type": {
+                  "kind": "INPUT_OBJECT",
+                  "name": "CtfCondition",
+                  "ofType": null
+                },
+                "defaultValue": null,
+                "isDeprecated": false,
+                "deprecationReason": null
+              },
+              {
+                "name": "filter",
+                "description": "A filter to be used in determining which values should be returned by the collection.",
+                "type": {
+                  "kind": "INPUT_OBJECT",
+                  "name": "CtfFilter",
+                  "ofType": null
+                },
+                "defaultValue": null,
+                "isDeprecated": false,
+                "deprecationReason": null
+              },
+              {
+                "name": "first",
+                "description": "Only read the first `n` values of the set.",
+                "type": {
+                  "kind": "SCALAR",
+                  "name": "Int",
+                  "ofType": null
+                },
+                "defaultValue": null,
+                "isDeprecated": false,
+                "deprecationReason": null
+              },
+              {
+                "name": "last",
+                "description": "Only read the last `n` values of the set.",
+                "type": {
+                  "kind": "SCALAR",
+                  "name": "Int",
+                  "ofType": null
+                },
+                "defaultValue": null,
+                "isDeprecated": false,
+                "deprecationReason": null
+              },
+              {
+                "name": "offset",
+                "description": "Skip the first `n` values from our `after` cursor, an alternative to cursor\nbased pagination. May not be used with `last`.",
+                "type": {
+                  "kind": "SCALAR",
+                  "name": "Int",
+                  "ofType": null
+                },
+                "defaultValue": null,
+                "isDeprecated": false,
+                "deprecationReason": null
+              },
+              {
+                "name": "orderBy",
+                "description": "The method to use when ordering `Ctf`.",
+                "type": {
+                  "kind": "LIST",
+                  "name": null,
+                  "ofType": {
+                    "kind": "NON_NULL",
+                    "name": null,
+                    "ofType": {
+                      "kind": "ENUM",
+                      "name": "CtfsOrderBy",
+                      "ofType": null
+                    }
+                  }
+                },
+                "defaultValue": "[PRIMARY_KEY_ASC]",
+                "isDeprecated": false,
+                "deprecationReason": null
+              }
+            ],
+            "type": {
+              "kind": "NON_NULL",
+              "name": null,
+              "ofType": {
+                "kind": "OBJECT",
+                "name": "ProfileCtfsByInvitationProfileIdAndCtfIdManyToManyConnection",
+                "ofType": null
+              }
+            },
+            "isDeprecated": false,
+            "deprecationReason": null
+          },
+          {
+            "name": "description",
+            "description": null,
+            "args": [],
+            "type": {
+              "kind": "NON_NULL",
+              "name": null,
+              "ofType": {
+                "kind": "SCALAR",
+                "name": "String",
+                "ofType": null
+              }
+            },
+            "isDeprecated": false,
+            "deprecationReason": null
+          },
+          {
+            "name": "id",
+            "description": null,
+            "args": [],
+            "type": {
+              "kind": "NON_NULL",
+              "name": null,
+              "ofType": {
+                "kind": "SCALAR",
+                "name": "Int",
+                "ofType": null
+              }
+            },
+            "isDeprecated": false,
+            "deprecationReason": null
+          },
+          {
+            "name": "invitations",
+            "description": "Reads and enables pagination through a set of `Invitation`.",
+            "args": [
+              {
+                "name": "after",
+                "description": "Read all values in the set after (below) this cursor.",
+                "type": {
+                  "kind": "SCALAR",
+                  "name": "Cursor",
+                  "ofType": null
+                },
+                "defaultValue": null,
+                "isDeprecated": false,
+                "deprecationReason": null
+              },
+              {
+                "name": "before",
+                "description": "Read all values in the set before (above) this cursor.",
+                "type": {
+                  "kind": "SCALAR",
+                  "name": "Cursor",
+                  "ofType": null
+                },
+                "defaultValue": null,
+                "isDeprecated": false,
+                "deprecationReason": null
+              },
+              {
+                "name": "condition",
+                "description": "A condition to be used in determining which values should be returned by the collection.",
+                "type": {
+                  "kind": "INPUT_OBJECT",
+                  "name": "InvitationCondition",
+                  "ofType": null
+                },
+                "defaultValue": null,
+                "isDeprecated": false,
+                "deprecationReason": null
+              },
+              {
+                "name": "first",
+                "description": "Only read the first `n` values of the set.",
+                "type": {
+                  "kind": "SCALAR",
+                  "name": "Int",
+                  "ofType": null
+                },
+                "defaultValue": null,
+                "isDeprecated": false,
+                "deprecationReason": null
+              },
+              {
+                "name": "last",
+                "description": "Only read the last `n` values of the set.",
+                "type": {
+                  "kind": "SCALAR",
+                  "name": "Int",
+                  "ofType": null
+                },
+                "defaultValue": null,
+                "isDeprecated": false,
+                "deprecationReason": null
+              },
+              {
+                "name": "offset",
+                "description": "Skip the first `n` values from our `after` cursor, an alternative to cursor\nbased pagination. May not be used with `last`.",
+                "type": {
+                  "kind": "SCALAR",
+                  "name": "Int",
+                  "ofType": null
+                },
+                "defaultValue": null,
+                "isDeprecated": false,
+                "deprecationReason": null
+              },
+              {
+                "name": "orderBy",
+                "description": "The method to use when ordering `Invitation`.",
+                "type": {
+                  "kind": "LIST",
+                  "name": null,
+                  "ofType": {
+                    "kind": "NON_NULL",
+                    "name": null,
+                    "ofType": {
+                      "kind": "ENUM",
+                      "name": "InvitationsOrderBy",
+                      "ofType": null
+                    }
+                  }
+                },
+                "defaultValue": "[PRIMARY_KEY_ASC]",
+                "isDeprecated": false,
+                "deprecationReason": null
+              }
+            ],
+            "type": {
+              "kind": "NON_NULL",
+              "name": null,
+              "ofType": {
+                "kind": "OBJECT",
+                "name": "InvitationsConnection",
+                "ofType": null
+              }
+            },
+            "isDeprecated": false,
+            "deprecationReason": null
+          },
+          {
+            "name": "lastactive",
+            "description": null,
+            "args": [],
+            "type": {
+              "kind": "NON_NULL",
+              "name": null,
+              "ofType": {
+                "kind": "SCALAR",
+                "name": "Datetime",
+                "ofType": null
+              }
+            },
+            "isDeprecated": false,
+            "deprecationReason": null
+          },
+          {
+            "name": "nodeId",
+            "description": "A globally unique identifier. Can be used in various places throughout the system to identify this single value.",
+            "args": [],
+            "type": {
+              "kind": "NON_NULL",
+              "name": null,
+              "ofType": {
+                "kind": "SCALAR",
+                "name": "ID",
+                "ofType": null
+              }
+            },
+            "isDeprecated": false,
+            "deprecationReason": null
+          },
+          {
+            "name": "role",
+            "description": null,
+            "args": [],
+            "type": {
+              "kind": "ENUM",
+              "name": "Role",
+              "ofType": null
+            },
+            "isDeprecated": false,
+            "deprecationReason": null
+          },
+          {
+            "name": "tasksByWorkOnTaskProfileIdAndTaskId",
+            "description": "Reads and enables pagination through a set of `Task`.",
+            "args": [
+              {
+                "name": "after",
+                "description": "Read all values in the set after (below) this cursor.",
+                "type": {
+                  "kind": "SCALAR",
+                  "name": "Cursor",
+                  "ofType": null
+                },
+                "defaultValue": null,
+                "isDeprecated": false,
+                "deprecationReason": null
+              },
+              {
+                "name": "before",
+                "description": "Read all values in the set before (above) this cursor.",
+                "type": {
+                  "kind": "SCALAR",
+                  "name": "Cursor",
+                  "ofType": null
+                },
+                "defaultValue": null,
+                "isDeprecated": false,
+                "deprecationReason": null
+              },
+              {
+                "name": "condition",
+                "description": "A condition to be used in determining which values should be returned by the collection.",
+                "type": {
+                  "kind": "INPUT_OBJECT",
+                  "name": "TaskCondition",
+                  "ofType": null
+                },
+                "defaultValue": null,
+                "isDeprecated": false,
+                "deprecationReason": null
+              },
+              {
+                "name": "filter",
+                "description": "A filter to be used in determining which values should be returned by the collection.",
+                "type": {
+                  "kind": "INPUT_OBJECT",
+                  "name": "TaskFilter",
+                  "ofType": null
+                },
+                "defaultValue": null,
+                "isDeprecated": false,
+                "deprecationReason": null
+              },
+              {
+                "name": "first",
+                "description": "Only read the first `n` values of the set.",
+                "type": {
+                  "kind": "SCALAR",
+                  "name": "Int",
+                  "ofType": null
+                },
+                "defaultValue": null,
+                "isDeprecated": false,
+                "deprecationReason": null
+              },
+              {
+                "name": "last",
+                "description": "Only read the last `n` values of the set.",
+                "type": {
+                  "kind": "SCALAR",
+                  "name": "Int",
+                  "ofType": null
+                },
+                "defaultValue": null,
+                "isDeprecated": false,
+                "deprecationReason": null
+              },
+              {
+                "name": "offset",
+                "description": "Skip the first `n` values from our `after` cursor, an alternative to cursor\nbased pagination. May not be used with `last`.",
+                "type": {
+                  "kind": "SCALAR",
+                  "name": "Int",
+                  "ofType": null
+                },
+                "defaultValue": null,
+                "isDeprecated": false,
+                "deprecationReason": null
+              },
+              {
+                "name": "orderBy",
+                "description": "The method to use when ordering `Task`.",
+                "type": {
+                  "kind": "LIST",
+                  "name": null,
+                  "ofType": {
+                    "kind": "NON_NULL",
+                    "name": null,
+                    "ofType": {
+                      "kind": "ENUM",
+                      "name": "TasksOrderBy",
+                      "ofType": null
+                    }
+                  }
+                },
+                "defaultValue": "[PRIMARY_KEY_ASC]",
+                "isDeprecated": false,
+                "deprecationReason": null
+              }
+            ],
+            "type": {
+              "kind": "NON_NULL",
+              "name": null,
+              "ofType": {
+                "kind": "OBJECT",
+                "name": "ProfileTasksByWorkOnTaskProfileIdAndTaskIdManyToManyConnection",
+                "ofType": null
+              }
+            },
+            "isDeprecated": false,
+            "deprecationReason": null
+          },
+          {
+            "name": "username",
+            "description": null,
+            "args": [],
+            "type": {
+              "kind": "NON_NULL",
+              "name": null,
+              "ofType": {
+                "kind": "SCALAR",
+                "name": "String",
+                "ofType": null
+              }
+            },
+            "isDeprecated": false,
+            "deprecationReason": null
+          },
+          {
+            "name": "workOnTasks",
+            "description": "Reads and enables pagination through a set of `WorkOnTask`.",
+            "args": [
+              {
+                "name": "after",
+                "description": "Read all values in the set after (below) this cursor.",
+                "type": {
+                  "kind": "SCALAR",
+                  "name": "Cursor",
+                  "ofType": null
+                },
+                "defaultValue": null,
+                "isDeprecated": false,
+                "deprecationReason": null
+              },
+              {
+                "name": "before",
+                "description": "Read all values in the set before (above) this cursor.",
+                "type": {
+                  "kind": "SCALAR",
+                  "name": "Cursor",
+                  "ofType": null
+                },
+                "defaultValue": null,
+                "isDeprecated": false,
+                "deprecationReason": null
+              },
+              {
+                "name": "condition",
+                "description": "A condition to be used in determining which values should be returned by the collection.",
+                "type": {
+                  "kind": "INPUT_OBJECT",
+                  "name": "WorkOnTaskCondition",
+                  "ofType": null
+                },
+                "defaultValue": null,
+                "isDeprecated": false,
+                "deprecationReason": null
+              },
+              {
+                "name": "first",
+                "description": "Only read the first `n` values of the set.",
+                "type": {
+                  "kind": "SCALAR",
+                  "name": "Int",
+                  "ofType": null
+                },
+                "defaultValue": null,
+                "isDeprecated": false,
+                "deprecationReason": null
+              },
+              {
+                "name": "last",
+                "description": "Only read the last `n` values of the set.",
+                "type": {
+                  "kind": "SCALAR",
+                  "name": "Int",
+                  "ofType": null
+                },
+                "defaultValue": null,
+                "isDeprecated": false,
+                "deprecationReason": null
+              },
+              {
+                "name": "offset",
+                "description": "Skip the first `n` values from our `after` cursor, an alternative to cursor\nbased pagination. May not be used with `last`.",
+                "type": {
+                  "kind": "SCALAR",
+                  "name": "Int",
+                  "ofType": null
+                },
+                "defaultValue": null,
+                "isDeprecated": false,
+                "deprecationReason": null
+              },
+              {
+                "name": "orderBy",
+                "description": "The method to use when ordering `WorkOnTask`.",
+                "type": {
+                  "kind": "LIST",
+                  "name": null,
+                  "ofType": {
+                    "kind": "NON_NULL",
+                    "name": null,
+                    "ofType": {
+                      "kind": "ENUM",
+                      "name": "WorkOnTasksOrderBy",
+                      "ofType": null
+                    }
+                  }
+                },
+                "defaultValue": "[PRIMARY_KEY_ASC]",
+                "isDeprecated": false,
+                "deprecationReason": null
+              }
+            ],
+            "type": {
+              "kind": "NON_NULL",
+              "name": null,
+              "ofType": {
+                "kind": "OBJECT",
+                "name": "WorkOnTasksConnection",
+                "ofType": null
+              }
+            },
+            "isDeprecated": false,
+            "deprecationReason": null
+          }
+        ],
+        "inputFields": null,
+        "interfaces": [
+          {
+            "kind": "INTERFACE",
+            "name": "Node",
+            "ofType": null
+          }
+        ],
+        "enumValues": null,
+        "possibleTypes": null
+      },
+      {
+        "kind": "INPUT_OBJECT",
+        "name": "ProfileCondition",
+        "description": "A condition to be used against `Profile` object types. All fields are tested for equality and combined with a logical ‘and.’",
+        "fields": null,
+        "inputFields": [
+          {
+            "name": "id",
+            "description": "Checks for equality with the object’s `id` field.",
+            "type": {
+              "kind": "SCALAR",
+              "name": "Int",
+              "ofType": null
+            },
+            "defaultValue": null,
+            "isDeprecated": false,
+            "deprecationReason": null
+          },
+          {
+            "name": "username",
+            "description": "Checks for equality with the object’s `username` field.",
+            "type": {
+              "kind": "SCALAR",
+              "name": "String",
+              "ofType": null
+            },
+            "defaultValue": null,
+            "isDeprecated": false,
+            "deprecationReason": null
+          }
+        ],
+        "interfaces": null,
+        "enumValues": null,
+        "possibleTypes": null
+      },
+      {
+        "kind": "OBJECT",
+        "name": "ProfileCtfsByInvitationProfileIdAndCtfIdManyToManyConnection",
+        "description": "A connection to a list of `Ctf` values, with data from `Invitation`.",
+        "fields": [
+          {
+            "name": "edges",
+            "description": "A list of edges which contains the `Ctf`, info from the `Invitation`, and the cursor to aid in pagination.",
+            "args": [],
+            "type": {
+              "kind": "NON_NULL",
+              "name": null,
+              "ofType": {
+                "kind": "LIST",
+                "name": null,
+                "ofType": {
+                  "kind": "NON_NULL",
+                  "name": null,
+                  "ofType": {
+                    "kind": "OBJECT",
+                    "name": "ProfileCtfsByInvitationProfileIdAndCtfIdManyToManyEdge",
+                    "ofType": null
+                  }
+                }
+              }
+            },
+            "isDeprecated": false,
+            "deprecationReason": null
+          },
+          {
+            "name": "nodes",
+            "description": "A list of `Ctf` objects.",
+            "args": [],
+            "type": {
+              "kind": "NON_NULL",
+              "name": null,
+              "ofType": {
+                "kind": "LIST",
+                "name": null,
+                "ofType": {
+                  "kind": "NON_NULL",
+                  "name": null,
+                  "ofType": {
+                    "kind": "OBJECT",
+                    "name": "Ctf",
+                    "ofType": null
+                  }
+                }
+              }
+            },
+            "isDeprecated": false,
+            "deprecationReason": null
+          },
+          {
+            "name": "pageInfo",
+            "description": "Information to aid in pagination.",
+            "args": [],
+            "type": {
+              "kind": "NON_NULL",
+              "name": null,
+              "ofType": {
+                "kind": "OBJECT",
+                "name": "PageInfo",
+                "ofType": null
+              }
+            },
+            "isDeprecated": false,
+            "deprecationReason": null
+          },
+          {
+            "name": "totalCount",
+            "description": "The count of *all* `Ctf` you could get from the connection.",
+            "args": [],
+            "type": {
+              "kind": "NON_NULL",
+              "name": null,
+              "ofType": {
+                "kind": "SCALAR",
+                "name": "Int",
+                "ofType": null
+              }
+            },
+            "isDeprecated": false,
+            "deprecationReason": null
+          }
+        ],
+        "inputFields": null,
+        "interfaces": [],
+        "enumValues": null,
+        "possibleTypes": null
+      },
+      {
+        "kind": "OBJECT",
+        "name": "ProfileCtfsByInvitationProfileIdAndCtfIdManyToManyEdge",
+        "description": "A `Ctf` edge in the connection, with data from `Invitation`.",
+        "fields": [
+          {
+            "name": "cursor",
+            "description": "A cursor for use in pagination.",
+            "args": [],
+            "type": {
+              "kind": "SCALAR",
+              "name": "Cursor",
+              "ofType": null
+            },
+            "isDeprecated": false,
+            "deprecationReason": null
+          },
+          {
+            "name": "node",
+            "description": "The `Ctf` at the end of the edge.",
+            "args": [],
+            "type": {
+              "kind": "NON_NULL",
+              "name": null,
+              "ofType": {
+                "kind": "OBJECT",
+                "name": "Ctf",
+                "ofType": null
+              }
+            },
+            "isDeprecated": false,
+            "deprecationReason": null
+          }
+        ],
+        "inputFields": null,
+        "interfaces": [],
+        "enumValues": null,
+        "possibleTypes": null
+      },
+      {
+        "kind": "INPUT_OBJECT",
+        "name": "ProfileFilter",
+        "description": "A filter to be used against `Profile` object types. All fields are combined with a logical ‘and.’",
+        "fields": null,
+        "inputFields": [
+          {
+            "name": "and",
+            "description": "Checks for all expressions in this list.",
+            "type": {
+              "kind": "LIST",
+              "name": null,
+              "ofType": {
+                "kind": "NON_NULL",
+                "name": null,
+                "ofType": {
+                  "kind": "INPUT_OBJECT",
+                  "name": "ProfileFilter",
+                  "ofType": null
+                }
+              }
+            },
+            "defaultValue": null,
+            "isDeprecated": false,
+            "deprecationReason": null
+          },
+          {
+            "name": "not",
+            "description": "Negates the expression.",
+            "type": {
+              "kind": "INPUT_OBJECT",
+              "name": "ProfileFilter",
+              "ofType": null
+            },
+            "defaultValue": null,
+            "isDeprecated": false,
+            "deprecationReason": null
+          },
+          {
+            "name": "or",
+            "description": "Checks for any expressions in this list.",
+            "type": {
+              "kind": "LIST",
+              "name": null,
+              "ofType": {
+                "kind": "NON_NULL",
+                "name": null,
+                "ofType": {
+                  "kind": "INPUT_OBJECT",
+                  "name": "ProfileFilter",
+                  "ofType": null
+                }
+              }
+            },
+            "defaultValue": null,
+            "isDeprecated": false,
+            "deprecationReason": null
+          },
+          {
+            "name": "username",
+            "description": "Filter by the object’s `username` field.",
+            "type": {
+              "kind": "INPUT_OBJECT",
+              "name": "StringFilter",
+              "ofType": null
+            },
+            "defaultValue": null,
+            "isDeprecated": false,
+            "deprecationReason": null
+          }
+        ],
+        "interfaces": null,
+        "enumValues": null,
+        "possibleTypes": null
+      },
+      {
+        "kind": "INPUT_OBJECT",
+        "name": "ProfilePatch",
+        "description": "Represents an update to a `Profile`. Fields that are set will be updated.",
+        "fields": null,
+        "inputFields": [
+          {
+            "name": "color",
+            "description": null,
+            "type": {
+              "kind": "SCALAR",
+              "name": "String",
+              "ofType": null
+            },
+            "defaultValue": null,
+            "isDeprecated": false,
+            "deprecationReason": null
+          },
+          {
+            "name": "description",
+            "description": null,
+            "type": {
+              "kind": "SCALAR",
+              "name": "String",
+              "ofType": null
+            },
+            "defaultValue": null,
+            "isDeprecated": false,
+            "deprecationReason": null
+          },
+          {
+            "name": "username",
+            "description": null,
+            "type": {
+              "kind": "SCALAR",
+              "name": "String",
+              "ofType": null
+            },
+            "defaultValue": null,
+            "isDeprecated": false,
+            "deprecationReason": null
+          }
+        ],
+        "interfaces": null,
+        "enumValues": null,
+        "possibleTypes": null
+      },
+      {
+        "kind": "OBJECT",
+        "name": "ProfileTasksByWorkOnTaskProfileIdAndTaskIdManyToManyConnection",
+        "description": "A connection to a list of `Task` values, with data from `WorkOnTask`.",
+        "fields": [
+          {
+            "name": "edges",
+            "description": "A list of edges which contains the `Task`, info from the `WorkOnTask`, and the cursor to aid in pagination.",
+            "args": [],
+            "type": {
+              "kind": "NON_NULL",
+              "name": null,
+              "ofType": {
+                "kind": "LIST",
+                "name": null,
+                "ofType": {
+                  "kind": "NON_NULL",
+                  "name": null,
+                  "ofType": {
+                    "kind": "OBJECT",
+                    "name": "ProfileTasksByWorkOnTaskProfileIdAndTaskIdManyToManyEdge",
+                    "ofType": null
+                  }
+                }
+              }
+            },
+            "isDeprecated": false,
+            "deprecationReason": null
+          },
+          {
+            "name": "nodes",
+            "description": "A list of `Task` objects.",
+            "args": [],
+            "type": {
+              "kind": "NON_NULL",
+              "name": null,
+              "ofType": {
+                "kind": "LIST",
+                "name": null,
+                "ofType": {
+                  "kind": "NON_NULL",
+                  "name": null,
+                  "ofType": {
+                    "kind": "OBJECT",
+                    "name": "Task",
+                    "ofType": null
+                  }
+                }
+              }
+            },
+            "isDeprecated": false,
+            "deprecationReason": null
+          },
+          {
+            "name": "pageInfo",
+            "description": "Information to aid in pagination.",
+            "args": [],
+            "type": {
+              "kind": "NON_NULL",
+              "name": null,
+              "ofType": {
+                "kind": "OBJECT",
+                "name": "PageInfo",
+                "ofType": null
+              }
+            },
+            "isDeprecated": false,
+            "deprecationReason": null
+          },
+          {
+            "name": "totalCount",
+            "description": "The count of *all* `Task` you could get from the connection.",
+            "args": [],
+            "type": {
+              "kind": "NON_NULL",
+              "name": null,
+              "ofType": {
+                "kind": "SCALAR",
+                "name": "Int",
+                "ofType": null
+              }
+            },
+            "isDeprecated": false,
+            "deprecationReason": null
+          }
+        ],
+        "inputFields": null,
+        "interfaces": [],
+        "enumValues": null,
+        "possibleTypes": null
+      },
+      {
+        "kind": "OBJECT",
+        "name": "ProfileTasksByWorkOnTaskProfileIdAndTaskIdManyToManyEdge",
+        "description": "A `Task` edge in the connection, with data from `WorkOnTask`.",
+        "fields": [
+          {
+            "name": "cursor",
+            "description": "A cursor for use in pagination.",
+            "args": [],
+            "type": {
+              "kind": "SCALAR",
+              "name": "Cursor",
+              "ofType": null
+            },
+            "isDeprecated": false,
+            "deprecationReason": null
+          },
+          {
+            "name": "node",
+            "description": "The `Task` at the end of the edge.",
+            "args": [],
+            "type": {
+              "kind": "NON_NULL",
+              "name": null,
+              "ofType": {
+                "kind": "OBJECT",
+                "name": "Task",
+                "ofType": null
+              }
+            },
+            "isDeprecated": false,
+            "deprecationReason": null
+          }
+        ],
+        "inputFields": null,
+        "interfaces": [],
+        "enumValues": null,
+        "possibleTypes": null
+      },
+      {
+        "kind": "OBJECT",
+        "name": "ProfilesConnection",
+        "description": "A connection to a list of `Profile` values.",
+        "fields": [
+          {
+            "name": "edges",
+            "description": "A list of edges which contains the `Profile` and cursor to aid in pagination.",
+            "args": [],
+            "type": {
+              "kind": "NON_NULL",
+              "name": null,
+              "ofType": {
+                "kind": "LIST",
+                "name": null,
+                "ofType": {
+                  "kind": "NON_NULL",
+                  "name": null,
+                  "ofType": {
+                    "kind": "OBJECT",
+                    "name": "ProfilesEdge",
+                    "ofType": null
+                  }
+                }
+              }
+            },
+            "isDeprecated": false,
+            "deprecationReason": null
+          },
+          {
+            "name": "nodes",
+            "description": "A list of `Profile` objects.",
+            "args": [],
+            "type": {
+              "kind": "NON_NULL",
+              "name": null,
+              "ofType": {
+                "kind": "LIST",
+                "name": null,
+                "ofType": {
+                  "kind": "NON_NULL",
+                  "name": null,
+                  "ofType": {
+                    "kind": "OBJECT",
+                    "name": "Profile",
+                    "ofType": null
+                  }
+                }
+              }
+            },
+            "isDeprecated": false,
+            "deprecationReason": null
+          },
+          {
+            "name": "pageInfo",
+            "description": "Information to aid in pagination.",
+            "args": [],
+            "type": {
+              "kind": "NON_NULL",
+              "name": null,
+              "ofType": {
+                "kind": "OBJECT",
+                "name": "PageInfo",
+                "ofType": null
+              }
+            },
+            "isDeprecated": false,
+            "deprecationReason": null
+          },
+          {
+            "name": "totalCount",
+            "description": "The count of *all* `Profile` you could get from the connection.",
+            "args": [],
+            "type": {
+              "kind": "NON_NULL",
+              "name": null,
+              "ofType": {
+                "kind": "SCALAR",
+                "name": "Int",
+                "ofType": null
+              }
+            },
+            "isDeprecated": false,
+            "deprecationReason": null
+          }
+        ],
+        "inputFields": null,
+        "interfaces": [],
+        "enumValues": null,
+        "possibleTypes": null
+      },
+      {
+        "kind": "OBJECT",
+        "name": "ProfilesEdge",
+        "description": "A `Profile` edge in the connection.",
+        "fields": [
+          {
+            "name": "cursor",
+            "description": "A cursor for use in pagination.",
+            "args": [],
+            "type": {
+              "kind": "SCALAR",
+              "name": "Cursor",
+              "ofType": null
+            },
+            "isDeprecated": false,
+            "deprecationReason": null
+          },
+          {
             "name": "node",
             "description": "The `Profile` at the end of the edge.",
             "args": [],
@@ -5288,861 +7330,903 @@
         "description": "The root query type which gives access points into the data universe.",
         "fields": [
           {
-            "name": "ctf",
-            "description": null,
->>>>>>> 89f5152a
+            "name": "assignedTag",
+            "description": null,
             "args": [
               {
-                "name": "input",
-                "description": "The exclusive input argument for this mutation. An object type, make sure to see documentation for this object’s fields.",
-                "type": {
-                  "kind": "NON_NULL",
-                  "name": null,
-                  "ofType": {
-                    "kind": "INPUT_OBJECT",
-                    "name": "DeleteAssignedTagByNodeIdInput",
-                    "ofType": null
-                  }
-                },
-                "defaultValue": null,
-                "isDeprecated": false,
-                "deprecationReason": null
-              }
-            ],
-            "type": {
-              "kind": "OBJECT",
-              "name": "DeleteAssignedTagPayload",
-              "ofType": null
-            },
-            "isDeprecated": false,
-            "deprecationReason": null
-          },
-          {
-            "name": "deleteCtf",
-            "description": "Deletes a single `Ctf` using a unique key.",
-            "args": [
-              {
-                "name": "input",
-                "description": "The exclusive input argument for this mutation. An object type, make sure to see documentation for this object’s fields.",
-                "type": {
-                  "kind": "NON_NULL",
-                  "name": null,
-                  "ofType": {
-                    "kind": "INPUT_OBJECT",
-                    "name": "DeleteCtfInput",
-                    "ofType": null
-                  }
-                },
-                "defaultValue": null,
-                "isDeprecated": false,
-                "deprecationReason": null
-              }
-            ],
-            "type": {
-              "kind": "OBJECT",
-              "name": "DeleteCtfPayload",
-              "ofType": null
-            },
-            "isDeprecated": false,
-            "deprecationReason": null
-          },
-          {
-            "name": "deleteCtfByNodeId",
-            "description": "Deletes a single `Ctf` using its globally unique id.",
-            "args": [
-              {
-                "name": "input",
-                "description": "The exclusive input argument for this mutation. An object type, make sure to see documentation for this object’s fields.",
-                "type": {
-                  "kind": "NON_NULL",
-                  "name": null,
-                  "ofType": {
-                    "kind": "INPUT_OBJECT",
-                    "name": "DeleteCtfByNodeIdInput",
-                    "ofType": null
-                  }
-                },
-                "defaultValue": null,
-                "isDeprecated": false,
-                "deprecationReason": null
-              }
-            ],
-            "type": {
-              "kind": "OBJECT",
-              "name": "DeleteCtfPayload",
-              "ofType": null
-            },
-            "isDeprecated": false,
-            "deprecationReason": null
-          },
-          {
-            "name": "deleteInvitation",
-            "description": "Deletes a single `Invitation` using a unique key.",
-            "args": [
-              {
-                "name": "input",
-                "description": "The exclusive input argument for this mutation. An object type, make sure to see documentation for this object’s fields.",
-                "type": {
-                  "kind": "NON_NULL",
-                  "name": null,
-                  "ofType": {
-                    "kind": "INPUT_OBJECT",
-                    "name": "DeleteInvitationInput",
-                    "ofType": null
-                  }
-                },
-                "defaultValue": null,
-                "isDeprecated": false,
-                "deprecationReason": null
-              }
-            ],
-            "type": {
-              "kind": "OBJECT",
-              "name": "DeleteInvitationPayload",
-              "ofType": null
-            },
-            "isDeprecated": false,
-            "deprecationReason": null
-          },
-          {
-            "name": "deleteInvitationByNodeId",
-            "description": "Deletes a single `Invitation` using its globally unique id.",
-            "args": [
-              {
-                "name": "input",
-                "description": "The exclusive input argument for this mutation. An object type, make sure to see documentation for this object’s fields.",
-                "type": {
-                  "kind": "NON_NULL",
-                  "name": null,
-                  "ofType": {
-                    "kind": "INPUT_OBJECT",
-                    "name": "DeleteInvitationByNodeIdInput",
-                    "ofType": null
-                  }
-                },
-                "defaultValue": null,
-                "isDeprecated": false,
-                "deprecationReason": null
-              }
-            ],
-            "type": {
-              "kind": "OBJECT",
-              "name": "DeleteInvitationPayload",
-              "ofType": null
-            },
-            "isDeprecated": false,
-            "deprecationReason": null
-          },
-          {
-            "name": "deleteTask",
-            "description": "Deletes a single `Task` using a unique key.",
-            "args": [
-              {
-                "name": "input",
-                "description": "The exclusive input argument for this mutation. An object type, make sure to see documentation for this object’s fields.",
-                "type": {
-                  "kind": "NON_NULL",
-                  "name": null,
-                  "ofType": {
-                    "kind": "INPUT_OBJECT",
-                    "name": "DeleteTaskInput",
-                    "ofType": null
-                  }
-                },
-                "defaultValue": null,
-                "isDeprecated": false,
-                "deprecationReason": null
-              }
-            ],
-            "type": {
-              "kind": "OBJECT",
-              "name": "DeleteTaskPayload",
-              "ofType": null
-            },
-            "isDeprecated": false,
-            "deprecationReason": null
-          },
-          {
-            "name": "deleteTaskByNodeId",
-            "description": "Deletes a single `Task` using its globally unique id.",
-            "args": [
-              {
-                "name": "input",
-                "description": "The exclusive input argument for this mutation. An object type, make sure to see documentation for this object’s fields.",
-                "type": {
-                  "kind": "NON_NULL",
-                  "name": null,
-                  "ofType": {
-                    "kind": "INPUT_OBJECT",
-                    "name": "DeleteTaskByNodeIdInput",
-                    "ofType": null
-                  }
-                },
-                "defaultValue": null,
-                "isDeprecated": false,
-                "deprecationReason": null
-              }
-            ],
-            "type": {
-              "kind": "OBJECT",
-              "name": "DeleteTaskPayload",
-              "ofType": null
-            },
-            "isDeprecated": false,
-            "deprecationReason": null
-          },
-          {
-            "name": "deleteUser",
-            "description": null,
-            "args": [
-              {
-                "name": "input",
-                "description": "The exclusive input argument for this mutation. An object type, make sure to see documentation for this object’s fields.",
-                "type": {
-                  "kind": "NON_NULL",
-                  "name": null,
-                  "ofType": {
-                    "kind": "INPUT_OBJECT",
-                    "name": "DeleteUserInput",
-                    "ofType": null
-                  }
-                },
-                "defaultValue": null,
-                "isDeprecated": false,
-                "deprecationReason": null
-              }
-            ],
-            "type": {
-              "kind": "OBJECT",
-              "name": "DeleteUserPayload",
-              "ofType": null
-            },
-            "isDeprecated": false,
-            "deprecationReason": null
-          },
-          {
-            "name": "importCtf",
-            "description": null,
-            "args": [
-              {
-                "name": "input",
-                "description": "The exclusive input argument for this mutation. An object type, make sure to see documentation for this object’s fields.",
-                "type": {
-                  "kind": "INPUT_OBJECT",
-                  "name": "ImportCtfInput",
-                  "ofType": null
-                },
-                "defaultValue": null,
-                "isDeprecated": false,
-                "deprecationReason": null
-              }
-            ],
-            "type": {
-              "kind": "OBJECT",
-              "name": "ImportCtfPayload",
-              "ofType": null
-            },
-            "isDeprecated": false,
-            "deprecationReason": null
-          },
-          {
-            "name": "login",
-            "description": null,
-            "args": [
-              {
-                "name": "input",
-                "description": "The exclusive input argument for this mutation. An object type, make sure to see documentation for this object’s fields.",
-                "type": {
-                  "kind": "NON_NULL",
-                  "name": null,
-                  "ofType": {
-                    "kind": "INPUT_OBJECT",
-                    "name": "LoginInput",
-                    "ofType": null
-                  }
-                },
-                "defaultValue": null,
-                "isDeprecated": false,
-                "deprecationReason": null
-              }
-            ],
-            "type": {
-              "kind": "OBJECT",
-              "name": "LoginPayload",
-              "ofType": null
-            },
-            "isDeprecated": false,
-            "deprecationReason": null
-          },
-          {
-            "name": "register",
-            "description": null,
-            "args": [
-              {
-                "name": "input",
-                "description": "The exclusive input argument for this mutation. An object type, make sure to see documentation for this object’s fields.",
-                "type": {
-                  "kind": "NON_NULL",
-                  "name": null,
-                  "ofType": {
-                    "kind": "INPUT_OBJECT",
-                    "name": "RegisterInput",
-                    "ofType": null
-                  }
-                },
-                "defaultValue": null,
-                "isDeprecated": false,
-                "deprecationReason": null
-              }
-            ],
-            "type": {
-              "kind": "OBJECT",
-              "name": "RegisterPayload",
-              "ofType": null
-            },
-            "isDeprecated": false,
-            "deprecationReason": null
-          },
-          {
-            "name": "registerWithPassword",
-            "description": null,
-            "args": [
-              {
-                "name": "input",
-                "description": "The exclusive input argument for this mutation. An object type, make sure to see documentation for this object’s fields.",
-                "type": {
-                  "kind": "NON_NULL",
-                  "name": null,
-                  "ofType": {
-                    "kind": "INPUT_OBJECT",
-                    "name": "RegisterWithPasswordInput",
-                    "ofType": null
-                  }
-                },
-                "defaultValue": null,
-                "isDeprecated": false,
-                "deprecationReason": null
-              }
-            ],
-            "type": {
-              "kind": "OBJECT",
-              "name": "RegisterWithPasswordPayload",
-              "ofType": null
-            },
-            "isDeprecated": false,
-            "deprecationReason": null
-          },
-          {
-            "name": "registerWithToken",
-            "description": null,
-            "args": [
-              {
-                "name": "input",
-                "description": "The exclusive input argument for this mutation. An object type, make sure to see documentation for this object’s fields.",
-                "type": {
-                  "kind": "NON_NULL",
-                  "name": null,
-                  "ofType": {
-                    "kind": "INPUT_OBJECT",
-                    "name": "RegisterWithTokenInput",
-                    "ofType": null
-                  }
-                },
-                "defaultValue": null,
-                "isDeprecated": false,
-                "deprecationReason": null
-              }
-            ],
-            "type": {
-              "kind": "OBJECT",
-              "name": "RegisterWithTokenPayload",
-              "ofType": null
-            },
-            "isDeprecated": false,
-            "deprecationReason": null
-          },
-          {
-            "name": "resetPassword",
-            "description": null,
-            "args": [
-              {
-                "name": "input",
-                "description": "The exclusive input argument for this mutation. An object type, make sure to see documentation for this object’s fields.",
-                "type": {
-                  "kind": "NON_NULL",
-                  "name": null,
-                  "ofType": {
-                    "kind": "INPUT_OBJECT",
-                    "name": "ResetPasswordInput",
-                    "ofType": null
-                  }
-                },
-                "defaultValue": null,
-                "isDeprecated": false,
-                "deprecationReason": null
-              }
-            ],
-            "type": {
-              "kind": "OBJECT",
-              "name": "ResetPasswordPayload",
-              "ofType": null
-            },
-            "isDeprecated": false,
-            "deprecationReason": null
-          },
-          {
-            "name": "startWorkingOn",
-            "description": null,
-            "args": [
-              {
-                "name": "input",
-                "description": "The exclusive input argument for this mutation. An object type, make sure to see documentation for this object’s fields.",
-                "type": {
-                  "kind": "NON_NULL",
-                  "name": null,
-                  "ofType": {
-                    "kind": "INPUT_OBJECT",
-                    "name": "StartWorkingOnInput",
-                    "ofType": null
-                  }
-                },
-                "defaultValue": null,
-                "isDeprecated": false,
-                "deprecationReason": null
-              }
-            ],
-            "type": {
-              "kind": "OBJECT",
-              "name": "StartWorkingOnPayload",
-              "ofType": null
-            },
-            "isDeprecated": false,
-            "deprecationReason": null
-          },
-          {
-            "name": "stopWorkingOn",
-            "description": null,
-            "args": [
-              {
-                "name": "input",
-                "description": "The exclusive input argument for this mutation. An object type, make sure to see documentation for this object’s fields.",
-                "type": {
-                  "kind": "NON_NULL",
-                  "name": null,
-                  "ofType": {
-                    "kind": "INPUT_OBJECT",
-                    "name": "StopWorkingOnInput",
-                    "ofType": null
-                  }
-                },
-                "defaultValue": null,
-                "isDeprecated": false,
-                "deprecationReason": null
-              }
-            ],
-            "type": {
-              "kind": "OBJECT",
-              "name": "StopWorkingOnPayload",
-              "ofType": null
-            },
-            "isDeprecated": false,
-            "deprecationReason": null
-          },
-          {
-            "name": "updateCtf",
-            "description": "Updates a single `Ctf` using a unique key and a patch.",
-            "args": [
-              {
-                "name": "input",
-                "description": "The exclusive input argument for this mutation. An object type, make sure to see documentation for this object’s fields.",
-                "type": {
-                  "kind": "NON_NULL",
-                  "name": null,
-                  "ofType": {
-                    "kind": "INPUT_OBJECT",
-                    "name": "UpdateCtfInput",
-                    "ofType": null
-                  }
-                },
-                "defaultValue": null,
-                "isDeprecated": false,
-                "deprecationReason": null
-              }
-            ],
-            "type": {
-              "kind": "OBJECT",
-              "name": "UpdateCtfPayload",
-              "ofType": null
-            },
-            "isDeprecated": false,
-            "deprecationReason": null
-          },
-          {
-            "name": "updateCtfByNodeId",
-            "description": "Updates a single `Ctf` using its globally unique id and a patch.",
-            "args": [
-              {
-                "name": "input",
-                "description": "The exclusive input argument for this mutation. An object type, make sure to see documentation for this object’s fields.",
-                "type": {
-                  "kind": "NON_NULL",
-                  "name": null,
-                  "ofType": {
-                    "kind": "INPUT_OBJECT",
-                    "name": "UpdateCtfByNodeIdInput",
-                    "ofType": null
-                  }
-                },
-                "defaultValue": null,
-                "isDeprecated": false,
-                "deprecationReason": null
-              }
-            ],
-            "type": {
-              "kind": "OBJECT",
-              "name": "UpdateCtfPayload",
-              "ofType": null
-            },
-            "isDeprecated": false,
-            "deprecationReason": null
-          },
-          {
-            "name": "updateCtfSecret",
-            "description": "Updates a single `CtfSecret` using a unique key and a patch.",
-            "args": [
-              {
-                "name": "input",
-                "description": "The exclusive input argument for this mutation. An object type, make sure to see documentation for this object’s fields.",
-                "type": {
-                  "kind": "NON_NULL",
-                  "name": null,
-                  "ofType": {
-                    "kind": "INPUT_OBJECT",
-                    "name": "UpdateCtfSecretInput",
-                    "ofType": null
-                  }
-                },
-                "defaultValue": null,
-                "isDeprecated": false,
-                "deprecationReason": null
-              }
-            ],
-            "type": {
-              "kind": "OBJECT",
-              "name": "UpdateCtfSecretPayload",
-              "ofType": null
-            },
-            "isDeprecated": false,
-            "deprecationReason": null
-          },
-          {
-            "name": "updateCtfSecretByNodeId",
-            "description": "Updates a single `CtfSecret` using its globally unique id and a patch.",
-            "args": [
-              {
-                "name": "input",
-                "description": "The exclusive input argument for this mutation. An object type, make sure to see documentation for this object’s fields.",
-                "type": {
-                  "kind": "NON_NULL",
-                  "name": null,
-                  "ofType": {
-                    "kind": "INPUT_OBJECT",
-                    "name": "UpdateCtfSecretByNodeIdInput",
-                    "ofType": null
-                  }
-                },
-                "defaultValue": null,
-                "isDeprecated": false,
-                "deprecationReason": null
-              }
-            ],
-            "type": {
-              "kind": "OBJECT",
-              "name": "UpdateCtfSecretPayload",
-              "ofType": null
-            },
-            "isDeprecated": false,
-            "deprecationReason": null
-          },
-          {
-            "name": "updateLastActive",
-            "description": null,
-            "args": [
-              {
-                "name": "input",
-                "description": "The exclusive input argument for this mutation. An object type, make sure to see documentation for this object’s fields.",
-                "type": {
-                  "kind": "NON_NULL",
-                  "name": null,
-                  "ofType": {
-                    "kind": "INPUT_OBJECT",
-                    "name": "UpdateLastActiveInput",
-                    "ofType": null
-                  }
-                },
-                "defaultValue": null,
-                "isDeprecated": false,
-                "deprecationReason": null
-              }
-            ],
-            "type": {
-              "kind": "OBJECT",
-              "name": "UpdateLastActivePayload",
-              "ofType": null
-            },
-            "isDeprecated": false,
-            "deprecationReason": null
-          },
-          {
-            "name": "updateProfile",
-            "description": "Updates a single `Profile` using a unique key and a patch.",
-            "args": [
-              {
-                "name": "input",
-                "description": "The exclusive input argument for this mutation. An object type, make sure to see documentation for this object’s fields.",
-                "type": {
-                  "kind": "NON_NULL",
-                  "name": null,
-                  "ofType": {
-                    "kind": "INPUT_OBJECT",
-                    "name": "UpdateProfileInput",
-                    "ofType": null
-                  }
-                },
-                "defaultValue": null,
-                "isDeprecated": false,
-                "deprecationReason": null
-              }
-            ],
-            "type": {
-              "kind": "OBJECT",
-              "name": "UpdateProfilePayload",
-              "ofType": null
-            },
-            "isDeprecated": false,
-            "deprecationReason": null
-          },
-          {
-            "name": "updateProfileByNodeId",
-            "description": "Updates a single `Profile` using its globally unique id and a patch.",
-            "args": [
-              {
-                "name": "input",
-                "description": "The exclusive input argument for this mutation. An object type, make sure to see documentation for this object’s fields.",
-                "type": {
-                  "kind": "NON_NULL",
-                  "name": null,
-                  "ofType": {
-                    "kind": "INPUT_OBJECT",
-                    "name": "UpdateProfileByNodeIdInput",
-                    "ofType": null
-                  }
-                },
-                "defaultValue": null,
-                "isDeprecated": false,
-                "deprecationReason": null
-              }
-            ],
-            "type": {
-              "kind": "OBJECT",
-              "name": "UpdateProfilePayload",
-              "ofType": null
-            },
-            "isDeprecated": false,
-            "deprecationReason": null
-          },
-          {
-            "name": "updateProfileByUsername",
-            "description": "Updates a single `Profile` using a unique key and a patch.",
-            "args": [
-              {
-                "name": "input",
-                "description": "The exclusive input argument for this mutation. An object type, make sure to see documentation for this object’s fields.",
-                "type": {
-                  "kind": "NON_NULL",
-                  "name": null,
-                  "ofType": {
-                    "kind": "INPUT_OBJECT",
-                    "name": "UpdateProfileByUsernameInput",
-                    "ofType": null
-                  }
-                },
-                "defaultValue": null,
-                "isDeprecated": false,
-                "deprecationReason": null
-              }
-            ],
-            "type": {
-              "kind": "OBJECT",
-              "name": "UpdateProfilePayload",
-              "ofType": null
-            },
-            "isDeprecated": false,
-            "deprecationReason": null
-          },
-          {
-            "name": "updateSettingByNodeId",
-            "description": "Updates a single `Setting` using its globally unique id and a patch.",
-            "args": [
-              {
-                "name": "input",
-                "description": "The exclusive input argument for this mutation. An object type, make sure to see documentation for this object’s fields.",
-                "type": {
-                  "kind": "NON_NULL",
-                  "name": null,
-                  "ofType": {
-                    "kind": "INPUT_OBJECT",
-                    "name": "UpdateSettingByNodeIdInput",
-                    "ofType": null
-                  }
-                },
-                "defaultValue": null,
-                "isDeprecated": false,
-                "deprecationReason": null
-              }
-            ],
-            "type": {
-              "kind": "OBJECT",
-              "name": "UpdateSettingPayload",
-              "ofType": null
-            },
-            "isDeprecated": false,
-            "deprecationReason": null
-          },
-          {
-            "name": "updateTask",
-            "description": "Updates a single `Task` using a unique key and a patch.",
-            "args": [
-              {
-                "name": "input",
-                "description": "The exclusive input argument for this mutation. An object type, make sure to see documentation for this object’s fields.",
-                "type": {
-                  "kind": "NON_NULL",
-                  "name": null,
-                  "ofType": {
-                    "kind": "INPUT_OBJECT",
-                    "name": "UpdateTaskInput",
-                    "ofType": null
-                  }
-                },
-                "defaultValue": null,
-                "isDeprecated": false,
-                "deprecationReason": null
-              }
-            ],
-            "type": {
-              "kind": "OBJECT",
-              "name": "UpdateTaskPayload",
-              "ofType": null
-            },
-            "isDeprecated": false,
-            "deprecationReason": null
-          },
-          {
-            "name": "updateTaskByNodeId",
-            "description": "Updates a single `Task` using its globally unique id and a patch.",
-            "args": [
-              {
-                "name": "input",
-                "description": "The exclusive input argument for this mutation. An object type, make sure to see documentation for this object’s fields.",
-                "type": {
-                  "kind": "NON_NULL",
-                  "name": null,
-                  "ofType": {
-                    "kind": "INPUT_OBJECT",
-                    "name": "UpdateTaskByNodeIdInput",
-                    "ofType": null
-                  }
-                },
-                "defaultValue": null,
-                "isDeprecated": false,
-                "deprecationReason": null
-              }
-            ],
-            "type": {
-              "kind": "OBJECT",
-              "name": "UpdateTaskPayload",
-              "ofType": null
-            },
-            "isDeprecated": false,
-            "deprecationReason": null
-          },
-          {
-            "name": "updateUserRole",
-            "description": null,
-            "args": [
-              {
-                "name": "input",
-                "description": "The exclusive input argument for this mutation. An object type, make sure to see documentation for this object’s fields.",
-                "type": {
-                  "kind": "NON_NULL",
-                  "name": null,
-                  "ofType": {
-                    "kind": "INPUT_OBJECT",
-                    "name": "UpdateUserRoleInput",
-                    "ofType": null
-                  }
-                },
-                "defaultValue": null,
-                "isDeprecated": false,
-                "deprecationReason": null
-              }
-            ],
-            "type": {
-              "kind": "OBJECT",
-              "name": "UpdateUserRolePayload",
-              "ofType": null
-            },
-            "isDeprecated": false,
-            "deprecationReason": null
-          },
-          {
-            "name": "uploadCtfLogo",
-            "description": null,
-            "args": [
-              {
-                "name": "logo",
+                "name": "tagId",
                 "description": null,
                 "type": {
                   "kind": "NON_NULL",
                   "name": null,
                   "ofType": {
                     "kind": "SCALAR",
-                    "name": "Upload",
+                    "name": "Int",
                     "ofType": null
                   }
                 },
                 "defaultValue": null,
                 "isDeprecated": false,
                 "deprecationReason": null
+              },
+              {
+                "name": "taskId",
+                "description": null,
+                "type": {
+                  "kind": "NON_NULL",
+                  "name": null,
+                  "ofType": {
+                    "kind": "SCALAR",
+                    "name": "Int",
+                    "ofType": null
+                  }
+                },
+                "defaultValue": null,
+                "isDeprecated": false,
+                "deprecationReason": null
               }
             ],
             "type": {
-              "kind": "NON_NULL",
-              "name": null,
-              "ofType": {
-                "kind": "SCALAR",
-                "name": "String",
-                "ofType": null
-              }
-            },
-            "isDeprecated": false,
-            "deprecationReason": null
-          }
-        ],
-        "inputFields": null,
-        "interfaces": [],
-        "enumValues": null,
-        "possibleTypes": null
-      },
-      {
-        "kind": "INTERFACE",
-        "name": "Node",
-        "description": "An object with a globally unique `ID`.",
-        "fields": [
+              "kind": "OBJECT",
+              "name": "AssignedTag",
+              "ofType": null
+            },
+            "isDeprecated": false,
+            "deprecationReason": null
+          },
+          {
+            "name": "assignedTagByNodeId",
+            "description": "Reads a single `AssignedTag` using its globally unique `ID`.",
+            "args": [
+              {
+                "name": "nodeId",
+                "description": "The globally unique `ID` to be used in selecting a single `AssignedTag`.",
+                "type": {
+                  "kind": "NON_NULL",
+                  "name": null,
+                  "ofType": {
+                    "kind": "SCALAR",
+                    "name": "ID",
+                    "ofType": null
+                  }
+                },
+                "defaultValue": null,
+                "isDeprecated": false,
+                "deprecationReason": null
+              }
+            ],
+            "type": {
+              "kind": "OBJECT",
+              "name": "AssignedTag",
+              "ofType": null
+            },
+            "isDeprecated": false,
+            "deprecationReason": null
+          },
+          {
+            "name": "assignedTags",
+            "description": "Reads and enables pagination through a set of `AssignedTag`.",
+            "args": [
+              {
+                "name": "after",
+                "description": "Read all values in the set after (below) this cursor.",
+                "type": {
+                  "kind": "SCALAR",
+                  "name": "Cursor",
+                  "ofType": null
+                },
+                "defaultValue": null,
+                "isDeprecated": false,
+                "deprecationReason": null
+              },
+              {
+                "name": "before",
+                "description": "Read all values in the set before (above) this cursor.",
+                "type": {
+                  "kind": "SCALAR",
+                  "name": "Cursor",
+                  "ofType": null
+                },
+                "defaultValue": null,
+                "isDeprecated": false,
+                "deprecationReason": null
+              },
+              {
+                "name": "condition",
+                "description": "A condition to be used in determining which values should be returned by the collection.",
+                "type": {
+                  "kind": "INPUT_OBJECT",
+                  "name": "AssignedTagCondition",
+                  "ofType": null
+                },
+                "defaultValue": null,
+                "isDeprecated": false,
+                "deprecationReason": null
+              },
+              {
+                "name": "first",
+                "description": "Only read the first `n` values of the set.",
+                "type": {
+                  "kind": "SCALAR",
+                  "name": "Int",
+                  "ofType": null
+                },
+                "defaultValue": null,
+                "isDeprecated": false,
+                "deprecationReason": null
+              },
+              {
+                "name": "last",
+                "description": "Only read the last `n` values of the set.",
+                "type": {
+                  "kind": "SCALAR",
+                  "name": "Int",
+                  "ofType": null
+                },
+                "defaultValue": null,
+                "isDeprecated": false,
+                "deprecationReason": null
+              },
+              {
+                "name": "offset",
+                "description": "Skip the first `n` values from our `after` cursor, an alternative to cursor\nbased pagination. May not be used with `last`.",
+                "type": {
+                  "kind": "SCALAR",
+                  "name": "Int",
+                  "ofType": null
+                },
+                "defaultValue": null,
+                "isDeprecated": false,
+                "deprecationReason": null
+              },
+              {
+                "name": "orderBy",
+                "description": "The method to use when ordering `AssignedTag`.",
+                "type": {
+                  "kind": "LIST",
+                  "name": null,
+                  "ofType": {
+                    "kind": "NON_NULL",
+                    "name": null,
+                    "ofType": {
+                      "kind": "ENUM",
+                      "name": "AssignedTagsOrderBy",
+                      "ofType": null
+                    }
+                  }
+                },
+                "defaultValue": "[PRIMARY_KEY_ASC]",
+                "isDeprecated": false,
+                "deprecationReason": null
+              }
+            ],
+            "type": {
+              "kind": "OBJECT",
+              "name": "AssignedTagsConnection",
+              "ofType": null
+            },
+            "isDeprecated": false,
+            "deprecationReason": null
+          },
+          {
+            "name": "ctf",
+            "description": null,
+            "args": [
+              {
+                "name": "id",
+                "description": null,
+                "type": {
+                  "kind": "NON_NULL",
+                  "name": null,
+                  "ofType": {
+                    "kind": "SCALAR",
+                    "name": "Int",
+                    "ofType": null
+                  }
+                },
+                "defaultValue": null,
+                "isDeprecated": false,
+                "deprecationReason": null
+              }
+            ],
+            "type": {
+              "kind": "OBJECT",
+              "name": "Ctf",
+              "ofType": null
+            },
+            "isDeprecated": false,
+            "deprecationReason": null
+          },
+          {
+            "name": "ctfByNodeId",
+            "description": "Reads a single `Ctf` using its globally unique `ID`.",
+            "args": [
+              {
+                "name": "nodeId",
+                "description": "The globally unique `ID` to be used in selecting a single `Ctf`.",
+                "type": {
+                  "kind": "NON_NULL",
+                  "name": null,
+                  "ofType": {
+                    "kind": "SCALAR",
+                    "name": "ID",
+                    "ofType": null
+                  }
+                },
+                "defaultValue": null,
+                "isDeprecated": false,
+                "deprecationReason": null
+              }
+            ],
+            "type": {
+              "kind": "OBJECT",
+              "name": "Ctf",
+              "ofType": null
+            },
+            "isDeprecated": false,
+            "deprecationReason": null
+          },
+          {
+            "name": "ctfSecret",
+            "description": null,
+            "args": [
+              {
+                "name": "id",
+                "description": null,
+                "type": {
+                  "kind": "NON_NULL",
+                  "name": null,
+                  "ofType": {
+                    "kind": "SCALAR",
+                    "name": "Int",
+                    "ofType": null
+                  }
+                },
+                "defaultValue": null,
+                "isDeprecated": false,
+                "deprecationReason": null
+              }
+            ],
+            "type": {
+              "kind": "OBJECT",
+              "name": "CtfSecret",
+              "ofType": null
+            },
+            "isDeprecated": false,
+            "deprecationReason": null
+          },
+          {
+            "name": "ctfSecretByNodeId",
+            "description": "Reads a single `CtfSecret` using its globally unique `ID`.",
+            "args": [
+              {
+                "name": "nodeId",
+                "description": "The globally unique `ID` to be used in selecting a single `CtfSecret`.",
+                "type": {
+                  "kind": "NON_NULL",
+                  "name": null,
+                  "ofType": {
+                    "kind": "SCALAR",
+                    "name": "ID",
+                    "ofType": null
+                  }
+                },
+                "defaultValue": null,
+                "isDeprecated": false,
+                "deprecationReason": null
+              }
+            ],
+            "type": {
+              "kind": "OBJECT",
+              "name": "CtfSecret",
+              "ofType": null
+            },
+            "isDeprecated": false,
+            "deprecationReason": null
+          },
+          {
+            "name": "ctfSecrets",
+            "description": "Reads and enables pagination through a set of `CtfSecret`.",
+            "args": [
+              {
+                "name": "after",
+                "description": "Read all values in the set after (below) this cursor.",
+                "type": {
+                  "kind": "SCALAR",
+                  "name": "Cursor",
+                  "ofType": null
+                },
+                "defaultValue": null,
+                "isDeprecated": false,
+                "deprecationReason": null
+              },
+              {
+                "name": "before",
+                "description": "Read all values in the set before (above) this cursor.",
+                "type": {
+                  "kind": "SCALAR",
+                  "name": "Cursor",
+                  "ofType": null
+                },
+                "defaultValue": null,
+                "isDeprecated": false,
+                "deprecationReason": null
+              },
+              {
+                "name": "condition",
+                "description": "A condition to be used in determining which values should be returned by the collection.",
+                "type": {
+                  "kind": "INPUT_OBJECT",
+                  "name": "CtfSecretCondition",
+                  "ofType": null
+                },
+                "defaultValue": null,
+                "isDeprecated": false,
+                "deprecationReason": null
+              },
+              {
+                "name": "first",
+                "description": "Only read the first `n` values of the set.",
+                "type": {
+                  "kind": "SCALAR",
+                  "name": "Int",
+                  "ofType": null
+                },
+                "defaultValue": null,
+                "isDeprecated": false,
+                "deprecationReason": null
+              },
+              {
+                "name": "last",
+                "description": "Only read the last `n` values of the set.",
+                "type": {
+                  "kind": "SCALAR",
+                  "name": "Int",
+                  "ofType": null
+                },
+                "defaultValue": null,
+                "isDeprecated": false,
+                "deprecationReason": null
+              },
+              {
+                "name": "offset",
+                "description": "Skip the first `n` values from our `after` cursor, an alternative to cursor\nbased pagination. May not be used with `last`.",
+                "type": {
+                  "kind": "SCALAR",
+                  "name": "Int",
+                  "ofType": null
+                },
+                "defaultValue": null,
+                "isDeprecated": false,
+                "deprecationReason": null
+              },
+              {
+                "name": "orderBy",
+                "description": "The method to use when ordering `CtfSecret`.",
+                "type": {
+                  "kind": "LIST",
+                  "name": null,
+                  "ofType": {
+                    "kind": "NON_NULL",
+                    "name": null,
+                    "ofType": {
+                      "kind": "ENUM",
+                      "name": "CtfSecretsOrderBy",
+                      "ofType": null
+                    }
+                  }
+                },
+                "defaultValue": "[PRIMARY_KEY_ASC]",
+                "isDeprecated": false,
+                "deprecationReason": null
+              }
+            ],
+            "type": {
+              "kind": "OBJECT",
+              "name": "CtfSecretsConnection",
+              "ofType": null
+            },
+            "isDeprecated": false,
+            "deprecationReason": null
+          },
+          {
+            "name": "ctfs",
+            "description": "Reads and enables pagination through a set of `Ctf`.",
+            "args": [
+              {
+                "name": "after",
+                "description": "Read all values in the set after (below) this cursor.",
+                "type": {
+                  "kind": "SCALAR",
+                  "name": "Cursor",
+                  "ofType": null
+                },
+                "defaultValue": null,
+                "isDeprecated": false,
+                "deprecationReason": null
+              },
+              {
+                "name": "before",
+                "description": "Read all values in the set before (above) this cursor.",
+                "type": {
+                  "kind": "SCALAR",
+                  "name": "Cursor",
+                  "ofType": null
+                },
+                "defaultValue": null,
+                "isDeprecated": false,
+                "deprecationReason": null
+              },
+              {
+                "name": "condition",
+                "description": "A condition to be used in determining which values should be returned by the collection.",
+                "type": {
+                  "kind": "INPUT_OBJECT",
+                  "name": "CtfCondition",
+                  "ofType": null
+                },
+                "defaultValue": null,
+                "isDeprecated": false,
+                "deprecationReason": null
+              },
+              {
+                "name": "filter",
+                "description": "A filter to be used in determining which values should be returned by the collection.",
+                "type": {
+                  "kind": "INPUT_OBJECT",
+                  "name": "CtfFilter",
+                  "ofType": null
+                },
+                "defaultValue": null,
+                "isDeprecated": false,
+                "deprecationReason": null
+              },
+              {
+                "name": "first",
+                "description": "Only read the first `n` values of the set.",
+                "type": {
+                  "kind": "SCALAR",
+                  "name": "Int",
+                  "ofType": null
+                },
+                "defaultValue": null,
+                "isDeprecated": false,
+                "deprecationReason": null
+              },
+              {
+                "name": "last",
+                "description": "Only read the last `n` values of the set.",
+                "type": {
+                  "kind": "SCALAR",
+                  "name": "Int",
+                  "ofType": null
+                },
+                "defaultValue": null,
+                "isDeprecated": false,
+                "deprecationReason": null
+              },
+              {
+                "name": "offset",
+                "description": "Skip the first `n` values from our `after` cursor, an alternative to cursor\nbased pagination. May not be used with `last`.",
+                "type": {
+                  "kind": "SCALAR",
+                  "name": "Int",
+                  "ofType": null
+                },
+                "defaultValue": null,
+                "isDeprecated": false,
+                "deprecationReason": null
+              },
+              {
+                "name": "orderBy",
+                "description": "The method to use when ordering `Ctf`.",
+                "type": {
+                  "kind": "LIST",
+                  "name": null,
+                  "ofType": {
+                    "kind": "NON_NULL",
+                    "name": null,
+                    "ofType": {
+                      "kind": "ENUM",
+                      "name": "CtfsOrderBy",
+                      "ofType": null
+                    }
+                  }
+                },
+                "defaultValue": "[PRIMARY_KEY_ASC]",
+                "isDeprecated": false,
+                "deprecationReason": null
+              }
+            ],
+            "type": {
+              "kind": "OBJECT",
+              "name": "CtfsConnection",
+              "ofType": null
+            },
+            "isDeprecated": false,
+            "deprecationReason": null
+          },
+          {
+            "name": "guests",
+            "description": "Reads and enables pagination through a set of `Profile`.",
+            "args": [
+              {
+                "name": "after",
+                "description": "Read all values in the set after (below) this cursor.",
+                "type": {
+                  "kind": "SCALAR",
+                  "name": "Cursor",
+                  "ofType": null
+                },
+                "defaultValue": null,
+                "isDeprecated": false,
+                "deprecationReason": null
+              },
+              {
+                "name": "before",
+                "description": "Read all values in the set before (above) this cursor.",
+                "type": {
+                  "kind": "SCALAR",
+                  "name": "Cursor",
+                  "ofType": null
+                },
+                "defaultValue": null,
+                "isDeprecated": false,
+                "deprecationReason": null
+              },
+              {
+                "name": "first",
+                "description": "Only read the first `n` values of the set.",
+                "type": {
+                  "kind": "SCALAR",
+                  "name": "Int",
+                  "ofType": null
+                },
+                "defaultValue": null,
+                "isDeprecated": false,
+                "deprecationReason": null
+              },
+              {
+                "name": "last",
+                "description": "Only read the last `n` values of the set.",
+                "type": {
+                  "kind": "SCALAR",
+                  "name": "Int",
+                  "ofType": null
+                },
+                "defaultValue": null,
+                "isDeprecated": false,
+                "deprecationReason": null
+              },
+              {
+                "name": "offset",
+                "description": "Skip the first `n` values from our `after` cursor, an alternative to cursor\nbased pagination. May not be used with `last`.",
+                "type": {
+                  "kind": "SCALAR",
+                  "name": "Int",
+                  "ofType": null
+                },
+                "defaultValue": null,
+                "isDeprecated": false,
+                "deprecationReason": null
+              }
+            ],
+            "type": {
+              "kind": "OBJECT",
+              "name": "ProfilesConnection",
+              "ofType": null
+            },
+            "isDeprecated": false,
+            "deprecationReason": null
+          },
+          {
+            "name": "incomingCtf",
+            "description": "Reads and enables pagination through a set of `Ctf`.",
+            "args": [
+              {
+                "name": "after",
+                "description": "Read all values in the set after (below) this cursor.",
+                "type": {
+                  "kind": "SCALAR",
+                  "name": "Cursor",
+                  "ofType": null
+                },
+                "defaultValue": null,
+                "isDeprecated": false,
+                "deprecationReason": null
+              },
+              {
+                "name": "before",
+                "description": "Read all values in the set before (above) this cursor.",
+                "type": {
+                  "kind": "SCALAR",
+                  "name": "Cursor",
+                  "ofType": null
+                },
+                "defaultValue": null,
+                "isDeprecated": false,
+                "deprecationReason": null
+              },
+              {
+                "name": "first",
+                "description": "Only read the first `n` values of the set.",
+                "type": {
+                  "kind": "SCALAR",
+                  "name": "Int",
+                  "ofType": null
+                },
+                "defaultValue": null,
+                "isDeprecated": false,
+                "deprecationReason": null
+              },
+              {
+                "name": "last",
+                "description": "Only read the last `n` values of the set.",
+                "type": {
+                  "kind": "SCALAR",
+                  "name": "Int",
+                  "ofType": null
+                },
+                "defaultValue": null,
+                "isDeprecated": false,
+                "deprecationReason": null
+              },
+              {
+                "name": "offset",
+                "description": "Skip the first `n` values from our `after` cursor, an alternative to cursor\nbased pagination. May not be used with `last`.",
+                "type": {
+                  "kind": "SCALAR",
+                  "name": "Int",
+                  "ofType": null
+                },
+                "defaultValue": null,
+                "isDeprecated": false,
+                "deprecationReason": null
+              }
+            ],
+            "type": {
+              "kind": "OBJECT",
+              "name": "CtfsConnection",
+              "ofType": null
+            },
+            "isDeprecated": false,
+            "deprecationReason": null
+          },
+          {
+            "name": "invitation",
+            "description": null,
+            "args": [
+              {
+                "name": "ctfId",
+                "description": null,
+                "type": {
+                  "kind": "NON_NULL",
+                  "name": null,
+                  "ofType": {
+                    "kind": "SCALAR",
+                    "name": "Int",
+                    "ofType": null
+                  }
+                },
+                "defaultValue": null,
+                "isDeprecated": false,
+                "deprecationReason": null
+              },
+              {
+                "name": "profileId",
+                "description": null,
+                "type": {
+                  "kind": "NON_NULL",
+                  "name": null,
+                  "ofType": {
+                    "kind": "SCALAR",
+                    "name": "Int",
+                    "ofType": null
+                  }
+                },
+                "defaultValue": null,
+                "isDeprecated": false,
+                "deprecationReason": null
+              }
+            ],
+            "type": {
+              "kind": "OBJECT",
+              "name": "Invitation",
+              "ofType": null
+            },
+            "isDeprecated": false,
+            "deprecationReason": null
+          },
+          {
+            "name": "invitationByNodeId",
+            "description": "Reads a single `Invitation` using its globally unique `ID`.",
+            "args": [
+              {
+                "name": "nodeId",
+                "description": "The globally unique `ID` to be used in selecting a single `Invitation`.",
+                "type": {
+                  "kind": "NON_NULL",
+                  "name": null,
+                  "ofType": {
+                    "kind": "SCALAR",
+                    "name": "ID",
+                    "ofType": null
+                  }
+                },
+                "defaultValue": null,
+                "isDeprecated": false,
+                "deprecationReason": null
+              }
+            ],
+            "type": {
+              "kind": "OBJECT",
+              "name": "Invitation",
+              "ofType": null
+            },
+            "isDeprecated": false,
+            "deprecationReason": null
+          },
+          {
+            "name": "invitations",
+            "description": "Reads and enables pagination through a set of `Invitation`.",
+            "args": [
+              {
+                "name": "after",
+                "description": "Read all values in the set after (below) this cursor.",
+                "type": {
+                  "kind": "SCALAR",
+                  "name": "Cursor",
+                  "ofType": null
+                },
+                "defaultValue": null,
+                "isDeprecated": false,
+                "deprecationReason": null
+              },
+              {
+                "name": "before",
+                "description": "Read all values in the set before (above) this cursor.",
+                "type": {
+                  "kind": "SCALAR",
+                  "name": "Cursor",
+                  "ofType": null
+                },
+                "defaultValue": null,
+                "isDeprecated": false,
+                "deprecationReason": null
+              },
+              {
+                "name": "condition",
+                "description": "A condition to be used in determining which values should be returned by the collection.",
+                "type": {
+                  "kind": "INPUT_OBJECT",
+                  "name": "InvitationCondition",
+                  "ofType": null
+                },
+                "defaultValue": null,
+                "isDeprecated": false,
+                "deprecationReason": null
+              },
+              {
+                "name": "first",
+                "description": "Only read the first `n` values of the set.",
+                "type": {
+                  "kind": "SCALAR",
+                  "name": "Int",
+                  "ofType": null
+                },
+                "defaultValue": null,
+                "isDeprecated": false,
+                "deprecationReason": null
+              },
+              {
+                "name": "last",
+                "description": "Only read the last `n` values of the set.",
+                "type": {
+                  "kind": "SCALAR",
+                  "name": "Int",
+                  "ofType": null
+                },
+                "defaultValue": null,
+                "isDeprecated": false,
+                "deprecationReason": null
+              },
+              {
+                "name": "offset",
+                "description": "Skip the first `n` values from our `after` cursor, an alternative to cursor\nbased pagination. May not be used with `last`.",
+                "type": {
+                  "kind": "SCALAR",
+                  "name": "Int",
+                  "ofType": null
+                },
+                "defaultValue": null,
+                "isDeprecated": false,
+                "deprecationReason": null
+              },
+              {
+                "name": "orderBy",
+                "description": "The method to use when ordering `Invitation`.",
+                "type": {
+                  "kind": "LIST",
+                  "name": null,
+                  "ofType": {
+                    "kind": "NON_NULL",
+                    "name": null,
+                    "ofType": {
+                      "kind": "ENUM",
+                      "name": "InvitationsOrderBy",
+                      "ofType": null
+                    }
+                  }
+                },
+                "defaultValue": "[PRIMARY_KEY_ASC]",
+                "isDeprecated": false,
+                "deprecationReason": null
+              }
+            ],
+            "type": {
+              "kind": "OBJECT",
+              "name": "InvitationsConnection",
+              "ofType": null
+            },
+            "isDeprecated": false,
+            "deprecationReason": null
+          },
+          {
+            "name": "me",
+            "description": null,
+            "args": [],
+            "type": {
+              "kind": "OBJECT",
+              "name": "Profile",
+              "ofType": null
+            },
+            "isDeprecated": false,
+            "deprecationReason": null
+          },
+          {
+            "name": "newToken",
+            "description": null,
+            "args": [],
+            "type": {
+              "kind": "SCALAR",
+              "name": "Jwt",
+              "ofType": null
+            },
+            "isDeprecated": false,
+            "deprecationReason": null
+          },
+          {
+            "name": "node",
+            "description": "Fetches an object given its globally unique `ID`.",
+            "args": [
+              {
+                "name": "nodeId",
+                "description": "The globally unique `ID`.",
+                "type": {
+                  "kind": "NON_NULL",
+                  "name": null,
+                  "ofType": {
+                    "kind": "SCALAR",
+                    "name": "ID",
+                    "ofType": null
+                  }
+                },
+                "defaultValue": null,
+                "isDeprecated": false,
+                "deprecationReason": null
+              }
+            ],
+            "type": {
+              "kind": "INTERFACE",
+              "name": "Node",
+              "ofType": null
+            },
+            "isDeprecated": false,
+            "deprecationReason": null
+          },
           {
             "name": "nodeId",
-            "description": "A globally unique identifier. Can be used in various places throughout the system to identify this single value.",
+            "description": "The root query type must be a `Node` to work well with Relay 1 mutations. This just resolves to `query`.",
             "args": [],
             "type": {
               "kind": "NON_NULL",
@@ -6155,86 +8239,285 @@
             },
             "isDeprecated": false,
             "deprecationReason": null
-          }
-        ],
-        "inputFields": null,
-        "interfaces": [],
-        "enumValues": null,
-        "possibleTypes": [
-          {
-            "kind": "OBJECT",
-            "name": "AssignedTag",
-            "ofType": null
-          },
-          {
-            "kind": "OBJECT",
-            "name": "Ctf",
-            "ofType": null
-          },
-          {
-            "kind": "OBJECT",
-            "name": "CtfSecret",
-            "ofType": null
-          },
-          {
-            "kind": "OBJECT",
-            "name": "Invitation",
-            "ofType": null
-          },
-          {
-            "kind": "OBJECT",
-            "name": "Profile",
-            "ofType": null
-          },
-          {
-            "kind": "OBJECT",
-            "name": "Query",
-            "ofType": null
-          },
-          {
-            "kind": "OBJECT",
-            "name": "Setting",
-            "ofType": null
-          },
-          {
-            "kind": "OBJECT",
-            "name": "Tag",
-            "ofType": null
-          },
-          {
-            "kind": "OBJECT",
-            "name": "Task",
-            "ofType": null
-          },
-          {
-            "kind": "OBJECT",
-            "name": "WorkOnTask",
-            "ofType": null
-          }
-        ]
-      },
-      {
-        "kind": "OBJECT",
-        "name": "PageInfo",
-        "description": "Information about pagination in a connection.",
-        "fields": [
-          {
-            "name": "endCursor",
-            "description": "When paginating forwards, the cursor to continue.",
-            "args": [],
-            "type": {
-              "kind": "SCALAR",
-              "name": "Cursor",
-              "ofType": null
-            },
-            "isDeprecated": false,
-            "deprecationReason": null
-          },
-          {
-<<<<<<< HEAD
-            "name": "hasNextPage",
-            "description": "When paginating forwards, are there more items?",
-=======
+          },
+          {
+            "name": "pastCtf",
+            "description": "Reads and enables pagination through a set of `Ctf`.",
+            "args": [
+              {
+                "name": "after",
+                "description": "Read all values in the set after (below) this cursor.",
+                "type": {
+                  "kind": "SCALAR",
+                  "name": "Cursor",
+                  "ofType": null
+                },
+                "defaultValue": null,
+                "isDeprecated": false,
+                "deprecationReason": null
+              },
+              {
+                "name": "before",
+                "description": "Read all values in the set before (above) this cursor.",
+                "type": {
+                  "kind": "SCALAR",
+                  "name": "Cursor",
+                  "ofType": null
+                },
+                "defaultValue": null,
+                "isDeprecated": false,
+                "deprecationReason": null
+              },
+              {
+                "name": "first",
+                "description": "Only read the first `n` values of the set.",
+                "type": {
+                  "kind": "SCALAR",
+                  "name": "Int",
+                  "ofType": null
+                },
+                "defaultValue": null,
+                "isDeprecated": false,
+                "deprecationReason": null
+              },
+              {
+                "name": "last",
+                "description": "Only read the last `n` values of the set.",
+                "type": {
+                  "kind": "SCALAR",
+                  "name": "Int",
+                  "ofType": null
+                },
+                "defaultValue": null,
+                "isDeprecated": false,
+                "deprecationReason": null
+              },
+              {
+                "name": "offset",
+                "description": "Skip the first `n` values from our `after` cursor, an alternative to cursor\nbased pagination. May not be used with `last`.",
+                "type": {
+                  "kind": "SCALAR",
+                  "name": "Int",
+                  "ofType": null
+                },
+                "defaultValue": null,
+                "isDeprecated": false,
+                "deprecationReason": null
+              }
+            ],
+            "type": {
+              "kind": "OBJECT",
+              "name": "CtfsConnection",
+              "ofType": null
+            },
+            "isDeprecated": false,
+            "deprecationReason": null
+          },
+          {
+            "name": "profile",
+            "description": null,
+            "args": [
+              {
+                "name": "id",
+                "description": null,
+                "type": {
+                  "kind": "NON_NULL",
+                  "name": null,
+                  "ofType": {
+                    "kind": "SCALAR",
+                    "name": "Int",
+                    "ofType": null
+                  }
+                },
+                "defaultValue": null,
+                "isDeprecated": false,
+                "deprecationReason": null
+              }
+            ],
+            "type": {
+              "kind": "OBJECT",
+              "name": "Profile",
+              "ofType": null
+            },
+            "isDeprecated": false,
+            "deprecationReason": null
+          },
+          {
+            "name": "profileByNodeId",
+            "description": "Reads a single `Profile` using its globally unique `ID`.",
+            "args": [
+              {
+                "name": "nodeId",
+                "description": "The globally unique `ID` to be used in selecting a single `Profile`.",
+                "type": {
+                  "kind": "NON_NULL",
+                  "name": null,
+                  "ofType": {
+                    "kind": "SCALAR",
+                    "name": "ID",
+                    "ofType": null
+                  }
+                },
+                "defaultValue": null,
+                "isDeprecated": false,
+                "deprecationReason": null
+              }
+            ],
+            "type": {
+              "kind": "OBJECT",
+              "name": "Profile",
+              "ofType": null
+            },
+            "isDeprecated": false,
+            "deprecationReason": null
+          },
+          {
+            "name": "profileByUsername",
+            "description": null,
+            "args": [
+              {
+                "name": "username",
+                "description": null,
+                "type": {
+                  "kind": "NON_NULL",
+                  "name": null,
+                  "ofType": {
+                    "kind": "SCALAR",
+                    "name": "String",
+                    "ofType": null
+                  }
+                },
+                "defaultValue": null,
+                "isDeprecated": false,
+                "deprecationReason": null
+              }
+            ],
+            "type": {
+              "kind": "OBJECT",
+              "name": "Profile",
+              "ofType": null
+            },
+            "isDeprecated": false,
+            "deprecationReason": null
+          },
+          {
+            "name": "profiles",
+            "description": "Reads and enables pagination through a set of `Profile`.",
+            "args": [
+              {
+                "name": "after",
+                "description": "Read all values in the set after (below) this cursor.",
+                "type": {
+                  "kind": "SCALAR",
+                  "name": "Cursor",
+                  "ofType": null
+                },
+                "defaultValue": null,
+                "isDeprecated": false,
+                "deprecationReason": null
+              },
+              {
+                "name": "before",
+                "description": "Read all values in the set before (above) this cursor.",
+                "type": {
+                  "kind": "SCALAR",
+                  "name": "Cursor",
+                  "ofType": null
+                },
+                "defaultValue": null,
+                "isDeprecated": false,
+                "deprecationReason": null
+              },
+              {
+                "name": "condition",
+                "description": "A condition to be used in determining which values should be returned by the collection.",
+                "type": {
+                  "kind": "INPUT_OBJECT",
+                  "name": "ProfileCondition",
+                  "ofType": null
+                },
+                "defaultValue": null,
+                "isDeprecated": false,
+                "deprecationReason": null
+              },
+              {
+                "name": "filter",
+                "description": "A filter to be used in determining which values should be returned by the collection.",
+                "type": {
+                  "kind": "INPUT_OBJECT",
+                  "name": "ProfileFilter",
+                  "ofType": null
+                },
+                "defaultValue": null,
+                "isDeprecated": false,
+                "deprecationReason": null
+              },
+              {
+                "name": "first",
+                "description": "Only read the first `n` values of the set.",
+                "type": {
+                  "kind": "SCALAR",
+                  "name": "Int",
+                  "ofType": null
+                },
+                "defaultValue": null,
+                "isDeprecated": false,
+                "deprecationReason": null
+              },
+              {
+                "name": "last",
+                "description": "Only read the last `n` values of the set.",
+                "type": {
+                  "kind": "SCALAR",
+                  "name": "Int",
+                  "ofType": null
+                },
+                "defaultValue": null,
+                "isDeprecated": false,
+                "deprecationReason": null
+              },
+              {
+                "name": "offset",
+                "description": "Skip the first `n` values from our `after` cursor, an alternative to cursor\nbased pagination. May not be used with `last`.",
+                "type": {
+                  "kind": "SCALAR",
+                  "name": "Int",
+                  "ofType": null
+                },
+                "defaultValue": null,
+                "isDeprecated": false,
+                "deprecationReason": null
+              },
+              {
+                "name": "orderBy",
+                "description": "The method to use when ordering `Profile`.",
+                "type": {
+                  "kind": "LIST",
+                  "name": null,
+                  "ofType": {
+                    "kind": "NON_NULL",
+                    "name": null,
+                    "ofType": {
+                      "kind": "ENUM",
+                      "name": "ProfilesOrderBy",
+                      "ofType": null
+                    }
+                  }
+                },
+                "defaultValue": "[PRIMARY_KEY_ASC]",
+                "isDeprecated": false,
+                "deprecationReason": null
+              }
+            ],
+            "type": {
+              "kind": "OBJECT",
+              "name": "ProfilesConnection",
+              "ofType": null
+            },
+            "isDeprecated": false,
+            "deprecationReason": null
+          },
+          {
             "name": "publicProfiles",
             "description": "Reads and enables pagination through a set of `PublicProfile`.",
             "args": [
@@ -6330,7 +8613,1324 @@
           {
             "name": "query",
             "description": "Exposes the root query type nested one level down. This is helpful for Relay 1\nwhich can only query top level fields if they are in a particular form.",
->>>>>>> 89f5152a
+            "args": [],
+            "type": {
+              "kind": "NON_NULL",
+              "name": null,
+              "ofType": {
+                "kind": "OBJECT",
+                "name": "Query",
+                "ofType": null
+              }
+            },
+            "isDeprecated": false,
+            "deprecationReason": null
+          },
+          {
+            "name": "settingByNodeId",
+            "description": "Reads a single `Setting` using its globally unique `ID`.",
+            "args": [
+              {
+                "name": "nodeId",
+                "description": "The globally unique `ID` to be used in selecting a single `Setting`.",
+                "type": {
+                  "kind": "NON_NULL",
+                  "name": null,
+                  "ofType": {
+                    "kind": "SCALAR",
+                    "name": "ID",
+                    "ofType": null
+                  }
+                },
+                "defaultValue": null,
+                "isDeprecated": false,
+                "deprecationReason": null
+              }
+            ],
+            "type": {
+              "kind": "OBJECT",
+              "name": "Setting",
+              "ofType": null
+            },
+            "isDeprecated": false,
+            "deprecationReason": null
+          },
+          {
+            "name": "settings",
+            "description": "Reads and enables pagination through a set of `Setting`.",
+            "args": [
+              {
+                "name": "after",
+                "description": "Read all values in the set after (below) this cursor.",
+                "type": {
+                  "kind": "SCALAR",
+                  "name": "Cursor",
+                  "ofType": null
+                },
+                "defaultValue": null,
+                "isDeprecated": false,
+                "deprecationReason": null
+              },
+              {
+                "name": "before",
+                "description": "Read all values in the set before (above) this cursor.",
+                "type": {
+                  "kind": "SCALAR",
+                  "name": "Cursor",
+                  "ofType": null
+                },
+                "defaultValue": null,
+                "isDeprecated": false,
+                "deprecationReason": null
+              },
+              {
+                "name": "first",
+                "description": "Only read the first `n` values of the set.",
+                "type": {
+                  "kind": "SCALAR",
+                  "name": "Int",
+                  "ofType": null
+                },
+                "defaultValue": null,
+                "isDeprecated": false,
+                "deprecationReason": null
+              },
+              {
+                "name": "last",
+                "description": "Only read the last `n` values of the set.",
+                "type": {
+                  "kind": "SCALAR",
+                  "name": "Int",
+                  "ofType": null
+                },
+                "defaultValue": null,
+                "isDeprecated": false,
+                "deprecationReason": null
+              },
+              {
+                "name": "offset",
+                "description": "Skip the first `n` values from our `after` cursor, an alternative to cursor\nbased pagination. May not be used with `last`.",
+                "type": {
+                  "kind": "SCALAR",
+                  "name": "Int",
+                  "ofType": null
+                },
+                "defaultValue": null,
+                "isDeprecated": false,
+                "deprecationReason": null
+              },
+              {
+                "name": "orderBy",
+                "description": "The method to use when ordering `Setting`.",
+                "type": {
+                  "kind": "LIST",
+                  "name": null,
+                  "ofType": {
+                    "kind": "NON_NULL",
+                    "name": null,
+                    "ofType": {
+                      "kind": "ENUM",
+                      "name": "SettingsOrderBy",
+                      "ofType": null
+                    }
+                  }
+                },
+                "defaultValue": "[PRIMARY_KEY_ASC]",
+                "isDeprecated": false,
+                "deprecationReason": null
+              }
+            ],
+            "type": {
+              "kind": "OBJECT",
+              "name": "SettingsConnection",
+              "ofType": null
+            },
+            "isDeprecated": false,
+            "deprecationReason": null
+          },
+          {
+            "name": "tag",
+            "description": null,
+            "args": [
+              {
+                "name": "id",
+                "description": null,
+                "type": {
+                  "kind": "NON_NULL",
+                  "name": null,
+                  "ofType": {
+                    "kind": "SCALAR",
+                    "name": "Int",
+                    "ofType": null
+                  }
+                },
+                "defaultValue": null,
+                "isDeprecated": false,
+                "deprecationReason": null
+              }
+            ],
+            "type": {
+              "kind": "OBJECT",
+              "name": "Tag",
+              "ofType": null
+            },
+            "isDeprecated": false,
+            "deprecationReason": null
+          },
+          {
+            "name": "tagByNodeId",
+            "description": "Reads a single `Tag` using its globally unique `ID`.",
+            "args": [
+              {
+                "name": "nodeId",
+                "description": "The globally unique `ID` to be used in selecting a single `Tag`.",
+                "type": {
+                  "kind": "NON_NULL",
+                  "name": null,
+                  "ofType": {
+                    "kind": "SCALAR",
+                    "name": "ID",
+                    "ofType": null
+                  }
+                },
+                "defaultValue": null,
+                "isDeprecated": false,
+                "deprecationReason": null
+              }
+            ],
+            "type": {
+              "kind": "OBJECT",
+              "name": "Tag",
+              "ofType": null
+            },
+            "isDeprecated": false,
+            "deprecationReason": null
+          },
+          {
+            "name": "tagByTag",
+            "description": null,
+            "args": [
+              {
+                "name": "tag",
+                "description": null,
+                "type": {
+                  "kind": "NON_NULL",
+                  "name": null,
+                  "ofType": {
+                    "kind": "SCALAR",
+                    "name": "String",
+                    "ofType": null
+                  }
+                },
+                "defaultValue": null,
+                "isDeprecated": false,
+                "deprecationReason": null
+              }
+            ],
+            "type": {
+              "kind": "OBJECT",
+              "name": "Tag",
+              "ofType": null
+            },
+            "isDeprecated": false,
+            "deprecationReason": null
+          },
+          {
+            "name": "tags",
+            "description": "Reads and enables pagination through a set of `Tag`.",
+            "args": [
+              {
+                "name": "after",
+                "description": "Read all values in the set after (below) this cursor.",
+                "type": {
+                  "kind": "SCALAR",
+                  "name": "Cursor",
+                  "ofType": null
+                },
+                "defaultValue": null,
+                "isDeprecated": false,
+                "deprecationReason": null
+              },
+              {
+                "name": "before",
+                "description": "Read all values in the set before (above) this cursor.",
+                "type": {
+                  "kind": "SCALAR",
+                  "name": "Cursor",
+                  "ofType": null
+                },
+                "defaultValue": null,
+                "isDeprecated": false,
+                "deprecationReason": null
+              },
+              {
+                "name": "condition",
+                "description": "A condition to be used in determining which values should be returned by the collection.",
+                "type": {
+                  "kind": "INPUT_OBJECT",
+                  "name": "TagCondition",
+                  "ofType": null
+                },
+                "defaultValue": null,
+                "isDeprecated": false,
+                "deprecationReason": null
+              },
+              {
+                "name": "filter",
+                "description": "A filter to be used in determining which values should be returned by the collection.",
+                "type": {
+                  "kind": "INPUT_OBJECT",
+                  "name": "TagFilter",
+                  "ofType": null
+                },
+                "defaultValue": null,
+                "isDeprecated": false,
+                "deprecationReason": null
+              },
+              {
+                "name": "first",
+                "description": "Only read the first `n` values of the set.",
+                "type": {
+                  "kind": "SCALAR",
+                  "name": "Int",
+                  "ofType": null
+                },
+                "defaultValue": null,
+                "isDeprecated": false,
+                "deprecationReason": null
+              },
+              {
+                "name": "last",
+                "description": "Only read the last `n` values of the set.",
+                "type": {
+                  "kind": "SCALAR",
+                  "name": "Int",
+                  "ofType": null
+                },
+                "defaultValue": null,
+                "isDeprecated": false,
+                "deprecationReason": null
+              },
+              {
+                "name": "offset",
+                "description": "Skip the first `n` values from our `after` cursor, an alternative to cursor\nbased pagination. May not be used with `last`.",
+                "type": {
+                  "kind": "SCALAR",
+                  "name": "Int",
+                  "ofType": null
+                },
+                "defaultValue": null,
+                "isDeprecated": false,
+                "deprecationReason": null
+              },
+              {
+                "name": "orderBy",
+                "description": "The method to use when ordering `Tag`.",
+                "type": {
+                  "kind": "LIST",
+                  "name": null,
+                  "ofType": {
+                    "kind": "NON_NULL",
+                    "name": null,
+                    "ofType": {
+                      "kind": "ENUM",
+                      "name": "TagsOrderBy",
+                      "ofType": null
+                    }
+                  }
+                },
+                "defaultValue": "[PRIMARY_KEY_ASC]",
+                "isDeprecated": false,
+                "deprecationReason": null
+              }
+            ],
+            "type": {
+              "kind": "OBJECT",
+              "name": "TagsConnection",
+              "ofType": null
+            },
+            "isDeprecated": false,
+            "deprecationReason": null
+          },
+          {
+            "name": "task",
+            "description": null,
+            "args": [
+              {
+                "name": "id",
+                "description": null,
+                "type": {
+                  "kind": "NON_NULL",
+                  "name": null,
+                  "ofType": {
+                    "kind": "SCALAR",
+                    "name": "Int",
+                    "ofType": null
+                  }
+                },
+                "defaultValue": null,
+                "isDeprecated": false,
+                "deprecationReason": null
+              }
+            ],
+            "type": {
+              "kind": "OBJECT",
+              "name": "Task",
+              "ofType": null
+            },
+            "isDeprecated": false,
+            "deprecationReason": null
+          },
+          {
+            "name": "taskByNodeId",
+            "description": "Reads a single `Task` using its globally unique `ID`.",
+            "args": [
+              {
+                "name": "nodeId",
+                "description": "The globally unique `ID` to be used in selecting a single `Task`.",
+                "type": {
+                  "kind": "NON_NULL",
+                  "name": null,
+                  "ofType": {
+                    "kind": "SCALAR",
+                    "name": "ID",
+                    "ofType": null
+                  }
+                },
+                "defaultValue": null,
+                "isDeprecated": false,
+                "deprecationReason": null
+              }
+            ],
+            "type": {
+              "kind": "OBJECT",
+              "name": "Task",
+              "ofType": null
+            },
+            "isDeprecated": false,
+            "deprecationReason": null
+          },
+          {
+            "name": "tasks",
+            "description": "Reads and enables pagination through a set of `Task`.",
+            "args": [
+              {
+                "name": "after",
+                "description": "Read all values in the set after (below) this cursor.",
+                "type": {
+                  "kind": "SCALAR",
+                  "name": "Cursor",
+                  "ofType": null
+                },
+                "defaultValue": null,
+                "isDeprecated": false,
+                "deprecationReason": null
+              },
+              {
+                "name": "before",
+                "description": "Read all values in the set before (above) this cursor.",
+                "type": {
+                  "kind": "SCALAR",
+                  "name": "Cursor",
+                  "ofType": null
+                },
+                "defaultValue": null,
+                "isDeprecated": false,
+                "deprecationReason": null
+              },
+              {
+                "name": "condition",
+                "description": "A condition to be used in determining which values should be returned by the collection.",
+                "type": {
+                  "kind": "INPUT_OBJECT",
+                  "name": "TaskCondition",
+                  "ofType": null
+                },
+                "defaultValue": null,
+                "isDeprecated": false,
+                "deprecationReason": null
+              },
+              {
+                "name": "filter",
+                "description": "A filter to be used in determining which values should be returned by the collection.",
+                "type": {
+                  "kind": "INPUT_OBJECT",
+                  "name": "TaskFilter",
+                  "ofType": null
+                },
+                "defaultValue": null,
+                "isDeprecated": false,
+                "deprecationReason": null
+              },
+              {
+                "name": "first",
+                "description": "Only read the first `n` values of the set.",
+                "type": {
+                  "kind": "SCALAR",
+                  "name": "Int",
+                  "ofType": null
+                },
+                "defaultValue": null,
+                "isDeprecated": false,
+                "deprecationReason": null
+              },
+              {
+                "name": "last",
+                "description": "Only read the last `n` values of the set.",
+                "type": {
+                  "kind": "SCALAR",
+                  "name": "Int",
+                  "ofType": null
+                },
+                "defaultValue": null,
+                "isDeprecated": false,
+                "deprecationReason": null
+              },
+              {
+                "name": "offset",
+                "description": "Skip the first `n` values from our `after` cursor, an alternative to cursor\nbased pagination. May not be used with `last`.",
+                "type": {
+                  "kind": "SCALAR",
+                  "name": "Int",
+                  "ofType": null
+                },
+                "defaultValue": null,
+                "isDeprecated": false,
+                "deprecationReason": null
+              },
+              {
+                "name": "orderBy",
+                "description": "The method to use when ordering `Task`.",
+                "type": {
+                  "kind": "LIST",
+                  "name": null,
+                  "ofType": {
+                    "kind": "NON_NULL",
+                    "name": null,
+                    "ofType": {
+                      "kind": "ENUM",
+                      "name": "TasksOrderBy",
+                      "ofType": null
+                    }
+                  }
+                },
+                "defaultValue": "[PRIMARY_KEY_ASC]",
+                "isDeprecated": false,
+                "deprecationReason": null
+              }
+            ],
+            "type": {
+              "kind": "OBJECT",
+              "name": "TasksConnection",
+              "ofType": null
+            },
+            "isDeprecated": false,
+            "deprecationReason": null
+          },
+          {
+            "name": "users",
+            "description": "Reads and enables pagination through a set of `User`.",
+            "args": [
+              {
+                "name": "after",
+                "description": "Read all values in the set after (below) this cursor.",
+                "type": {
+                  "kind": "SCALAR",
+                  "name": "Cursor",
+                  "ofType": null
+                },
+                "defaultValue": null,
+                "isDeprecated": false,
+                "deprecationReason": null
+              },
+              {
+                "name": "before",
+                "description": "Read all values in the set before (above) this cursor.",
+                "type": {
+                  "kind": "SCALAR",
+                  "name": "Cursor",
+                  "ofType": null
+                },
+                "defaultValue": null,
+                "isDeprecated": false,
+                "deprecationReason": null
+              },
+              {
+                "name": "first",
+                "description": "Only read the first `n` values of the set.",
+                "type": {
+                  "kind": "SCALAR",
+                  "name": "Int",
+                  "ofType": null
+                },
+                "defaultValue": null,
+                "isDeprecated": false,
+                "deprecationReason": null
+              },
+              {
+                "name": "last",
+                "description": "Only read the last `n` values of the set.",
+                "type": {
+                  "kind": "SCALAR",
+                  "name": "Int",
+                  "ofType": null
+                },
+                "defaultValue": null,
+                "isDeprecated": false,
+                "deprecationReason": null
+              },
+              {
+                "name": "offset",
+                "description": "Skip the first `n` values from our `after` cursor, an alternative to cursor\nbased pagination. May not be used with `last`.",
+                "type": {
+                  "kind": "SCALAR",
+                  "name": "Int",
+                  "ofType": null
+                },
+                "defaultValue": null,
+                "isDeprecated": false,
+                "deprecationReason": null
+              },
+              {
+                "name": "orderBy",
+                "description": "The method to use when ordering `User`.",
+                "type": {
+                  "kind": "LIST",
+                  "name": null,
+                  "ofType": {
+                    "kind": "NON_NULL",
+                    "name": null,
+                    "ofType": {
+                      "kind": "ENUM",
+                      "name": "UsersOrderBy",
+                      "ofType": null
+                    }
+                  }
+                },
+                "defaultValue": "[NATURAL]",
+                "isDeprecated": false,
+                "deprecationReason": null
+              }
+            ],
+            "type": {
+              "kind": "OBJECT",
+              "name": "UsersConnection",
+              "ofType": null
+            },
+            "isDeprecated": false,
+            "deprecationReason": null
+          },
+          {
+            "name": "workOnTask",
+            "description": null,
+            "args": [
+              {
+                "name": "profileId",
+                "description": null,
+                "type": {
+                  "kind": "NON_NULL",
+                  "name": null,
+                  "ofType": {
+                    "kind": "SCALAR",
+                    "name": "Int",
+                    "ofType": null
+                  }
+                },
+                "defaultValue": null,
+                "isDeprecated": false,
+                "deprecationReason": null
+              },
+              {
+                "name": "taskId",
+                "description": null,
+                "type": {
+                  "kind": "NON_NULL",
+                  "name": null,
+                  "ofType": {
+                    "kind": "SCALAR",
+                    "name": "Int",
+                    "ofType": null
+                  }
+                },
+                "defaultValue": null,
+                "isDeprecated": false,
+                "deprecationReason": null
+              }
+            ],
+            "type": {
+              "kind": "OBJECT",
+              "name": "WorkOnTask",
+              "ofType": null
+            },
+            "isDeprecated": false,
+            "deprecationReason": null
+          },
+          {
+            "name": "workOnTaskByNodeId",
+            "description": "Reads a single `WorkOnTask` using its globally unique `ID`.",
+            "args": [
+              {
+                "name": "nodeId",
+                "description": "The globally unique `ID` to be used in selecting a single `WorkOnTask`.",
+                "type": {
+                  "kind": "NON_NULL",
+                  "name": null,
+                  "ofType": {
+                    "kind": "SCALAR",
+                    "name": "ID",
+                    "ofType": null
+                  }
+                },
+                "defaultValue": null,
+                "isDeprecated": false,
+                "deprecationReason": null
+              }
+            ],
+            "type": {
+              "kind": "OBJECT",
+              "name": "WorkOnTask",
+              "ofType": null
+            },
+            "isDeprecated": false,
+            "deprecationReason": null
+          },
+          {
+            "name": "workOnTasks",
+            "description": "Reads and enables pagination through a set of `WorkOnTask`.",
+            "args": [
+              {
+                "name": "after",
+                "description": "Read all values in the set after (below) this cursor.",
+                "type": {
+                  "kind": "SCALAR",
+                  "name": "Cursor",
+                  "ofType": null
+                },
+                "defaultValue": null,
+                "isDeprecated": false,
+                "deprecationReason": null
+              },
+              {
+                "name": "before",
+                "description": "Read all values in the set before (above) this cursor.",
+                "type": {
+                  "kind": "SCALAR",
+                  "name": "Cursor",
+                  "ofType": null
+                },
+                "defaultValue": null,
+                "isDeprecated": false,
+                "deprecationReason": null
+              },
+              {
+                "name": "condition",
+                "description": "A condition to be used in determining which values should be returned by the collection.",
+                "type": {
+                  "kind": "INPUT_OBJECT",
+                  "name": "WorkOnTaskCondition",
+                  "ofType": null
+                },
+                "defaultValue": null,
+                "isDeprecated": false,
+                "deprecationReason": null
+              },
+              {
+                "name": "first",
+                "description": "Only read the first `n` values of the set.",
+                "type": {
+                  "kind": "SCALAR",
+                  "name": "Int",
+                  "ofType": null
+                },
+                "defaultValue": null,
+                "isDeprecated": false,
+                "deprecationReason": null
+              },
+              {
+                "name": "last",
+                "description": "Only read the last `n` values of the set.",
+                "type": {
+                  "kind": "SCALAR",
+                  "name": "Int",
+                  "ofType": null
+                },
+                "defaultValue": null,
+                "isDeprecated": false,
+                "deprecationReason": null
+              },
+              {
+                "name": "offset",
+                "description": "Skip the first `n` values from our `after` cursor, an alternative to cursor\nbased pagination. May not be used with `last`.",
+                "type": {
+                  "kind": "SCALAR",
+                  "name": "Int",
+                  "ofType": null
+                },
+                "defaultValue": null,
+                "isDeprecated": false,
+                "deprecationReason": null
+              },
+              {
+                "name": "orderBy",
+                "description": "The method to use when ordering `WorkOnTask`.",
+                "type": {
+                  "kind": "LIST",
+                  "name": null,
+                  "ofType": {
+                    "kind": "NON_NULL",
+                    "name": null,
+                    "ofType": {
+                      "kind": "ENUM",
+                      "name": "WorkOnTasksOrderBy",
+                      "ofType": null
+                    }
+                  }
+                },
+                "defaultValue": "[PRIMARY_KEY_ASC]",
+                "isDeprecated": false,
+                "deprecationReason": null
+              }
+            ],
+            "type": {
+              "kind": "OBJECT",
+              "name": "WorkOnTasksConnection",
+              "ofType": null
+            },
+            "isDeprecated": false,
+            "deprecationReason": null
+          }
+        ],
+        "inputFields": null,
+        "interfaces": [
+          {
+            "kind": "INTERFACE",
+            "name": "Node",
+            "ofType": null
+          }
+        ],
+        "enumValues": null,
+        "possibleTypes": null
+      },
+      {
+        "kind": "INPUT_OBJECT",
+        "name": "RegisterInput",
+        "description": "All input for the `register` mutation.",
+        "fields": null,
+        "inputFields": [
+          {
+            "name": "clientMutationId",
+            "description": "An arbitrary string value with no semantic meaning. Will be included in the\npayload verbatim. May be used to track mutations by the client.",
+            "type": {
+              "kind": "SCALAR",
+              "name": "String",
+              "ofType": null
+            },
+            "defaultValue": null,
+            "isDeprecated": false,
+            "deprecationReason": null
+          },
+          {
+            "name": "login",
+            "description": null,
+            "type": {
+              "kind": "NON_NULL",
+              "name": null,
+              "ofType": {
+                "kind": "SCALAR",
+                "name": "String",
+                "ofType": null
+              }
+            },
+            "defaultValue": null,
+            "isDeprecated": false,
+            "deprecationReason": null
+          },
+          {
+            "name": "password",
+            "description": null,
+            "type": {
+              "kind": "NON_NULL",
+              "name": null,
+              "ofType": {
+                "kind": "SCALAR",
+                "name": "String",
+                "ofType": null
+              }
+            },
+            "defaultValue": null,
+            "isDeprecated": false,
+            "deprecationReason": null
+          }
+        ],
+        "interfaces": null,
+        "enumValues": null,
+        "possibleTypes": null
+      },
+      {
+        "kind": "OBJECT",
+        "name": "RegisterPayload",
+        "description": "The output of our `register` mutation.",
+        "fields": [
+          {
+            "name": "clientMutationId",
+            "description": "The exact same `clientMutationId` that was provided in the mutation input,\nunchanged and unused. May be used by a client to track mutations.",
+            "args": [],
+            "type": {
+              "kind": "SCALAR",
+              "name": "String",
+              "ofType": null
+            },
+            "isDeprecated": false,
+            "deprecationReason": null
+          },
+          {
+            "name": "jwt",
+            "description": null,
+            "args": [],
+            "type": {
+              "kind": "SCALAR",
+              "name": "Jwt",
+              "ofType": null
+            },
+            "isDeprecated": false,
+            "deprecationReason": null
+          },
+          {
+            "name": "query",
+            "description": "Our root query field type. Allows us to run any query from our mutation payload.",
+            "args": [],
+            "type": {
+              "kind": "OBJECT",
+              "name": "Query",
+              "ofType": null
+            },
+            "isDeprecated": false,
+            "deprecationReason": null
+          }
+        ],
+        "inputFields": null,
+        "interfaces": [],
+        "enumValues": null,
+        "possibleTypes": null
+      },
+      {
+        "kind": "INPUT_OBJECT",
+        "name": "RegisterWithPasswordInput",
+        "description": "All input for the `registerWithPassword` mutation.",
+        "fields": null,
+        "inputFields": [
+          {
+            "name": "clientMutationId",
+            "description": "An arbitrary string value with no semantic meaning. Will be included in the\npayload verbatim. May be used to track mutations by the client.",
+            "type": {
+              "kind": "SCALAR",
+              "name": "String",
+              "ofType": null
+            },
+            "defaultValue": null,
+            "isDeprecated": false,
+            "deprecationReason": null
+          },
+          {
+            "name": "ctfnotePassword",
+            "description": null,
+            "type": {
+              "kind": "NON_NULL",
+              "name": null,
+              "ofType": {
+                "kind": "SCALAR",
+                "name": "String",
+                "ofType": null
+              }
+            },
+            "defaultValue": null,
+            "isDeprecated": false,
+            "deprecationReason": null
+          },
+          {
+            "name": "login",
+            "description": null,
+            "type": {
+              "kind": "NON_NULL",
+              "name": null,
+              "ofType": {
+                "kind": "SCALAR",
+                "name": "String",
+                "ofType": null
+              }
+            },
+            "defaultValue": null,
+            "isDeprecated": false,
+            "deprecationReason": null
+          },
+          {
+            "name": "password",
+            "description": null,
+            "type": {
+              "kind": "NON_NULL",
+              "name": null,
+              "ofType": {
+                "kind": "SCALAR",
+                "name": "String",
+                "ofType": null
+              }
+            },
+            "defaultValue": null,
+            "isDeprecated": false,
+            "deprecationReason": null
+          }
+        ],
+        "interfaces": null,
+        "enumValues": null,
+        "possibleTypes": null
+      },
+      {
+        "kind": "OBJECT",
+        "name": "RegisterWithPasswordPayload",
+        "description": "The output of our `registerWithPassword` mutation.",
+        "fields": [
+          {
+            "name": "clientMutationId",
+            "description": "The exact same `clientMutationId` that was provided in the mutation input,\nunchanged and unused. May be used by a client to track mutations.",
+            "args": [],
+            "type": {
+              "kind": "SCALAR",
+              "name": "String",
+              "ofType": null
+            },
+            "isDeprecated": false,
+            "deprecationReason": null
+          },
+          {
+            "name": "jwt",
+            "description": null,
+            "args": [],
+            "type": {
+              "kind": "SCALAR",
+              "name": "Jwt",
+              "ofType": null
+            },
+            "isDeprecated": false,
+            "deprecationReason": null
+          },
+          {
+            "name": "query",
+            "description": "Our root query field type. Allows us to run any query from our mutation payload.",
+            "args": [],
+            "type": {
+              "kind": "OBJECT",
+              "name": "Query",
+              "ofType": null
+            },
+            "isDeprecated": false,
+            "deprecationReason": null
+          }
+        ],
+        "inputFields": null,
+        "interfaces": [],
+        "enumValues": null,
+        "possibleTypes": null
+      },
+      {
+        "kind": "INPUT_OBJECT",
+        "name": "RegisterWithTokenInput",
+        "description": "All input for the `registerWithToken` mutation.",
+        "fields": null,
+        "inputFields": [
+          {
+            "name": "clientMutationId",
+            "description": "An arbitrary string value with no semantic meaning. Will be included in the\npayload verbatim. May be used to track mutations by the client.",
+            "type": {
+              "kind": "SCALAR",
+              "name": "String",
+              "ofType": null
+            },
+            "defaultValue": null,
+            "isDeprecated": false,
+            "deprecationReason": null
+          },
+          {
+            "name": "login",
+            "description": null,
+            "type": {
+              "kind": "SCALAR",
+              "name": "String",
+              "ofType": null
+            },
+            "defaultValue": null,
+            "isDeprecated": false,
+            "deprecationReason": null
+          },
+          {
+            "name": "password",
+            "description": null,
+            "type": {
+              "kind": "SCALAR",
+              "name": "String",
+              "ofType": null
+            },
+            "defaultValue": null,
+            "isDeprecated": false,
+            "deprecationReason": null
+          },
+          {
+            "name": "token",
+            "description": null,
+            "type": {
+              "kind": "SCALAR",
+              "name": "String",
+              "ofType": null
+            },
+            "defaultValue": null,
+            "isDeprecated": false,
+            "deprecationReason": null
+          }
+        ],
+        "interfaces": null,
+        "enumValues": null,
+        "possibleTypes": null
+      },
+      {
+        "kind": "OBJECT",
+        "name": "RegisterWithTokenPayload",
+        "description": "The output of our `registerWithToken` mutation.",
+        "fields": [
+          {
+            "name": "clientMutationId",
+            "description": "The exact same `clientMutationId` that was provided in the mutation input,\nunchanged and unused. May be used by a client to track mutations.",
+            "args": [],
+            "type": {
+              "kind": "SCALAR",
+              "name": "String",
+              "ofType": null
+            },
+            "isDeprecated": false,
+            "deprecationReason": null
+          },
+          {
+            "name": "jwt",
+            "description": null,
+            "args": [],
+            "type": {
+              "kind": "SCALAR",
+              "name": "Jwt",
+              "ofType": null
+            },
+            "isDeprecated": false,
+            "deprecationReason": null
+          },
+          {
+            "name": "query",
+            "description": "Our root query field type. Allows us to run any query from our mutation payload.",
+            "args": [],
+            "type": {
+              "kind": "OBJECT",
+              "name": "Query",
+              "ofType": null
+            },
+            "isDeprecated": false,
+            "deprecationReason": null
+          }
+        ],
+        "inputFields": null,
+        "interfaces": [],
+        "enumValues": null,
+        "possibleTypes": null
+      },
+      {
+        "kind": "INPUT_OBJECT",
+        "name": "ResetPasswordInput",
+        "description": "All input for the `resetPassword` mutation.",
+        "fields": null,
+        "inputFields": [
+          {
+            "name": "clientMutationId",
+            "description": "An arbitrary string value with no semantic meaning. Will be included in the\npayload verbatim. May be used to track mutations by the client.",
+            "type": {
+              "kind": "SCALAR",
+              "name": "String",
+              "ofType": null
+            },
+            "defaultValue": null,
+            "isDeprecated": false,
+            "deprecationReason": null
+          },
+          {
+            "name": "password",
+            "description": null,
+            "type": {
+              "kind": "SCALAR",
+              "name": "String",
+              "ofType": null
+            },
+            "defaultValue": null,
+            "isDeprecated": false,
+            "deprecationReason": null
+          },
+          {
+            "name": "token",
+            "description": null,
+            "type": {
+              "kind": "SCALAR",
+              "name": "String",
+              "ofType": null
+            },
+            "defaultValue": null,
+            "isDeprecated": false,
+            "deprecationReason": null
+          }
+        ],
+        "interfaces": null,
+        "enumValues": null,
+        "possibleTypes": null
+      },
+      {
+        "kind": "OBJECT",
+        "name": "ResetPasswordLinkResponse",
+        "description": null,
+        "fields": [
+          {
+            "name": "token",
+            "description": null,
+            "args": [],
+            "type": {
+              "kind": "SCALAR",
+              "name": "String",
+              "ofType": null
+            },
+            "isDeprecated": false,
+            "deprecationReason": null
+          }
+        ],
+        "inputFields": null,
+        "interfaces": [],
+        "enumValues": null,
+        "possibleTypes": null
+      },
+      {
+        "kind": "OBJECT",
+        "name": "ResetPasswordPayload",
+        "description": "The output of our `resetPassword` mutation.",
+        "fields": [
+          {
+            "name": "clientMutationId",
+            "description": "The exact same `clientMutationId` that was provided in the mutation input,\nunchanged and unused. May be used by a client to track mutations.",
+            "args": [],
+            "type": {
+              "kind": "SCALAR",
+              "name": "String",
+              "ofType": null
+            },
+            "isDeprecated": false,
+            "deprecationReason": null
+          },
+          {
+            "name": "jwt",
+            "description": null,
+            "args": [],
+            "type": {
+              "kind": "SCALAR",
+              "name": "Jwt",
+              "ofType": null
+            },
+            "isDeprecated": false,
+            "deprecationReason": null
+          },
+          {
+            "name": "query",
+            "description": "Our root query field type. Allows us to run any query from our mutation payload.",
+            "args": [],
+            "type": {
+              "kind": "OBJECT",
+              "name": "Query",
+              "ofType": null
+            },
+            "isDeprecated": false,
+            "deprecationReason": null
+          }
+        ],
+        "inputFields": null,
+        "interfaces": [],
+        "enumValues": null,
+        "possibleTypes": null
+      },
+      {
+        "kind": "ENUM",
+        "name": "Role",
+        "description": null,
+        "fields": null,
+        "inputFields": null,
+        "interfaces": null,
+        "enumValues": [
+          {
+            "name": "USER_ADMIN",
+            "description": null,
+            "isDeprecated": false,
+            "deprecationReason": null
+          },
+          {
+            "name": "USER_FRIEND",
+            "description": null,
+            "isDeprecated": false,
+            "deprecationReason": null
+          },
+          {
+            "name": "USER_GUEST",
+            "description": null,
+            "isDeprecated": false,
+            "deprecationReason": null
+          },
+          {
+            "name": "USER_MANAGER",
+            "description": null,
+            "isDeprecated": false,
+            "deprecationReason": null
+          },
+          {
+            "name": "USER_MEMBER",
+            "description": null,
+            "isDeprecated": false,
+            "deprecationReason": null
+          }
+        ],
+        "possibleTypes": null
+      },
+      {
+        "kind": "OBJECT",
+        "name": "Setting",
+        "description": null,
+        "fields": [
+          {
+            "name": "icalPassword",
+            "description": null,
+            "args": [],
+            "type": {
+              "kind": "SCALAR",
+              "name": "String",
+              "ofType": null
+            },
+            "isDeprecated": false,
+            "deprecationReason": null
+          },
+          {
+            "name": "nodeId",
+            "description": "A globally unique identifier. Can be used in various places throughout the system to identify this single value.",
+            "args": [],
+            "type": {
+              "kind": "NON_NULL",
+              "name": null,
+              "ofType": {
+                "kind": "SCALAR",
+                "name": "ID",
+                "ofType": null
+              }
+            },
+            "isDeprecated": false,
+            "deprecationReason": null
+          },
+          {
+            "name": "registrationAllowed",
+            "description": null,
             "args": [],
             "type": {
               "kind": "NON_NULL",
@@ -6345,8 +9945,40 @@
             "deprecationReason": null
           },
           {
-            "name": "hasPreviousPage",
-            "description": "When paginating backwards, are there more items?",
+            "name": "registrationDefaultRole",
+            "description": null,
+            "args": [],
+            "type": {
+              "kind": "NON_NULL",
+              "name": null,
+              "ofType": {
+                "kind": "ENUM",
+                "name": "Role",
+                "ofType": null
+              }
+            },
+            "isDeprecated": false,
+            "deprecationReason": null
+          },
+          {
+            "name": "registrationPassword",
+            "description": null,
+            "args": [],
+            "type": {
+              "kind": "NON_NULL",
+              "name": null,
+              "ofType": {
+                "kind": "SCALAR",
+                "name": "String",
+                "ofType": null
+              }
+            },
+            "isDeprecated": false,
+            "deprecationReason": null
+          },
+          {
+            "name": "registrationPasswordAllowed",
+            "description": null,
             "args": [],
             "type": {
               "kind": "NON_NULL",
@@ -6361,13 +9993,197 @@
             "deprecationReason": null
           },
           {
-            "name": "startCursor",
-            "description": "When paginating backwards, the cursor to continue.",
-            "args": [],
-            "type": {
-              "kind": "SCALAR",
-              "name": "Cursor",
-              "ofType": null
+            "name": "style",
+            "description": null,
+            "args": [],
+            "type": {
+              "kind": "NON_NULL",
+              "name": null,
+              "ofType": {
+                "kind": "SCALAR",
+                "name": "JSON",
+                "ofType": null
+              }
+            },
+            "isDeprecated": false,
+            "deprecationReason": null
+          }
+        ],
+        "inputFields": null,
+        "interfaces": [
+          {
+            "kind": "INTERFACE",
+            "name": "Node",
+            "ofType": null
+          }
+        ],
+        "enumValues": null,
+        "possibleTypes": null
+      },
+      {
+        "kind": "INPUT_OBJECT",
+        "name": "SettingPatch",
+        "description": "Represents an update to a `Setting`. Fields that are set will be updated.",
+        "fields": null,
+        "inputFields": [
+          {
+            "name": "icalPassword",
+            "description": null,
+            "type": {
+              "kind": "SCALAR",
+              "name": "String",
+              "ofType": null
+            },
+            "defaultValue": null,
+            "isDeprecated": false,
+            "deprecationReason": null
+          },
+          {
+            "name": "registrationAllowed",
+            "description": null,
+            "type": {
+              "kind": "SCALAR",
+              "name": "Boolean",
+              "ofType": null
+            },
+            "defaultValue": null,
+            "isDeprecated": false,
+            "deprecationReason": null
+          },
+          {
+            "name": "registrationDefaultRole",
+            "description": null,
+            "type": {
+              "kind": "ENUM",
+              "name": "Role",
+              "ofType": null
+            },
+            "defaultValue": null,
+            "isDeprecated": false,
+            "deprecationReason": null
+          },
+          {
+            "name": "registrationPassword",
+            "description": null,
+            "type": {
+              "kind": "SCALAR",
+              "name": "String",
+              "ofType": null
+            },
+            "defaultValue": null,
+            "isDeprecated": false,
+            "deprecationReason": null
+          },
+          {
+            "name": "registrationPasswordAllowed",
+            "description": null,
+            "type": {
+              "kind": "SCALAR",
+              "name": "Boolean",
+              "ofType": null
+            },
+            "defaultValue": null,
+            "isDeprecated": false,
+            "deprecationReason": null
+          },
+          {
+            "name": "style",
+            "description": null,
+            "type": {
+              "kind": "SCALAR",
+              "name": "JSON",
+              "ofType": null
+            },
+            "defaultValue": null,
+            "isDeprecated": false,
+            "deprecationReason": null
+          }
+        ],
+        "interfaces": null,
+        "enumValues": null,
+        "possibleTypes": null
+      },
+      {
+        "kind": "OBJECT",
+        "name": "SettingsConnection",
+        "description": "A connection to a list of `Setting` values.",
+        "fields": [
+          {
+            "name": "edges",
+            "description": "A list of edges which contains the `Setting` and cursor to aid in pagination.",
+            "args": [],
+            "type": {
+              "kind": "NON_NULL",
+              "name": null,
+              "ofType": {
+                "kind": "LIST",
+                "name": null,
+                "ofType": {
+                  "kind": "NON_NULL",
+                  "name": null,
+                  "ofType": {
+                    "kind": "OBJECT",
+                    "name": "SettingsEdge",
+                    "ofType": null
+                  }
+                }
+              }
+            },
+            "isDeprecated": false,
+            "deprecationReason": null
+          },
+          {
+            "name": "nodes",
+            "description": "A list of `Setting` objects.",
+            "args": [],
+            "type": {
+              "kind": "NON_NULL",
+              "name": null,
+              "ofType": {
+                "kind": "LIST",
+                "name": null,
+                "ofType": {
+                  "kind": "NON_NULL",
+                  "name": null,
+                  "ofType": {
+                    "kind": "OBJECT",
+                    "name": "Setting",
+                    "ofType": null
+                  }
+                }
+              }
+            },
+            "isDeprecated": false,
+            "deprecationReason": null
+          },
+          {
+            "name": "pageInfo",
+            "description": "Information to aid in pagination.",
+            "args": [],
+            "type": {
+              "kind": "NON_NULL",
+              "name": null,
+              "ofType": {
+                "kind": "OBJECT",
+                "name": "PageInfo",
+                "ofType": null
+              }
+            },
+            "isDeprecated": false,
+            "deprecationReason": null
+          },
+          {
+            "name": "totalCount",
+            "description": "The count of *all* `Setting` you could get from the connection.",
+            "args": [],
+            "type": {
+              "kind": "NON_NULL",
+              "name": null,
+              "ofType": {
+                "kind": "SCALAR",
+                "name": "Int",
+                "ofType": null
+              }
             },
             "isDeprecated": false,
             "deprecationReason": null
@@ -6380,24 +10196,471 @@
       },
       {
         "kind": "OBJECT",
-        "name": "Profile",
+        "name": "SettingsEdge",
+        "description": "A `Setting` edge in the connection.",
+        "fields": [
+          {
+            "name": "cursor",
+            "description": "A cursor for use in pagination.",
+            "args": [],
+            "type": {
+              "kind": "SCALAR",
+              "name": "Cursor",
+              "ofType": null
+            },
+            "isDeprecated": false,
+            "deprecationReason": null
+          },
+          {
+            "name": "node",
+            "description": "The `Setting` at the end of the edge.",
+            "args": [],
+            "type": {
+              "kind": "NON_NULL",
+              "name": null,
+              "ofType": {
+                "kind": "OBJECT",
+                "name": "Setting",
+                "ofType": null
+              }
+            },
+            "isDeprecated": false,
+            "deprecationReason": null
+          }
+        ],
+        "inputFields": null,
+        "interfaces": [],
+        "enumValues": null,
+        "possibleTypes": null
+      },
+      {
+        "kind": "ENUM",
+        "name": "SettingsOrderBy",
+        "description": "Methods to use when ordering `Setting`.",
+        "fields": null,
+        "inputFields": null,
+        "interfaces": null,
+        "enumValues": [
+          {
+            "name": "NATURAL",
+            "description": null,
+            "isDeprecated": false,
+            "deprecationReason": null
+          },
+          {
+            "name": "PRIMARY_KEY_ASC",
+            "description": null,
+            "isDeprecated": false,
+            "deprecationReason": null
+          },
+          {
+            "name": "PRIMARY_KEY_DESC",
+            "description": null,
+            "isDeprecated": false,
+            "deprecationReason": null
+          }
+        ],
+        "possibleTypes": null
+      },
+      {
+        "kind": "INPUT_OBJECT",
+        "name": "StartWorkingOnInput",
+        "description": "All input for the `startWorkingOn` mutation.",
+        "fields": null,
+        "inputFields": [
+          {
+            "name": "clientMutationId",
+            "description": "An arbitrary string value with no semantic meaning. Will be included in the\npayload verbatim. May be used to track mutations by the client.",
+            "type": {
+              "kind": "SCALAR",
+              "name": "String",
+              "ofType": null
+            },
+            "defaultValue": null,
+            "isDeprecated": false,
+            "deprecationReason": null
+          },
+          {
+            "name": "taskId",
+            "description": null,
+            "type": {
+              "kind": "SCALAR",
+              "name": "Int",
+              "ofType": null
+            },
+            "defaultValue": null,
+            "isDeprecated": false,
+            "deprecationReason": null
+          }
+        ],
+        "interfaces": null,
+        "enumValues": null,
+        "possibleTypes": null
+      },
+      {
+        "kind": "OBJECT",
+        "name": "StartWorkingOnPayload",
+        "description": "The output of our `startWorkingOn` mutation.",
+        "fields": [
+          {
+            "name": "clientMutationId",
+            "description": "The exact same `clientMutationId` that was provided in the mutation input,\nunchanged and unused. May be used by a client to track mutations.",
+            "args": [],
+            "type": {
+              "kind": "SCALAR",
+              "name": "String",
+              "ofType": null
+            },
+            "isDeprecated": false,
+            "deprecationReason": null
+          },
+          {
+            "name": "profile",
+            "description": "Reads a single `Profile` that is related to this `WorkOnTask`.",
+            "args": [],
+            "type": {
+              "kind": "OBJECT",
+              "name": "Profile",
+              "ofType": null
+            },
+            "isDeprecated": false,
+            "deprecationReason": null
+          },
+          {
+            "name": "query",
+            "description": "Our root query field type. Allows us to run any query from our mutation payload.",
+            "args": [],
+            "type": {
+              "kind": "OBJECT",
+              "name": "Query",
+              "ofType": null
+            },
+            "isDeprecated": false,
+            "deprecationReason": null
+          },
+          {
+            "name": "task",
+            "description": "Reads a single `Task` that is related to this `WorkOnTask`.",
+            "args": [],
+            "type": {
+              "kind": "OBJECT",
+              "name": "Task",
+              "ofType": null
+            },
+            "isDeprecated": false,
+            "deprecationReason": null
+          },
+          {
+            "name": "workOnTask",
+            "description": null,
+            "args": [],
+            "type": {
+              "kind": "OBJECT",
+              "name": "WorkOnTask",
+              "ofType": null
+            },
+            "isDeprecated": false,
+            "deprecationReason": null
+          },
+          {
+            "name": "workOnTaskEdge",
+            "description": "An edge for our `WorkOnTask`. May be used by Relay 1.",
+            "args": [
+              {
+                "name": "orderBy",
+                "description": "The method to use when ordering `WorkOnTask`.",
+                "type": {
+                  "kind": "LIST",
+                  "name": null,
+                  "ofType": {
+                    "kind": "NON_NULL",
+                    "name": null,
+                    "ofType": {
+                      "kind": "ENUM",
+                      "name": "WorkOnTasksOrderBy",
+                      "ofType": null
+                    }
+                  }
+                },
+                "defaultValue": "[PRIMARY_KEY_ASC]",
+                "isDeprecated": false,
+                "deprecationReason": null
+              }
+            ],
+            "type": {
+              "kind": "OBJECT",
+              "name": "WorkOnTasksEdge",
+              "ofType": null
+            },
+            "isDeprecated": false,
+            "deprecationReason": null
+          }
+        ],
+        "inputFields": null,
+        "interfaces": [],
+        "enumValues": null,
+        "possibleTypes": null
+      },
+      {
+        "kind": "INPUT_OBJECT",
+        "name": "StopWorkingOnInput",
+        "description": "All input for the `stopWorkingOn` mutation.",
+        "fields": null,
+        "inputFields": [
+          {
+            "name": "clientMutationId",
+            "description": "An arbitrary string value with no semantic meaning. Will be included in the\npayload verbatim. May be used to track mutations by the client.",
+            "type": {
+              "kind": "SCALAR",
+              "name": "String",
+              "ofType": null
+            },
+            "defaultValue": null,
+            "isDeprecated": false,
+            "deprecationReason": null
+          },
+          {
+            "name": "taskId",
+            "description": null,
+            "type": {
+              "kind": "SCALAR",
+              "name": "Int",
+              "ofType": null
+            },
+            "defaultValue": null,
+            "isDeprecated": false,
+            "deprecationReason": null
+          }
+        ],
+        "interfaces": null,
+        "enumValues": null,
+        "possibleTypes": null
+      },
+      {
+        "kind": "OBJECT",
+        "name": "StopWorkingOnPayload",
+        "description": "The output of our `stopWorkingOn` mutation.",
+        "fields": [
+          {
+            "name": "clientMutationId",
+            "description": "The exact same `clientMutationId` that was provided in the mutation input,\nunchanged and unused. May be used by a client to track mutations.",
+            "args": [],
+            "type": {
+              "kind": "SCALAR",
+              "name": "String",
+              "ofType": null
+            },
+            "isDeprecated": false,
+            "deprecationReason": null
+          },
+          {
+            "name": "profile",
+            "description": "Reads a single `Profile` that is related to this `WorkOnTask`.",
+            "args": [],
+            "type": {
+              "kind": "OBJECT",
+              "name": "Profile",
+              "ofType": null
+            },
+            "isDeprecated": false,
+            "deprecationReason": null
+          },
+          {
+            "name": "query",
+            "description": "Our root query field type. Allows us to run any query from our mutation payload.",
+            "args": [],
+            "type": {
+              "kind": "OBJECT",
+              "name": "Query",
+              "ofType": null
+            },
+            "isDeprecated": false,
+            "deprecationReason": null
+          },
+          {
+            "name": "task",
+            "description": "Reads a single `Task` that is related to this `WorkOnTask`.",
+            "args": [],
+            "type": {
+              "kind": "OBJECT",
+              "name": "Task",
+              "ofType": null
+            },
+            "isDeprecated": false,
+            "deprecationReason": null
+          },
+          {
+            "name": "workOnTask",
+            "description": null,
+            "args": [],
+            "type": {
+              "kind": "OBJECT",
+              "name": "WorkOnTask",
+              "ofType": null
+            },
+            "isDeprecated": false,
+            "deprecationReason": null
+          },
+          {
+            "name": "workOnTaskEdge",
+            "description": "An edge for our `WorkOnTask`. May be used by Relay 1.",
+            "args": [
+              {
+                "name": "orderBy",
+                "description": "The method to use when ordering `WorkOnTask`.",
+                "type": {
+                  "kind": "LIST",
+                  "name": null,
+                  "ofType": {
+                    "kind": "NON_NULL",
+                    "name": null,
+                    "ofType": {
+                      "kind": "ENUM",
+                      "name": "WorkOnTasksOrderBy",
+                      "ofType": null
+                    }
+                  }
+                },
+                "defaultValue": "[PRIMARY_KEY_ASC]",
+                "isDeprecated": false,
+                "deprecationReason": null
+              }
+            ],
+            "type": {
+              "kind": "OBJECT",
+              "name": "WorkOnTasksEdge",
+              "ofType": null
+            },
+            "isDeprecated": false,
+            "deprecationReason": null
+          }
+        ],
+        "inputFields": null,
+        "interfaces": [],
+        "enumValues": null,
+        "possibleTypes": null
+      },
+      {
+        "kind": "SCALAR",
+        "name": "String",
+        "description": "The `String` scalar type represents textual data, represented as UTF-8 character sequences. The String type is most often used by GraphQL to represent free-form human-readable text.",
+        "fields": null,
+        "inputFields": null,
+        "interfaces": null,
+        "enumValues": null,
+        "possibleTypes": null
+      },
+      {
+        "kind": "INPUT_OBJECT",
+        "name": "StringFilter",
+        "description": "A filter to be used against String fields. All fields are combined with a logical ‘and.’",
+        "fields": null,
+        "inputFields": [
+          {
+            "name": "includesInsensitive",
+            "description": "Contains the specified string (case-insensitive).",
+            "type": {
+              "kind": "SCALAR",
+              "name": "String",
+              "ofType": null
+            },
+            "defaultValue": null,
+            "isDeprecated": false,
+            "deprecationReason": null
+          }
+        ],
+        "interfaces": null,
+        "enumValues": null,
+        "possibleTypes": null
+      },
+      {
+        "kind": "OBJECT",
+        "name": "Subscription",
+        "description": "The root subscription type: contains realtime events you can subscribe to with the `subscription` operation.",
+        "fields": [
+          {
+            "name": "currentProfileCreated",
+            "description": null,
+            "args": [],
+            "type": {
+              "kind": "OBJECT",
+              "name": "PublicProfileSubscriptionPayload",
+              "ofType": null
+            },
+            "isDeprecated": false,
+            "deprecationReason": null
+          },
+          {
+            "name": "currentProfileDeleted",
+            "description": null,
+            "args": [],
+            "type": {
+              "kind": "OBJECT",
+              "name": "PublicProfileSubscriptionPayload",
+              "ofType": null
+            },
+            "isDeprecated": false,
+            "deprecationReason": null
+          },
+          {
+            "name": "currentProfileUpdated",
+            "description": null,
+            "args": [],
+            "type": {
+              "kind": "OBJECT",
+              "name": "PublicProfileSubscriptionPayload",
+              "ofType": null
+            },
+            "isDeprecated": false,
+            "deprecationReason": null
+          },
+          {
+            "name": "listen",
+            "description": null,
+            "args": [
+              {
+                "name": "topic",
+                "description": null,
+                "type": {
+                  "kind": "NON_NULL",
+                  "name": null,
+                  "ofType": {
+                    "kind": "SCALAR",
+                    "name": "String",
+                    "ofType": null
+                  }
+                },
+                "defaultValue": null,
+                "isDeprecated": false,
+                "deprecationReason": null
+              }
+            ],
+            "type": {
+              "kind": "NON_NULL",
+              "name": null,
+              "ofType": {
+                "kind": "OBJECT",
+                "name": "ListenPayload",
+                "ofType": null
+              }
+            },
+            "isDeprecated": false,
+            "deprecationReason": null
+          }
+        ],
+        "inputFields": null,
+        "interfaces": [],
+        "enumValues": null,
+        "possibleTypes": null
+      },
+      {
+        "kind": "OBJECT",
+        "name": "Tag",
         "description": null,
         "fields": [
           {
-            "name": "color",
-            "description": null,
-            "args": [],
-            "type": {
-              "kind": "SCALAR",
-              "name": "String",
-              "ofType": null
-            },
-            "isDeprecated": false,
-            "deprecationReason": null
-          },
-          {
-            "name": "ctfsByInvitationProfileIdAndCtfId",
-            "description": "Reads and enables pagination through a set of `Ctf`.",
+            "name": "assignedTags",
+            "description": "Reads and enables pagination through a set of `AssignedTag`.",
             "args": [
               {
                 "name": "after",
@@ -6428,7 +10691,164 @@
                 "description": "A condition to be used in determining which values should be returned by the collection.",
                 "type": {
                   "kind": "INPUT_OBJECT",
-                  "name": "CtfCondition",
+                  "name": "AssignedTagCondition",
+                  "ofType": null
+                },
+                "defaultValue": null,
+                "isDeprecated": false,
+                "deprecationReason": null
+              },
+              {
+                "name": "first",
+                "description": "Only read the first `n` values of the set.",
+                "type": {
+                  "kind": "SCALAR",
+                  "name": "Int",
+                  "ofType": null
+                },
+                "defaultValue": null,
+                "isDeprecated": false,
+                "deprecationReason": null
+              },
+              {
+                "name": "last",
+                "description": "Only read the last `n` values of the set.",
+                "type": {
+                  "kind": "SCALAR",
+                  "name": "Int",
+                  "ofType": null
+                },
+                "defaultValue": null,
+                "isDeprecated": false,
+                "deprecationReason": null
+              },
+              {
+                "name": "offset",
+                "description": "Skip the first `n` values from our `after` cursor, an alternative to cursor\nbased pagination. May not be used with `last`.",
+                "type": {
+                  "kind": "SCALAR",
+                  "name": "Int",
+                  "ofType": null
+                },
+                "defaultValue": null,
+                "isDeprecated": false,
+                "deprecationReason": null
+              },
+              {
+                "name": "orderBy",
+                "description": "The method to use when ordering `AssignedTag`.",
+                "type": {
+                  "kind": "LIST",
+                  "name": null,
+                  "ofType": {
+                    "kind": "NON_NULL",
+                    "name": null,
+                    "ofType": {
+                      "kind": "ENUM",
+                      "name": "AssignedTagsOrderBy",
+                      "ofType": null
+                    }
+                  }
+                },
+                "defaultValue": "[PRIMARY_KEY_ASC]",
+                "isDeprecated": false,
+                "deprecationReason": null
+              }
+            ],
+            "type": {
+              "kind": "NON_NULL",
+              "name": null,
+              "ofType": {
+                "kind": "OBJECT",
+                "name": "AssignedTagsConnection",
+                "ofType": null
+              }
+            },
+            "isDeprecated": false,
+            "deprecationReason": null
+          },
+          {
+            "name": "id",
+            "description": null,
+            "args": [],
+            "type": {
+              "kind": "NON_NULL",
+              "name": null,
+              "ofType": {
+                "kind": "SCALAR",
+                "name": "Int",
+                "ofType": null
+              }
+            },
+            "isDeprecated": false,
+            "deprecationReason": null
+          },
+          {
+            "name": "nodeId",
+            "description": "A globally unique identifier. Can be used in various places throughout the system to identify this single value.",
+            "args": [],
+            "type": {
+              "kind": "NON_NULL",
+              "name": null,
+              "ofType": {
+                "kind": "SCALAR",
+                "name": "ID",
+                "ofType": null
+              }
+            },
+            "isDeprecated": false,
+            "deprecationReason": null
+          },
+          {
+            "name": "tag",
+            "description": null,
+            "args": [],
+            "type": {
+              "kind": "NON_NULL",
+              "name": null,
+              "ofType": {
+                "kind": "SCALAR",
+                "name": "String",
+                "ofType": null
+              }
+            },
+            "isDeprecated": false,
+            "deprecationReason": null
+          },
+          {
+            "name": "tasksByAssignedTagTagIdAndTaskId",
+            "description": "Reads and enables pagination through a set of `Task`.",
+            "args": [
+              {
+                "name": "after",
+                "description": "Read all values in the set after (below) this cursor.",
+                "type": {
+                  "kind": "SCALAR",
+                  "name": "Cursor",
+                  "ofType": null
+                },
+                "defaultValue": null,
+                "isDeprecated": false,
+                "deprecationReason": null
+              },
+              {
+                "name": "before",
+                "description": "Read all values in the set before (above) this cursor.",
+                "type": {
+                  "kind": "SCALAR",
+                  "name": "Cursor",
+                  "ofType": null
+                },
+                "defaultValue": null,
+                "isDeprecated": false,
+                "deprecationReason": null
+              },
+              {
+                "name": "condition",
+                "description": "A condition to be used in determining which values should be returned by the collection.",
+                "type": {
+                  "kind": "INPUT_OBJECT",
+                  "name": "TaskCondition",
                   "ofType": null
                 },
                 "defaultValue": null,
@@ -6440,7 +10860,7 @@
                 "description": "A filter to be used in determining which values should be returned by the collection.",
                 "type": {
                   "kind": "INPUT_OBJECT",
-                  "name": "CtfFilter",
+                  "name": "TaskFilter",
                   "ofType": null
                 },
                 "defaultValue": null,
@@ -6483,6 +10903,1893 @@
                 "isDeprecated": false,
                 "deprecationReason": null
               },
+              {
+                "name": "orderBy",
+                "description": "The method to use when ordering `Task`.",
+                "type": {
+                  "kind": "LIST",
+                  "name": null,
+                  "ofType": {
+                    "kind": "NON_NULL",
+                    "name": null,
+                    "ofType": {
+                      "kind": "ENUM",
+                      "name": "TasksOrderBy",
+                      "ofType": null
+                    }
+                  }
+                },
+                "defaultValue": "[PRIMARY_KEY_ASC]",
+                "isDeprecated": false,
+                "deprecationReason": null
+              }
+            ],
+            "type": {
+              "kind": "NON_NULL",
+              "name": null,
+              "ofType": {
+                "kind": "OBJECT",
+                "name": "TagTasksByAssignedTagTagIdAndTaskIdManyToManyConnection",
+                "ofType": null
+              }
+            },
+            "isDeprecated": false,
+            "deprecationReason": null
+          }
+        ],
+        "inputFields": null,
+        "interfaces": [
+          {
+            "kind": "INTERFACE",
+            "name": "Node",
+            "ofType": null
+          }
+        ],
+        "enumValues": null,
+        "possibleTypes": null
+      },
+      {
+        "kind": "INPUT_OBJECT",
+        "name": "TagCondition",
+        "description": "A condition to be used against `Tag` object types. All fields are tested for equality and combined with a logical ‘and.’",
+        "fields": null,
+        "inputFields": [
+          {
+            "name": "id",
+            "description": "Checks for equality with the object’s `id` field.",
+            "type": {
+              "kind": "SCALAR",
+              "name": "Int",
+              "ofType": null
+            },
+            "defaultValue": null,
+            "isDeprecated": false,
+            "deprecationReason": null
+          },
+          {
+            "name": "tag",
+            "description": "Checks for equality with the object’s `tag` field.",
+            "type": {
+              "kind": "SCALAR",
+              "name": "String",
+              "ofType": null
+            },
+            "defaultValue": null,
+            "isDeprecated": false,
+            "deprecationReason": null
+          }
+        ],
+        "interfaces": null,
+        "enumValues": null,
+        "possibleTypes": null
+      },
+      {
+        "kind": "INPUT_OBJECT",
+        "name": "TagFilter",
+        "description": "A filter to be used against `Tag` object types. All fields are combined with a logical ‘and.’",
+        "fields": null,
+        "inputFields": [
+          {
+            "name": "and",
+            "description": "Checks for all expressions in this list.",
+            "type": {
+              "kind": "LIST",
+              "name": null,
+              "ofType": {
+                "kind": "NON_NULL",
+                "name": null,
+                "ofType": {
+                  "kind": "INPUT_OBJECT",
+                  "name": "TagFilter",
+                  "ofType": null
+                }
+              }
+            },
+            "defaultValue": null,
+            "isDeprecated": false,
+            "deprecationReason": null
+          },
+          {
+            "name": "not",
+            "description": "Negates the expression.",
+            "type": {
+              "kind": "INPUT_OBJECT",
+              "name": "TagFilter",
+              "ofType": null
+            },
+            "defaultValue": null,
+            "isDeprecated": false,
+            "deprecationReason": null
+          },
+          {
+            "name": "or",
+            "description": "Checks for any expressions in this list.",
+            "type": {
+              "kind": "LIST",
+              "name": null,
+              "ofType": {
+                "kind": "NON_NULL",
+                "name": null,
+                "ofType": {
+                  "kind": "INPUT_OBJECT",
+                  "name": "TagFilter",
+                  "ofType": null
+                }
+              }
+            },
+            "defaultValue": null,
+            "isDeprecated": false,
+            "deprecationReason": null
+          },
+          {
+            "name": "tag",
+            "description": "Filter by the object’s `tag` field.",
+            "type": {
+              "kind": "INPUT_OBJECT",
+              "name": "StringFilter",
+              "ofType": null
+            },
+            "defaultValue": null,
+            "isDeprecated": false,
+            "deprecationReason": null
+          }
+        ],
+        "interfaces": null,
+        "enumValues": null,
+        "possibleTypes": null
+      },
+      {
+        "kind": "INPUT_OBJECT",
+        "name": "TagInput",
+        "description": "An input for mutations affecting `Tag`",
+        "fields": null,
+        "inputFields": [
+          {
+            "name": "id",
+            "description": null,
+            "type": {
+              "kind": "SCALAR",
+              "name": "Int",
+              "ofType": null
+            },
+            "defaultValue": null,
+            "isDeprecated": false,
+            "deprecationReason": null
+          },
+          {
+            "name": "tag",
+            "description": null,
+            "type": {
+              "kind": "NON_NULL",
+              "name": null,
+              "ofType": {
+                "kind": "SCALAR",
+                "name": "String",
+                "ofType": null
+              }
+            },
+            "defaultValue": null,
+            "isDeprecated": false,
+            "deprecationReason": null
+          }
+        ],
+        "interfaces": null,
+        "enumValues": null,
+        "possibleTypes": null
+      },
+      {
+        "kind": "OBJECT",
+        "name": "TagTasksByAssignedTagTagIdAndTaskIdManyToManyConnection",
+        "description": "A connection to a list of `Task` values, with data from `AssignedTag`.",
+        "fields": [
+          {
+            "name": "edges",
+            "description": "A list of edges which contains the `Task`, info from the `AssignedTag`, and the cursor to aid in pagination.",
+            "args": [],
+            "type": {
+              "kind": "NON_NULL",
+              "name": null,
+              "ofType": {
+                "kind": "LIST",
+                "name": null,
+                "ofType": {
+                  "kind": "NON_NULL",
+                  "name": null,
+                  "ofType": {
+                    "kind": "OBJECT",
+                    "name": "TagTasksByAssignedTagTagIdAndTaskIdManyToManyEdge",
+                    "ofType": null
+                  }
+                }
+              }
+            },
+            "isDeprecated": false,
+            "deprecationReason": null
+          },
+          {
+            "name": "nodes",
+            "description": "A list of `Task` objects.",
+            "args": [],
+            "type": {
+              "kind": "NON_NULL",
+              "name": null,
+              "ofType": {
+                "kind": "LIST",
+                "name": null,
+                "ofType": {
+                  "kind": "NON_NULL",
+                  "name": null,
+                  "ofType": {
+                    "kind": "OBJECT",
+                    "name": "Task",
+                    "ofType": null
+                  }
+                }
+              }
+            },
+            "isDeprecated": false,
+            "deprecationReason": null
+          },
+          {
+            "name": "pageInfo",
+            "description": "Information to aid in pagination.",
+            "args": [],
+            "type": {
+              "kind": "NON_NULL",
+              "name": null,
+              "ofType": {
+                "kind": "OBJECT",
+                "name": "PageInfo",
+                "ofType": null
+              }
+            },
+            "isDeprecated": false,
+            "deprecationReason": null
+          },
+          {
+            "name": "totalCount",
+            "description": "The count of *all* `Task` you could get from the connection.",
+            "args": [],
+            "type": {
+              "kind": "NON_NULL",
+              "name": null,
+              "ofType": {
+                "kind": "SCALAR",
+                "name": "Int",
+                "ofType": null
+              }
+            },
+            "isDeprecated": false,
+            "deprecationReason": null
+          }
+        ],
+        "inputFields": null,
+        "interfaces": [],
+        "enumValues": null,
+        "possibleTypes": null
+      },
+      {
+        "kind": "OBJECT",
+        "name": "TagTasksByAssignedTagTagIdAndTaskIdManyToManyEdge",
+        "description": "A `Task` edge in the connection, with data from `AssignedTag`.",
+        "fields": [
+          {
+            "name": "cursor",
+            "description": "A cursor for use in pagination.",
+            "args": [],
+            "type": {
+              "kind": "SCALAR",
+              "name": "Cursor",
+              "ofType": null
+            },
+            "isDeprecated": false,
+            "deprecationReason": null
+          },
+          {
+            "name": "node",
+            "description": "The `Task` at the end of the edge.",
+            "args": [],
+            "type": {
+              "kind": "NON_NULL",
+              "name": null,
+              "ofType": {
+                "kind": "OBJECT",
+                "name": "Task",
+                "ofType": null
+              }
+            },
+            "isDeprecated": false,
+            "deprecationReason": null
+          }
+        ],
+        "inputFields": null,
+        "interfaces": [],
+        "enumValues": null,
+        "possibleTypes": null
+      },
+      {
+        "kind": "OBJECT",
+        "name": "TagsConnection",
+        "description": "A connection to a list of `Tag` values.",
+        "fields": [
+          {
+            "name": "edges",
+            "description": "A list of edges which contains the `Tag` and cursor to aid in pagination.",
+            "args": [],
+            "type": {
+              "kind": "NON_NULL",
+              "name": null,
+              "ofType": {
+                "kind": "LIST",
+                "name": null,
+                "ofType": {
+                  "kind": "NON_NULL",
+                  "name": null,
+                  "ofType": {
+                    "kind": "OBJECT",
+                    "name": "TagsEdge",
+                    "ofType": null
+                  }
+                }
+              }
+            },
+            "isDeprecated": false,
+            "deprecationReason": null
+          },
+          {
+            "name": "nodes",
+            "description": "A list of `Tag` objects.",
+            "args": [],
+            "type": {
+              "kind": "NON_NULL",
+              "name": null,
+              "ofType": {
+                "kind": "LIST",
+                "name": null,
+                "ofType": {
+                  "kind": "NON_NULL",
+                  "name": null,
+                  "ofType": {
+                    "kind": "OBJECT",
+                    "name": "Tag",
+                    "ofType": null
+                  }
+                }
+              }
+            },
+            "isDeprecated": false,
+            "deprecationReason": null
+          },
+          {
+            "name": "pageInfo",
+            "description": "Information to aid in pagination.",
+            "args": [],
+            "type": {
+              "kind": "NON_NULL",
+              "name": null,
+              "ofType": {
+                "kind": "OBJECT",
+                "name": "PageInfo",
+                "ofType": null
+              }
+            },
+            "isDeprecated": false,
+            "deprecationReason": null
+          },
+          {
+            "name": "totalCount",
+            "description": "The count of *all* `Tag` you could get from the connection.",
+            "args": [],
+            "type": {
+              "kind": "NON_NULL",
+              "name": null,
+              "ofType": {
+                "kind": "SCALAR",
+                "name": "Int",
+                "ofType": null
+              }
+            },
+            "isDeprecated": false,
+            "deprecationReason": null
+          }
+        ],
+        "inputFields": null,
+        "interfaces": [],
+        "enumValues": null,
+        "possibleTypes": null
+      },
+      {
+        "kind": "OBJECT",
+        "name": "TagsEdge",
+        "description": "A `Tag` edge in the connection.",
+        "fields": [
+          {
+            "name": "cursor",
+            "description": "A cursor for use in pagination.",
+            "args": [],
+            "type": {
+              "kind": "SCALAR",
+              "name": "Cursor",
+              "ofType": null
+            },
+            "isDeprecated": false,
+            "deprecationReason": null
+          },
+          {
+            "name": "node",
+            "description": "The `Tag` at the end of the edge.",
+            "args": [],
+            "type": {
+              "kind": "NON_NULL",
+              "name": null,
+              "ofType": {
+                "kind": "OBJECT",
+                "name": "Tag",
+                "ofType": null
+              }
+            },
+            "isDeprecated": false,
+            "deprecationReason": null
+          }
+        ],
+        "inputFields": null,
+        "interfaces": [],
+        "enumValues": null,
+        "possibleTypes": null
+      },
+      {
+        "kind": "ENUM",
+        "name": "TagsOrderBy",
+        "description": "Methods to use when ordering `Tag`.",
+        "fields": null,
+        "inputFields": null,
+        "interfaces": null,
+        "enumValues": [
+          {
+            "name": "ID_ASC",
+            "description": null,
+            "isDeprecated": false,
+            "deprecationReason": null
+          },
+          {
+            "name": "ID_DESC",
+            "description": null,
+            "isDeprecated": false,
+            "deprecationReason": null
+          },
+          {
+            "name": "NATURAL",
+            "description": null,
+            "isDeprecated": false,
+            "deprecationReason": null
+          },
+          {
+            "name": "PRIMARY_KEY_ASC",
+            "description": null,
+            "isDeprecated": false,
+            "deprecationReason": null
+          },
+          {
+            "name": "PRIMARY_KEY_DESC",
+            "description": null,
+            "isDeprecated": false,
+            "deprecationReason": null
+          },
+          {
+            "name": "TAG_ASC",
+            "description": null,
+            "isDeprecated": false,
+            "deprecationReason": null
+          },
+          {
+            "name": "TAG_DESC",
+            "description": null,
+            "isDeprecated": false,
+            "deprecationReason": null
+          }
+        ],
+        "possibleTypes": null
+      },
+      {
+        "kind": "OBJECT",
+        "name": "Task",
+        "description": null,
+        "fields": [
+          {
+            "name": "assignedTags",
+            "description": "Reads and enables pagination through a set of `AssignedTag`.",
+            "args": [
+              {
+                "name": "after",
+                "description": "Read all values in the set after (below) this cursor.",
+                "type": {
+                  "kind": "SCALAR",
+                  "name": "Cursor",
+                  "ofType": null
+                },
+                "defaultValue": null,
+                "isDeprecated": false,
+                "deprecationReason": null
+              },
+              {
+                "name": "before",
+                "description": "Read all values in the set before (above) this cursor.",
+                "type": {
+                  "kind": "SCALAR",
+                  "name": "Cursor",
+                  "ofType": null
+                },
+                "defaultValue": null,
+                "isDeprecated": false,
+                "deprecationReason": null
+              },
+              {
+                "name": "condition",
+                "description": "A condition to be used in determining which values should be returned by the collection.",
+                "type": {
+                  "kind": "INPUT_OBJECT",
+                  "name": "AssignedTagCondition",
+                  "ofType": null
+                },
+                "defaultValue": null,
+                "isDeprecated": false,
+                "deprecationReason": null
+              },
+              {
+                "name": "first",
+                "description": "Only read the first `n` values of the set.",
+                "type": {
+                  "kind": "SCALAR",
+                  "name": "Int",
+                  "ofType": null
+                },
+                "defaultValue": null,
+                "isDeprecated": false,
+                "deprecationReason": null
+              },
+              {
+                "name": "last",
+                "description": "Only read the last `n` values of the set.",
+                "type": {
+                  "kind": "SCALAR",
+                  "name": "Int",
+                  "ofType": null
+                },
+                "defaultValue": null,
+                "isDeprecated": false,
+                "deprecationReason": null
+              },
+              {
+                "name": "offset",
+                "description": "Skip the first `n` values from our `after` cursor, an alternative to cursor\nbased pagination. May not be used with `last`.",
+                "type": {
+                  "kind": "SCALAR",
+                  "name": "Int",
+                  "ofType": null
+                },
+                "defaultValue": null,
+                "isDeprecated": false,
+                "deprecationReason": null
+              },
+              {
+                "name": "orderBy",
+                "description": "The method to use when ordering `AssignedTag`.",
+                "type": {
+                  "kind": "LIST",
+                  "name": null,
+                  "ofType": {
+                    "kind": "NON_NULL",
+                    "name": null,
+                    "ofType": {
+                      "kind": "ENUM",
+                      "name": "AssignedTagsOrderBy",
+                      "ofType": null
+                    }
+                  }
+                },
+                "defaultValue": "[PRIMARY_KEY_ASC]",
+                "isDeprecated": false,
+                "deprecationReason": null
+              }
+            ],
+            "type": {
+              "kind": "NON_NULL",
+              "name": null,
+              "ofType": {
+                "kind": "OBJECT",
+                "name": "AssignedTagsConnection",
+                "ofType": null
+              }
+            },
+            "isDeprecated": false,
+            "deprecationReason": null
+          },
+          {
+            "name": "ctf",
+            "description": "Reads a single `Ctf` that is related to this `Task`.",
+            "args": [],
+            "type": {
+              "kind": "OBJECT",
+              "name": "Ctf",
+              "ofType": null
+            },
+            "isDeprecated": false,
+            "deprecationReason": null
+          },
+          {
+            "name": "ctfId",
+            "description": null,
+            "args": [],
+            "type": {
+              "kind": "NON_NULL",
+              "name": null,
+              "ofType": {
+                "kind": "SCALAR",
+                "name": "Int",
+                "ofType": null
+              }
+            },
+            "isDeprecated": false,
+            "deprecationReason": null
+          },
+          {
+            "name": "description",
+            "description": null,
+            "args": [],
+            "type": {
+              "kind": "NON_NULL",
+              "name": null,
+              "ofType": {
+                "kind": "SCALAR",
+                "name": "String",
+                "ofType": null
+              }
+            },
+            "isDeprecated": false,
+            "deprecationReason": null
+          },
+          {
+            "name": "flag",
+            "description": null,
+            "args": [],
+            "type": {
+              "kind": "NON_NULL",
+              "name": null,
+              "ofType": {
+                "kind": "SCALAR",
+                "name": "String",
+                "ofType": null
+              }
+            },
+            "isDeprecated": false,
+            "deprecationReason": null
+          },
+          {
+            "name": "id",
+            "description": null,
+            "args": [],
+            "type": {
+              "kind": "NON_NULL",
+              "name": null,
+              "ofType": {
+                "kind": "SCALAR",
+                "name": "Int",
+                "ofType": null
+              }
+            },
+            "isDeprecated": false,
+            "deprecationReason": null
+          },
+          {
+            "name": "nodeId",
+            "description": "A globally unique identifier. Can be used in various places throughout the system to identify this single value.",
+            "args": [],
+            "type": {
+              "kind": "NON_NULL",
+              "name": null,
+              "ofType": {
+                "kind": "SCALAR",
+                "name": "ID",
+                "ofType": null
+              }
+            },
+            "isDeprecated": false,
+            "deprecationReason": null
+          },
+          {
+            "name": "padUrl",
+            "description": null,
+            "args": [],
+            "type": {
+              "kind": "NON_NULL",
+              "name": null,
+              "ofType": {
+                "kind": "SCALAR",
+                "name": "String",
+                "ofType": null
+              }
+            },
+            "isDeprecated": false,
+            "deprecationReason": null
+          },
+          {
+            "name": "profilesByWorkOnTaskTaskIdAndProfileId",
+            "description": "Reads and enables pagination through a set of `Profile`.",
+            "args": [
+              {
+                "name": "after",
+                "description": "Read all values in the set after (below) this cursor.",
+                "type": {
+                  "kind": "SCALAR",
+                  "name": "Cursor",
+                  "ofType": null
+                },
+                "defaultValue": null,
+                "isDeprecated": false,
+                "deprecationReason": null
+              },
+              {
+                "name": "before",
+                "description": "Read all values in the set before (above) this cursor.",
+                "type": {
+                  "kind": "SCALAR",
+                  "name": "Cursor",
+                  "ofType": null
+                },
+                "defaultValue": null,
+                "isDeprecated": false,
+                "deprecationReason": null
+              },
+              {
+                "name": "condition",
+                "description": "A condition to be used in determining which values should be returned by the collection.",
+                "type": {
+                  "kind": "INPUT_OBJECT",
+                  "name": "ProfileCondition",
+                  "ofType": null
+                },
+                "defaultValue": null,
+                "isDeprecated": false,
+                "deprecationReason": null
+              },
+              {
+                "name": "filter",
+                "description": "A filter to be used in determining which values should be returned by the collection.",
+                "type": {
+                  "kind": "INPUT_OBJECT",
+                  "name": "ProfileFilter",
+                  "ofType": null
+                },
+                "defaultValue": null,
+                "isDeprecated": false,
+                "deprecationReason": null
+              },
+              {
+                "name": "first",
+                "description": "Only read the first `n` values of the set.",
+                "type": {
+                  "kind": "SCALAR",
+                  "name": "Int",
+                  "ofType": null
+                },
+                "defaultValue": null,
+                "isDeprecated": false,
+                "deprecationReason": null
+              },
+              {
+                "name": "last",
+                "description": "Only read the last `n` values of the set.",
+                "type": {
+                  "kind": "SCALAR",
+                  "name": "Int",
+                  "ofType": null
+                },
+                "defaultValue": null,
+                "isDeprecated": false,
+                "deprecationReason": null
+              },
+              {
+                "name": "offset",
+                "description": "Skip the first `n` values from our `after` cursor, an alternative to cursor\nbased pagination. May not be used with `last`.",
+                "type": {
+                  "kind": "SCALAR",
+                  "name": "Int",
+                  "ofType": null
+                },
+                "defaultValue": null,
+                "isDeprecated": false,
+                "deprecationReason": null
+              },
+              {
+                "name": "orderBy",
+                "description": "The method to use when ordering `Profile`.",
+                "type": {
+                  "kind": "LIST",
+                  "name": null,
+                  "ofType": {
+                    "kind": "NON_NULL",
+                    "name": null,
+                    "ofType": {
+                      "kind": "ENUM",
+                      "name": "ProfilesOrderBy",
+                      "ofType": null
+                    }
+                  }
+                },
+                "defaultValue": "[PRIMARY_KEY_ASC]",
+                "isDeprecated": false,
+                "deprecationReason": null
+              }
+            ],
+            "type": {
+              "kind": "NON_NULL",
+              "name": null,
+              "ofType": {
+                "kind": "OBJECT",
+                "name": "TaskProfilesByWorkOnTaskTaskIdAndProfileIdManyToManyConnection",
+                "ofType": null
+              }
+            },
+            "isDeprecated": false,
+            "deprecationReason": null
+          },
+          {
+            "name": "solved",
+            "description": null,
+            "args": [],
+            "type": {
+              "kind": "SCALAR",
+              "name": "Boolean",
+              "ofType": null
+            },
+            "isDeprecated": false,
+            "deprecationReason": null
+          },
+          {
+            "name": "tagsByAssignedTagTaskIdAndTagId",
+            "description": "Reads and enables pagination through a set of `Tag`.",
+            "args": [
+              {
+                "name": "after",
+                "description": "Read all values in the set after (below) this cursor.",
+                "type": {
+                  "kind": "SCALAR",
+                  "name": "Cursor",
+                  "ofType": null
+                },
+                "defaultValue": null,
+                "isDeprecated": false,
+                "deprecationReason": null
+              },
+              {
+                "name": "before",
+                "description": "Read all values in the set before (above) this cursor.",
+                "type": {
+                  "kind": "SCALAR",
+                  "name": "Cursor",
+                  "ofType": null
+                },
+                "defaultValue": null,
+                "isDeprecated": false,
+                "deprecationReason": null
+              },
+              {
+                "name": "condition",
+                "description": "A condition to be used in determining which values should be returned by the collection.",
+                "type": {
+                  "kind": "INPUT_OBJECT",
+                  "name": "TagCondition",
+                  "ofType": null
+                },
+                "defaultValue": null,
+                "isDeprecated": false,
+                "deprecationReason": null
+              },
+              {
+                "name": "filter",
+                "description": "A filter to be used in determining which values should be returned by the collection.",
+                "type": {
+                  "kind": "INPUT_OBJECT",
+                  "name": "TagFilter",
+                  "ofType": null
+                },
+                "defaultValue": null,
+                "isDeprecated": false,
+                "deprecationReason": null
+              },
+              {
+                "name": "first",
+                "description": "Only read the first `n` values of the set.",
+                "type": {
+                  "kind": "SCALAR",
+                  "name": "Int",
+                  "ofType": null
+                },
+                "defaultValue": null,
+                "isDeprecated": false,
+                "deprecationReason": null
+              },
+              {
+                "name": "last",
+                "description": "Only read the last `n` values of the set.",
+                "type": {
+                  "kind": "SCALAR",
+                  "name": "Int",
+                  "ofType": null
+                },
+                "defaultValue": null,
+                "isDeprecated": false,
+                "deprecationReason": null
+              },
+              {
+                "name": "offset",
+                "description": "Skip the first `n` values from our `after` cursor, an alternative to cursor\nbased pagination. May not be used with `last`.",
+                "type": {
+                  "kind": "SCALAR",
+                  "name": "Int",
+                  "ofType": null
+                },
+                "defaultValue": null,
+                "isDeprecated": false,
+                "deprecationReason": null
+              },
+              {
+                "name": "orderBy",
+                "description": "The method to use when ordering `Tag`.",
+                "type": {
+                  "kind": "LIST",
+                  "name": null,
+                  "ofType": {
+                    "kind": "NON_NULL",
+                    "name": null,
+                    "ofType": {
+                      "kind": "ENUM",
+                      "name": "TagsOrderBy",
+                      "ofType": null
+                    }
+                  }
+                },
+                "defaultValue": "[PRIMARY_KEY_ASC]",
+                "isDeprecated": false,
+                "deprecationReason": null
+              }
+            ],
+            "type": {
+              "kind": "NON_NULL",
+              "name": null,
+              "ofType": {
+                "kind": "OBJECT",
+                "name": "TaskTagsByAssignedTagTaskIdAndTagIdManyToManyConnection",
+                "ofType": null
+              }
+            },
+            "isDeprecated": false,
+            "deprecationReason": null
+          },
+          {
+            "name": "title",
+            "description": null,
+            "args": [],
+            "type": {
+              "kind": "NON_NULL",
+              "name": null,
+              "ofType": {
+                "kind": "SCALAR",
+                "name": "String",
+                "ofType": null
+              }
+            },
+            "isDeprecated": false,
+            "deprecationReason": null
+          },
+          {
+            "name": "workOnTasks",
+            "description": "Reads and enables pagination through a set of `WorkOnTask`.",
+            "args": [
+              {
+                "name": "after",
+                "description": "Read all values in the set after (below) this cursor.",
+                "type": {
+                  "kind": "SCALAR",
+                  "name": "Cursor",
+                  "ofType": null
+                },
+                "defaultValue": null,
+                "isDeprecated": false,
+                "deprecationReason": null
+              },
+              {
+                "name": "before",
+                "description": "Read all values in the set before (above) this cursor.",
+                "type": {
+                  "kind": "SCALAR",
+                  "name": "Cursor",
+                  "ofType": null
+                },
+                "defaultValue": null,
+                "isDeprecated": false,
+                "deprecationReason": null
+              },
+              {
+                "name": "condition",
+                "description": "A condition to be used in determining which values should be returned by the collection.",
+                "type": {
+                  "kind": "INPUT_OBJECT",
+                  "name": "WorkOnTaskCondition",
+                  "ofType": null
+                },
+                "defaultValue": null,
+                "isDeprecated": false,
+                "deprecationReason": null
+              },
+              {
+                "name": "first",
+                "description": "Only read the first `n` values of the set.",
+                "type": {
+                  "kind": "SCALAR",
+                  "name": "Int",
+                  "ofType": null
+                },
+                "defaultValue": null,
+                "isDeprecated": false,
+                "deprecationReason": null
+              },
+              {
+                "name": "last",
+                "description": "Only read the last `n` values of the set.",
+                "type": {
+                  "kind": "SCALAR",
+                  "name": "Int",
+                  "ofType": null
+                },
+                "defaultValue": null,
+                "isDeprecated": false,
+                "deprecationReason": null
+              },
+              {
+                "name": "offset",
+                "description": "Skip the first `n` values from our `after` cursor, an alternative to cursor\nbased pagination. May not be used with `last`.",
+                "type": {
+                  "kind": "SCALAR",
+                  "name": "Int",
+                  "ofType": null
+                },
+                "defaultValue": null,
+                "isDeprecated": false,
+                "deprecationReason": null
+              },
+              {
+                "name": "orderBy",
+                "description": "The method to use when ordering `WorkOnTask`.",
+                "type": {
+                  "kind": "LIST",
+                  "name": null,
+                  "ofType": {
+                    "kind": "NON_NULL",
+                    "name": null,
+                    "ofType": {
+                      "kind": "ENUM",
+                      "name": "WorkOnTasksOrderBy",
+                      "ofType": null
+                    }
+                  }
+                },
+                "defaultValue": "[PRIMARY_KEY_ASC]",
+                "isDeprecated": false,
+                "deprecationReason": null
+              }
+            ],
+            "type": {
+              "kind": "NON_NULL",
+              "name": null,
+              "ofType": {
+                "kind": "OBJECT",
+                "name": "WorkOnTasksConnection",
+                "ofType": null
+              }
+            },
+            "isDeprecated": false,
+            "deprecationReason": null
+          }
+        ],
+        "inputFields": null,
+        "interfaces": [
+          {
+            "kind": "INTERFACE",
+            "name": "Node",
+            "ofType": null
+          }
+        ],
+        "enumValues": null,
+        "possibleTypes": null
+      },
+      {
+        "kind": "INPUT_OBJECT",
+        "name": "TaskCondition",
+        "description": "A condition to be used against `Task` object types. All fields are tested for equality and combined with a logical ‘and.’",
+        "fields": null,
+        "inputFields": [
+          {
+            "name": "ctfId",
+            "description": "Checks for equality with the object’s `ctfId` field.",
+            "type": {
+              "kind": "SCALAR",
+              "name": "Int",
+              "ofType": null
+            },
+            "defaultValue": null,
+            "isDeprecated": false,
+            "deprecationReason": null
+          },
+          {
+            "name": "id",
+            "description": "Checks for equality with the object’s `id` field.",
+            "type": {
+              "kind": "SCALAR",
+              "name": "Int",
+              "ofType": null
+            },
+            "defaultValue": null,
+            "isDeprecated": false,
+            "deprecationReason": null
+          },
+          {
+            "name": "title",
+            "description": "Checks for equality with the object’s `title` field.",
+            "type": {
+              "kind": "SCALAR",
+              "name": "String",
+              "ofType": null
+            },
+            "defaultValue": null,
+            "isDeprecated": false,
+            "deprecationReason": null
+          }
+        ],
+        "interfaces": null,
+        "enumValues": null,
+        "possibleTypes": null
+      },
+      {
+        "kind": "INPUT_OBJECT",
+        "name": "TaskFilter",
+        "description": "A filter to be used against `Task` object types. All fields are combined with a logical ‘and.’",
+        "fields": null,
+        "inputFields": [
+          {
+            "name": "and",
+            "description": "Checks for all expressions in this list.",
+            "type": {
+              "kind": "LIST",
+              "name": null,
+              "ofType": {
+                "kind": "NON_NULL",
+                "name": null,
+                "ofType": {
+                  "kind": "INPUT_OBJECT",
+                  "name": "TaskFilter",
+                  "ofType": null
+                }
+              }
+            },
+            "defaultValue": null,
+            "isDeprecated": false,
+            "deprecationReason": null
+          },
+          {
+            "name": "not",
+            "description": "Negates the expression.",
+            "type": {
+              "kind": "INPUT_OBJECT",
+              "name": "TaskFilter",
+              "ofType": null
+            },
+            "defaultValue": null,
+            "isDeprecated": false,
+            "deprecationReason": null
+          },
+          {
+            "name": "or",
+            "description": "Checks for any expressions in this list.",
+            "type": {
+              "kind": "LIST",
+              "name": null,
+              "ofType": {
+                "kind": "NON_NULL",
+                "name": null,
+                "ofType": {
+                  "kind": "INPUT_OBJECT",
+                  "name": "TaskFilter",
+                  "ofType": null
+                }
+              }
+            },
+            "defaultValue": null,
+            "isDeprecated": false,
+            "deprecationReason": null
+          },
+          {
+            "name": "title",
+            "description": "Filter by the object’s `title` field.",
+            "type": {
+              "kind": "INPUT_OBJECT",
+              "name": "StringFilter",
+              "ofType": null
+            },
+            "defaultValue": null,
+            "isDeprecated": false,
+            "deprecationReason": null
+          }
+        ],
+        "interfaces": null,
+        "enumValues": null,
+        "possibleTypes": null
+      },
+      {
+        "kind": "INPUT_OBJECT",
+        "name": "TaskPatch",
+        "description": "Represents an update to a `Task`. Fields that are set will be updated.",
+        "fields": null,
+        "inputFields": [
+          {
+            "name": "description",
+            "description": null,
+            "type": {
+              "kind": "SCALAR",
+              "name": "String",
+              "ofType": null
+            },
+            "defaultValue": null,
+            "isDeprecated": false,
+            "deprecationReason": null
+          },
+          {
+            "name": "flag",
+            "description": null,
+            "type": {
+              "kind": "SCALAR",
+              "name": "String",
+              "ofType": null
+            },
+            "defaultValue": null,
+            "isDeprecated": false,
+            "deprecationReason": null
+          },
+          {
+            "name": "title",
+            "description": null,
+            "type": {
+              "kind": "SCALAR",
+              "name": "String",
+              "ofType": null
+            },
+            "defaultValue": null,
+            "isDeprecated": false,
+            "deprecationReason": null
+          }
+        ],
+        "interfaces": null,
+        "enumValues": null,
+        "possibleTypes": null
+      },
+      {
+        "kind": "OBJECT",
+        "name": "TaskProfilesByWorkOnTaskTaskIdAndProfileIdManyToManyConnection",
+        "description": "A connection to a list of `Profile` values, with data from `WorkOnTask`.",
+        "fields": [
+          {
+            "name": "edges",
+            "description": "A list of edges which contains the `Profile`, info from the `WorkOnTask`, and the cursor to aid in pagination.",
+            "args": [],
+            "type": {
+              "kind": "NON_NULL",
+              "name": null,
+              "ofType": {
+                "kind": "LIST",
+                "name": null,
+                "ofType": {
+                  "kind": "NON_NULL",
+                  "name": null,
+                  "ofType": {
+                    "kind": "OBJECT",
+                    "name": "TaskProfilesByWorkOnTaskTaskIdAndProfileIdManyToManyEdge",
+                    "ofType": null
+                  }
+                }
+              }
+            },
+            "isDeprecated": false,
+            "deprecationReason": null
+          },
+          {
+            "name": "nodes",
+            "description": "A list of `Profile` objects.",
+            "args": [],
+            "type": {
+              "kind": "NON_NULL",
+              "name": null,
+              "ofType": {
+                "kind": "LIST",
+                "name": null,
+                "ofType": {
+                  "kind": "NON_NULL",
+                  "name": null,
+                  "ofType": {
+                    "kind": "OBJECT",
+                    "name": "Profile",
+                    "ofType": null
+                  }
+                }
+              }
+            },
+            "isDeprecated": false,
+            "deprecationReason": null
+          },
+          {
+            "name": "pageInfo",
+            "description": "Information to aid in pagination.",
+            "args": [],
+            "type": {
+              "kind": "NON_NULL",
+              "name": null,
+              "ofType": {
+                "kind": "OBJECT",
+                "name": "PageInfo",
+                "ofType": null
+              }
+            },
+            "isDeprecated": false,
+            "deprecationReason": null
+          },
+          {
+            "name": "totalCount",
+            "description": "The count of *all* `Profile` you could get from the connection.",
+            "args": [],
+            "type": {
+              "kind": "NON_NULL",
+              "name": null,
+              "ofType": {
+                "kind": "SCALAR",
+                "name": "Int",
+                "ofType": null
+              }
+            },
+            "isDeprecated": false,
+            "deprecationReason": null
+          }
+        ],
+        "inputFields": null,
+        "interfaces": [],
+        "enumValues": null,
+        "possibleTypes": null
+      },
+      {
+        "kind": "OBJECT",
+        "name": "TaskProfilesByWorkOnTaskTaskIdAndProfileIdManyToManyEdge",
+        "description": "A `Profile` edge in the connection, with data from `WorkOnTask`.",
+        "fields": [
+          {
+            "name": "cursor",
+            "description": "A cursor for use in pagination.",
+            "args": [],
+            "type": {
+              "kind": "SCALAR",
+              "name": "Cursor",
+              "ofType": null
+            },
+            "isDeprecated": false,
+            "deprecationReason": null
+          },
+          {
+            "name": "node",
+            "description": "The `Profile` at the end of the edge.",
+            "args": [],
+            "type": {
+              "kind": "NON_NULL",
+              "name": null,
+              "ofType": {
+                "kind": "OBJECT",
+                "name": "Profile",
+                "ofType": null
+              }
+            },
+            "isDeprecated": false,
+            "deprecationReason": null
+          }
+        ],
+        "inputFields": null,
+        "interfaces": [],
+        "enumValues": null,
+        "possibleTypes": null
+      },
+      {
+        "kind": "OBJECT",
+        "name": "TaskTagsByAssignedTagTaskIdAndTagIdManyToManyConnection",
+        "description": "A connection to a list of `Tag` values, with data from `AssignedTag`.",
+        "fields": [
+          {
+            "name": "edges",
+            "description": "A list of edges which contains the `Tag`, info from the `AssignedTag`, and the cursor to aid in pagination.",
+            "args": [],
+            "type": {
+              "kind": "NON_NULL",
+              "name": null,
+              "ofType": {
+                "kind": "LIST",
+                "name": null,
+                "ofType": {
+                  "kind": "NON_NULL",
+                  "name": null,
+                  "ofType": {
+                    "kind": "OBJECT",
+                    "name": "TaskTagsByAssignedTagTaskIdAndTagIdManyToManyEdge",
+                    "ofType": null
+                  }
+                }
+              }
+            },
+            "isDeprecated": false,
+            "deprecationReason": null
+          },
+          {
+            "name": "nodes",
+            "description": "A list of `Tag` objects.",
+            "args": [],
+            "type": {
+              "kind": "NON_NULL",
+              "name": null,
+              "ofType": {
+                "kind": "LIST",
+                "name": null,
+                "ofType": {
+                  "kind": "NON_NULL",
+                  "name": null,
+                  "ofType": {
+                    "kind": "OBJECT",
+                    "name": "Tag",
+                    "ofType": null
+                  }
+                }
+              }
+            },
+            "isDeprecated": false,
+            "deprecationReason": null
+          },
+          {
+            "name": "pageInfo",
+            "description": "Information to aid in pagination.",
+            "args": [],
+            "type": {
+              "kind": "NON_NULL",
+              "name": null,
+              "ofType": {
+                "kind": "OBJECT",
+                "name": "PageInfo",
+                "ofType": null
+              }
+            },
+            "isDeprecated": false,
+            "deprecationReason": null
+          },
+          {
+            "name": "totalCount",
+            "description": "The count of *all* `Tag` you could get from the connection.",
+            "args": [],
+            "type": {
+              "kind": "NON_NULL",
+              "name": null,
+              "ofType": {
+                "kind": "SCALAR",
+                "name": "Int",
+                "ofType": null
+              }
+            },
+            "isDeprecated": false,
+            "deprecationReason": null
+          }
+        ],
+        "inputFields": null,
+        "interfaces": [],
+        "enumValues": null,
+        "possibleTypes": null
+      },
+      {
+        "kind": "OBJECT",
+        "name": "TaskTagsByAssignedTagTaskIdAndTagIdManyToManyEdge",
+        "description": "A `Tag` edge in the connection, with data from `AssignedTag`.",
+        "fields": [
+          {
+            "name": "cursor",
+            "description": "A cursor for use in pagination.",
+            "args": [],
+            "type": {
+              "kind": "SCALAR",
+              "name": "Cursor",
+              "ofType": null
+            },
+            "isDeprecated": false,
+            "deprecationReason": null
+          },
+          {
+            "name": "node",
+            "description": "The `Tag` at the end of the edge.",
+            "args": [],
+            "type": {
+              "kind": "NON_NULL",
+              "name": null,
+              "ofType": {
+                "kind": "OBJECT",
+                "name": "Tag",
+                "ofType": null
+              }
+            },
+            "isDeprecated": false,
+            "deprecationReason": null
+          }
+        ],
+        "inputFields": null,
+        "interfaces": [],
+        "enumValues": null,
+        "possibleTypes": null
+      },
+      {
+        "kind": "OBJECT",
+        "name": "TasksConnection",
+        "description": "A connection to a list of `Task` values.",
+        "fields": [
+          {
+            "name": "edges",
+            "description": "A list of edges which contains the `Task` and cursor to aid in pagination.",
+            "args": [],
+            "type": {
+              "kind": "NON_NULL",
+              "name": null,
+              "ofType": {
+                "kind": "LIST",
+                "name": null,
+                "ofType": {
+                  "kind": "NON_NULL",
+                  "name": null,
+                  "ofType": {
+                    "kind": "OBJECT",
+                    "name": "TasksEdge",
+                    "ofType": null
+                  }
+                }
+              }
+            },
+            "isDeprecated": false,
+            "deprecationReason": null
+          },
+          {
+            "name": "nodes",
+            "description": "A list of `Task` objects.",
+            "args": [],
+            "type": {
+              "kind": "NON_NULL",
+              "name": null,
+              "ofType": {
+                "kind": "LIST",
+                "name": null,
+                "ofType": {
+                  "kind": "NON_NULL",
+                  "name": null,
+                  "ofType": {
+                    "kind": "OBJECT",
+                    "name": "Task",
+                    "ofType": null
+                  }
+                }
+              }
+            },
+            "isDeprecated": false,
+            "deprecationReason": null
+          },
+          {
+            "name": "pageInfo",
+            "description": "Information to aid in pagination.",
+            "args": [],
+            "type": {
+              "kind": "NON_NULL",
+              "name": null,
+              "ofType": {
+                "kind": "OBJECT",
+                "name": "PageInfo",
+                "ofType": null
+              }
+            },
+            "isDeprecated": false,
+            "deprecationReason": null
+          },
+          {
+            "name": "totalCount",
+            "description": "The count of *all* `Task` you could get from the connection.",
+            "args": [],
+            "type": {
+              "kind": "NON_NULL",
+              "name": null,
+              "ofType": {
+                "kind": "SCALAR",
+                "name": "Int",
+                "ofType": null
+              }
+            },
+            "isDeprecated": false,
+            "deprecationReason": null
+          }
+        ],
+        "inputFields": null,
+        "interfaces": [],
+        "enumValues": null,
+        "possibleTypes": null
+      },
+      {
+        "kind": "OBJECT",
+        "name": "TasksEdge",
+        "description": "A `Task` edge in the connection.",
+        "fields": [
+          {
+            "name": "cursor",
+            "description": "A cursor for use in pagination.",
+            "args": [],
+            "type": {
+              "kind": "SCALAR",
+              "name": "Cursor",
+              "ofType": null
+            },
+            "isDeprecated": false,
+            "deprecationReason": null
+          },
+          {
+            "name": "node",
+            "description": "The `Task` at the end of the edge.",
+            "args": [],
+            "type": {
+              "kind": "NON_NULL",
+              "name": null,
+              "ofType": {
+                "kind": "OBJECT",
+                "name": "Task",
+                "ofType": null
+              }
+            },
+            "isDeprecated": false,
+            "deprecationReason": null
+          }
+        ],
+        "inputFields": null,
+        "interfaces": [],
+        "enumValues": null,
+        "possibleTypes": null
+      },
+      {
+        "kind": "ENUM",
+        "name": "TasksOrderBy",
+        "description": "Methods to use when ordering `Task`.",
+        "fields": null,
+        "inputFields": null,
+        "interfaces": null,
+        "enumValues": [
+          {
+            "name": "CTF_ID_ASC",
+            "description": null,
+            "isDeprecated": false,
+            "deprecationReason": null
+          },
+          {
+            "name": "CTF_ID_DESC",
+            "description": null,
+            "isDeprecated": false,
+            "deprecationReason": null
+          },
+          {
+            "name": "ID_ASC",
+            "description": null,
+            "isDeprecated": false,
+            "deprecationReason": null
+          },
+          {
+            "name": "ID_DESC",
+            "description": null,
+            "isDeprecated": false,
+            "deprecationReason": null
+          },
+          {
+            "name": "NATURAL",
+            "description": null,
+            "isDeprecated": false,
+            "deprecationReason": null
+          },
+          {
+            "name": "PRIMARY_KEY_ASC",
+            "description": null,
+            "isDeprecated": false,
+            "deprecationReason": null
+          },
+          {
+            "name": "PRIMARY_KEY_DESC",
+            "description": null,
+            "isDeprecated": false,
+            "deprecationReason": null
+          },
+          {
+            "name": "TITLE_ASC",
+            "description": null,
+            "isDeprecated": false,
+            "deprecationReason": null
+          },
+          {
+            "name": "TITLE_DESC",
+            "description": null,
+            "isDeprecated": false,
+            "deprecationReason": null
+          }
+        ],
+        "possibleTypes": null
+      },
+      {
+        "kind": "INPUT_OBJECT",
+        "name": "UpdateCtfByNodeIdInput",
+        "description": "All input for the `updateCtfByNodeId` mutation.",
+        "fields": null,
+        "inputFields": [
+          {
+            "name": "clientMutationId",
+            "description": "An arbitrary string value with no semantic meaning. Will be included in the\npayload verbatim. May be used to track mutations by the client.",
+            "type": {
+              "kind": "SCALAR",
+              "name": "String",
+              "ofType": null
+            },
+            "defaultValue": null,
+            "isDeprecated": false,
+            "deprecationReason": null
+          },
+          {
+            "name": "nodeId",
+            "description": "The globally unique `ID` which will identify a single `Ctf` to be updated.",
+            "type": {
+              "kind": "NON_NULL",
+              "name": null,
+              "ofType": {
+                "kind": "SCALAR",
+                "name": "ID",
+                "ofType": null
+              }
+            },
+            "defaultValue": null,
+            "isDeprecated": false,
+            "deprecationReason": null
+          },
+          {
+            "name": "patch",
+            "description": "An object where the defined keys will be set on the `Ctf` being updated.",
+            "type": {
+              "kind": "NON_NULL",
+              "name": null,
+              "ofType": {
+                "kind": "INPUT_OBJECT",
+                "name": "CtfPatch",
+                "ofType": null
+              }
+            },
+            "defaultValue": null,
+            "isDeprecated": false,
+            "deprecationReason": null
+          }
+        ],
+        "interfaces": null,
+        "enumValues": null,
+        "possibleTypes": null
+      },
+      {
+        "kind": "INPUT_OBJECT",
+        "name": "UpdateCtfInput",
+        "description": "All input for the `updateCtf` mutation.",
+        "fields": null,
+        "inputFields": [
+          {
+            "name": "clientMutationId",
+            "description": "An arbitrary string value with no semantic meaning. Will be included in the\npayload verbatim. May be used to track mutations by the client.",
+            "type": {
+              "kind": "SCALAR",
+              "name": "String",
+              "ofType": null
+            },
+            "defaultValue": null,
+            "isDeprecated": false,
+            "deprecationReason": null
+          },
+          {
+            "name": "id",
+            "description": null,
+            "type": {
+              "kind": "NON_NULL",
+              "name": null,
+              "ofType": {
+                "kind": "SCALAR",
+                "name": "Int",
+                "ofType": null
+              }
+            },
+            "defaultValue": null,
+            "isDeprecated": false,
+            "deprecationReason": null
+          },
+          {
+            "name": "patch",
+            "description": "An object where the defined keys will be set on the `Ctf` being updated.",
+            "type": {
+              "kind": "NON_NULL",
+              "name": null,
+              "ofType": {
+                "kind": "INPUT_OBJECT",
+                "name": "CtfPatch",
+                "ofType": null
+              }
+            },
+            "defaultValue": null,
+            "isDeprecated": false,
+            "deprecationReason": null
+          }
+        ],
+        "interfaces": null,
+        "enumValues": null,
+        "possibleTypes": null
+      },
+      {
+        "kind": "OBJECT",
+        "name": "UpdateCtfPayload",
+        "description": "The output of our update `Ctf` mutation.",
+        "fields": [
+          {
+            "name": "clientMutationId",
+            "description": "The exact same `clientMutationId` that was provided in the mutation input,\nunchanged and unused. May be used by a client to track mutations.",
+            "args": [],
+            "type": {
+              "kind": "SCALAR",
+              "name": "String",
+              "ofType": null
+            },
+            "isDeprecated": false,
+            "deprecationReason": null
+          },
+          {
+            "name": "ctf",
+            "description": "The `Ctf` that was updated by this mutation.",
+            "args": [],
+            "type": {
+              "kind": "OBJECT",
+              "name": "Ctf",
+              "ofType": null
+            },
+            "isDeprecated": false,
+            "deprecationReason": null
+          },
+          {
+            "name": "ctfEdge",
+            "description": "An edge for our `Ctf`. May be used by Relay 1.",
+            "args": [
               {
                 "name": "orderBy",
                 "description": "The method to use when ordering `Ctf`.",
@@ -6505,37 +12812,119 @@
               }
             ],
             "type": {
-              "kind": "NON_NULL",
-              "name": null,
-              "ofType": {
-                "kind": "OBJECT",
-                "name": "ProfileCtfsByInvitationProfileIdAndCtfIdManyToManyConnection",
-                "ofType": null
-              }
-            },
-            "isDeprecated": false,
-            "deprecationReason": null
-          },
-          {
-            "name": "description",
-            "description": null,
-            "args": [],
+              "kind": "OBJECT",
+              "name": "CtfsEdge",
+              "ofType": null
+            },
+            "isDeprecated": false,
+            "deprecationReason": null
+          },
+          {
+            "name": "query",
+            "description": "Our root query field type. Allows us to run any query from our mutation payload.",
+            "args": [],
+            "type": {
+              "kind": "OBJECT",
+              "name": "Query",
+              "ofType": null
+            },
+            "isDeprecated": false,
+            "deprecationReason": null
+          },
+          {
+            "name": "secrets",
+            "description": "Reads a single `CtfSecret` that is related to this `Ctf`.",
+            "args": [],
+            "type": {
+              "kind": "OBJECT",
+              "name": "CtfSecret",
+              "ofType": null
+            },
+            "isDeprecated": false,
+            "deprecationReason": null
+          }
+        ],
+        "inputFields": null,
+        "interfaces": [],
+        "enumValues": null,
+        "possibleTypes": null
+      },
+      {
+        "kind": "INPUT_OBJECT",
+        "name": "UpdateCtfSecretByNodeIdInput",
+        "description": "All input for the `updateCtfSecretByNodeId` mutation.",
+        "fields": null,
+        "inputFields": [
+          {
+            "name": "clientMutationId",
+            "description": "An arbitrary string value with no semantic meaning. Will be included in the\npayload verbatim. May be used to track mutations by the client.",
+            "type": {
+              "kind": "SCALAR",
+              "name": "String",
+              "ofType": null
+            },
+            "defaultValue": null,
+            "isDeprecated": false,
+            "deprecationReason": null
+          },
+          {
+            "name": "nodeId",
+            "description": "The globally unique `ID` which will identify a single `CtfSecret` to be updated.",
             "type": {
               "kind": "NON_NULL",
               "name": null,
               "ofType": {
                 "kind": "SCALAR",
-                "name": "String",
-                "ofType": null
-              }
-            },
+                "name": "ID",
+                "ofType": null
+              }
+            },
+            "defaultValue": null,
+            "isDeprecated": false,
+            "deprecationReason": null
+          },
+          {
+            "name": "patch",
+            "description": "An object where the defined keys will be set on the `CtfSecret` being updated.",
+            "type": {
+              "kind": "NON_NULL",
+              "name": null,
+              "ofType": {
+                "kind": "INPUT_OBJECT",
+                "name": "CtfSecretPatch",
+                "ofType": null
+              }
+            },
+            "defaultValue": null,
+            "isDeprecated": false,
+            "deprecationReason": null
+          }
+        ],
+        "interfaces": null,
+        "enumValues": null,
+        "possibleTypes": null
+      },
+      {
+        "kind": "INPUT_OBJECT",
+        "name": "UpdateCtfSecretInput",
+        "description": "All input for the `updateCtfSecret` mutation.",
+        "fields": null,
+        "inputFields": [
+          {
+            "name": "clientMutationId",
+            "description": "An arbitrary string value with no semantic meaning. Will be included in the\npayload verbatim. May be used to track mutations by the client.",
+            "type": {
+              "kind": "SCALAR",
+              "name": "String",
+              "ofType": null
+            },
+            "defaultValue": null,
             "isDeprecated": false,
             "deprecationReason": null
           },
           {
             "name": "id",
             "description": null,
-            "args": [],
             "type": {
               "kind": "NON_NULL",
               "name": null,
@@ -6545,88 +12934,67 @@
                 "ofType": null
               }
             },
-            "isDeprecated": false,
-            "deprecationReason": null
-          },
-          {
-            "name": "invitations",
-            "description": "Reads and enables pagination through a set of `Invitation`.",
+            "defaultValue": null,
+            "isDeprecated": false,
+            "deprecationReason": null
+          },
+          {
+            "name": "patch",
+            "description": "An object where the defined keys will be set on the `CtfSecret` being updated.",
+            "type": {
+              "kind": "NON_NULL",
+              "name": null,
+              "ofType": {
+                "kind": "INPUT_OBJECT",
+                "name": "CtfSecretPatch",
+                "ofType": null
+              }
+            },
+            "defaultValue": null,
+            "isDeprecated": false,
+            "deprecationReason": null
+          }
+        ],
+        "interfaces": null,
+        "enumValues": null,
+        "possibleTypes": null
+      },
+      {
+        "kind": "OBJECT",
+        "name": "UpdateCtfSecretPayload",
+        "description": "The output of our update `CtfSecret` mutation.",
+        "fields": [
+          {
+            "name": "clientMutationId",
+            "description": "The exact same `clientMutationId` that was provided in the mutation input,\nunchanged and unused. May be used by a client to track mutations.",
+            "args": [],
+            "type": {
+              "kind": "SCALAR",
+              "name": "String",
+              "ofType": null
+            },
+            "isDeprecated": false,
+            "deprecationReason": null
+          },
+          {
+            "name": "ctfSecret",
+            "description": "The `CtfSecret` that was updated by this mutation.",
+            "args": [],
+            "type": {
+              "kind": "OBJECT",
+              "name": "CtfSecret",
+              "ofType": null
+            },
+            "isDeprecated": false,
+            "deprecationReason": null
+          },
+          {
+            "name": "ctfSecretEdge",
+            "description": "An edge for our `CtfSecret`. May be used by Relay 1.",
             "args": [
               {
-                "name": "after",
-                "description": "Read all values in the set after (below) this cursor.",
-                "type": {
-                  "kind": "SCALAR",
-                  "name": "Cursor",
-                  "ofType": null
-                },
-                "defaultValue": null,
-                "isDeprecated": false,
-                "deprecationReason": null
-              },
-              {
-                "name": "before",
-                "description": "Read all values in the set before (above) this cursor.",
-                "type": {
-                  "kind": "SCALAR",
-                  "name": "Cursor",
-                  "ofType": null
-                },
-                "defaultValue": null,
-                "isDeprecated": false,
-                "deprecationReason": null
-              },
-              {
-                "name": "condition",
-                "description": "A condition to be used in determining which values should be returned by the collection.",
-                "type": {
-                  "kind": "INPUT_OBJECT",
-                  "name": "InvitationCondition",
-                  "ofType": null
-                },
-                "defaultValue": null,
-                "isDeprecated": false,
-                "deprecationReason": null
-              },
-              {
-                "name": "first",
-                "description": "Only read the first `n` values of the set.",
-                "type": {
-                  "kind": "SCALAR",
-                  "name": "Int",
-                  "ofType": null
-                },
-                "defaultValue": null,
-                "isDeprecated": false,
-                "deprecationReason": null
-              },
-              {
-                "name": "last",
-                "description": "Only read the last `n` values of the set.",
-                "type": {
-                  "kind": "SCALAR",
-                  "name": "Int",
-                  "ofType": null
-                },
-                "defaultValue": null,
-                "isDeprecated": false,
-                "deprecationReason": null
-              },
-              {
-                "name": "offset",
-                "description": "Skip the first `n` values from our `after` cursor, an alternative to cursor\nbased pagination. May not be used with `last`.",
-                "type": {
-                  "kind": "SCALAR",
-                  "name": "Int",
-                  "ofType": null
-                },
-                "defaultValue": null,
-                "isDeprecated": false,
-                "deprecationReason": null
-              },
-              {
                 "name": "orderBy",
-                "description": "The method to use when ordering `Invitation`.",
+                "description": "The method to use when ordering `CtfSecret`.",
                 "type": {
                   "kind": "LIST",
                   "name": null,
@@ -6635,7 +13003,7 @@
                     "name": null,
                     "ofType": {
                       "kind": "ENUM",
-                      "name": "InvitationsOrderBy",
+                      "name": "CtfSecretsOrderBy",
                       "ofType": null
                     }
                   }
@@ -6646,37 +13014,110 @@
               }
             ],
             "type": {
-              "kind": "NON_NULL",
-              "name": null,
-              "ofType": {
-                "kind": "OBJECT",
-                "name": "InvitationsConnection",
-                "ofType": null
-              }
-            },
-            "isDeprecated": false,
-            "deprecationReason": null
-          },
-          {
-            "name": "lastactive",
-            "description": null,
-            "args": [],
-            "type": {
-              "kind": "NON_NULL",
-              "name": null,
-              "ofType": {
-                "kind": "SCALAR",
-                "name": "Datetime",
-                "ofType": null
-              }
-            },
+              "kind": "OBJECT",
+              "name": "CtfSecretsEdge",
+              "ofType": null
+            },
+            "isDeprecated": false,
+            "deprecationReason": null
+          },
+          {
+            "name": "query",
+            "description": "Our root query field type. Allows us to run any query from our mutation payload.",
+            "args": [],
+            "type": {
+              "kind": "OBJECT",
+              "name": "Query",
+              "ofType": null
+            },
+            "isDeprecated": false,
+            "deprecationReason": null
+          }
+        ],
+        "inputFields": null,
+        "interfaces": [],
+        "enumValues": null,
+        "possibleTypes": null
+      },
+      {
+        "kind": "INPUT_OBJECT",
+        "name": "UpdateLastActiveInput",
+        "description": "All input for the `updateLastActive` mutation.",
+        "fields": null,
+        "inputFields": [
+          {
+            "name": "clientMutationId",
+            "description": "An arbitrary string value with no semantic meaning. Will be included in the\npayload verbatim. May be used to track mutations by the client.",
+            "type": {
+              "kind": "SCALAR",
+              "name": "String",
+              "ofType": null
+            },
+            "defaultValue": null,
+            "isDeprecated": false,
+            "deprecationReason": null
+          }
+        ],
+        "interfaces": null,
+        "enumValues": null,
+        "possibleTypes": null
+      },
+      {
+        "kind": "OBJECT",
+        "name": "UpdateLastActivePayload",
+        "description": "The output of our `updateLastActive` mutation.",
+        "fields": [
+          {
+            "name": "clientMutationId",
+            "description": "The exact same `clientMutationId` that was provided in the mutation input,\nunchanged and unused. May be used by a client to track mutations.",
+            "args": [],
+            "type": {
+              "kind": "SCALAR",
+              "name": "String",
+              "ofType": null
+            },
+            "isDeprecated": false,
+            "deprecationReason": null
+          },
+          {
+            "name": "query",
+            "description": "Our root query field type. Allows us to run any query from our mutation payload.",
+            "args": [],
+            "type": {
+              "kind": "OBJECT",
+              "name": "Query",
+              "ofType": null
+            },
+            "isDeprecated": false,
+            "deprecationReason": null
+          }
+        ],
+        "inputFields": null,
+        "interfaces": [],
+        "enumValues": null,
+        "possibleTypes": null
+      },
+      {
+        "kind": "INPUT_OBJECT",
+        "name": "UpdateProfileByNodeIdInput",
+        "description": "All input for the `updateProfileByNodeId` mutation.",
+        "fields": null,
+        "inputFields": [
+          {
+            "name": "clientMutationId",
+            "description": "An arbitrary string value with no semantic meaning. Will be included in the\npayload verbatim. May be used to track mutations by the client.",
+            "type": {
+              "kind": "SCALAR",
+              "name": "String",
+              "ofType": null
+            },
+            "defaultValue": null,
             "isDeprecated": false,
             "deprecationReason": null
           },
           {
             "name": "nodeId",
-            "description": "A globally unique identifier. Can be used in various places throughout the system to identify this single value.",
-            "args": [],
+            "description": "The globally unique `ID` which will identify a single `Profile` to be updated.",
             "type": {
               "kind": "NON_NULL",
               "name": null,
@@ -6686,109 +13127,523 @@
                 "ofType": null
               }
             },
-            "isDeprecated": false,
-            "deprecationReason": null
-          },
-          {
-            "name": "role",
-            "description": null,
-            "args": [],
-            "type": {
-              "kind": "ENUM",
-              "name": "Role",
-              "ofType": null
-            },
-            "isDeprecated": false,
-            "deprecationReason": null
-          },
-          {
-            "name": "tasksByWorkOnTaskProfileIdAndTaskId",
-            "description": "Reads and enables pagination through a set of `Task`.",
+            "defaultValue": null,
+            "isDeprecated": false,
+            "deprecationReason": null
+          },
+          {
+            "name": "patch",
+            "description": "An object where the defined keys will be set on the `Profile` being updated.",
+            "type": {
+              "kind": "NON_NULL",
+              "name": null,
+              "ofType": {
+                "kind": "INPUT_OBJECT",
+                "name": "ProfilePatch",
+                "ofType": null
+              }
+            },
+            "defaultValue": null,
+            "isDeprecated": false,
+            "deprecationReason": null
+          }
+        ],
+        "interfaces": null,
+        "enumValues": null,
+        "possibleTypes": null
+      },
+      {
+        "kind": "INPUT_OBJECT",
+        "name": "UpdateProfileByUsernameInput",
+        "description": "All input for the `updateProfileByUsername` mutation.",
+        "fields": null,
+        "inputFields": [
+          {
+            "name": "clientMutationId",
+            "description": "An arbitrary string value with no semantic meaning. Will be included in the\npayload verbatim. May be used to track mutations by the client.",
+            "type": {
+              "kind": "SCALAR",
+              "name": "String",
+              "ofType": null
+            },
+            "defaultValue": null,
+            "isDeprecated": false,
+            "deprecationReason": null
+          },
+          {
+            "name": "patch",
+            "description": "An object where the defined keys will be set on the `Profile` being updated.",
+            "type": {
+              "kind": "NON_NULL",
+              "name": null,
+              "ofType": {
+                "kind": "INPUT_OBJECT",
+                "name": "ProfilePatch",
+                "ofType": null
+              }
+            },
+            "defaultValue": null,
+            "isDeprecated": false,
+            "deprecationReason": null
+          },
+          {
+            "name": "username",
+            "description": null,
+            "type": {
+              "kind": "NON_NULL",
+              "name": null,
+              "ofType": {
+                "kind": "SCALAR",
+                "name": "String",
+                "ofType": null
+              }
+            },
+            "defaultValue": null,
+            "isDeprecated": false,
+            "deprecationReason": null
+          }
+        ],
+        "interfaces": null,
+        "enumValues": null,
+        "possibleTypes": null
+      },
+      {
+        "kind": "INPUT_OBJECT",
+        "name": "UpdateProfileInput",
+        "description": "All input for the `updateProfile` mutation.",
+        "fields": null,
+        "inputFields": [
+          {
+            "name": "clientMutationId",
+            "description": "An arbitrary string value with no semantic meaning. Will be included in the\npayload verbatim. May be used to track mutations by the client.",
+            "type": {
+              "kind": "SCALAR",
+              "name": "String",
+              "ofType": null
+            },
+            "defaultValue": null,
+            "isDeprecated": false,
+            "deprecationReason": null
+          },
+          {
+            "name": "id",
+            "description": null,
+            "type": {
+              "kind": "NON_NULL",
+              "name": null,
+              "ofType": {
+                "kind": "SCALAR",
+                "name": "Int",
+                "ofType": null
+              }
+            },
+            "defaultValue": null,
+            "isDeprecated": false,
+            "deprecationReason": null
+          },
+          {
+            "name": "patch",
+            "description": "An object where the defined keys will be set on the `Profile` being updated.",
+            "type": {
+              "kind": "NON_NULL",
+              "name": null,
+              "ofType": {
+                "kind": "INPUT_OBJECT",
+                "name": "ProfilePatch",
+                "ofType": null
+              }
+            },
+            "defaultValue": null,
+            "isDeprecated": false,
+            "deprecationReason": null
+          }
+        ],
+        "interfaces": null,
+        "enumValues": null,
+        "possibleTypes": null
+      },
+      {
+        "kind": "OBJECT",
+        "name": "UpdateProfilePayload",
+        "description": "The output of our update `Profile` mutation.",
+        "fields": [
+          {
+            "name": "clientMutationId",
+            "description": "The exact same `clientMutationId` that was provided in the mutation input,\nunchanged and unused. May be used by a client to track mutations.",
+            "args": [],
+            "type": {
+              "kind": "SCALAR",
+              "name": "String",
+              "ofType": null
+            },
+            "isDeprecated": false,
+            "deprecationReason": null
+          },
+          {
+            "name": "profile",
+            "description": "The `Profile` that was updated by this mutation.",
+            "args": [],
+            "type": {
+              "kind": "OBJECT",
+              "name": "Profile",
+              "ofType": null
+            },
+            "isDeprecated": false,
+            "deprecationReason": null
+          },
+          {
+            "name": "profileEdge",
+            "description": "An edge for our `Profile`. May be used by Relay 1.",
             "args": [
               {
-                "name": "after",
-                "description": "Read all values in the set after (below) this cursor.",
-                "type": {
-                  "kind": "SCALAR",
-                  "name": "Cursor",
-                  "ofType": null
-                },
-                "defaultValue": null,
-                "isDeprecated": false,
-                "deprecationReason": null
-              },
-              {
-                "name": "before",
-                "description": "Read all values in the set before (above) this cursor.",
-                "type": {
-                  "kind": "SCALAR",
-                  "name": "Cursor",
-                  "ofType": null
-                },
-                "defaultValue": null,
-                "isDeprecated": false,
-                "deprecationReason": null
-              },
-              {
-                "name": "condition",
-                "description": "A condition to be used in determining which values should be returned by the collection.",
-                "type": {
-                  "kind": "INPUT_OBJECT",
-                  "name": "TaskCondition",
-                  "ofType": null
-                },
-                "defaultValue": null,
-                "isDeprecated": false,
-                "deprecationReason": null
-              },
-              {
-                "name": "filter",
-                "description": "A filter to be used in determining which values should be returned by the collection.",
-                "type": {
-                  "kind": "INPUT_OBJECT",
-                  "name": "TaskFilter",
-                  "ofType": null
-                },
-                "defaultValue": null,
-                "isDeprecated": false,
-                "deprecationReason": null
-              },
-              {
-                "name": "first",
-                "description": "Only read the first `n` values of the set.",
-                "type": {
-                  "kind": "SCALAR",
-                  "name": "Int",
-                  "ofType": null
-                },
-                "defaultValue": null,
-                "isDeprecated": false,
-                "deprecationReason": null
-              },
-              {
-                "name": "last",
-                "description": "Only read the last `n` values of the set.",
-                "type": {
-                  "kind": "SCALAR",
-                  "name": "Int",
-                  "ofType": null
-                },
-                "defaultValue": null,
-                "isDeprecated": false,
-                "deprecationReason": null
-              },
-              {
-                "name": "offset",
-                "description": "Skip the first `n` values from our `after` cursor, an alternative to cursor\nbased pagination. May not be used with `last`.",
-                "type": {
-                  "kind": "SCALAR",
-                  "name": "Int",
-                  "ofType": null
-                },
-                "defaultValue": null,
-                "isDeprecated": false,
-                "deprecationReason": null
-              },
+                "name": "orderBy",
+                "description": "The method to use when ordering `Profile`.",
+                "type": {
+                  "kind": "LIST",
+                  "name": null,
+                  "ofType": {
+                    "kind": "NON_NULL",
+                    "name": null,
+                    "ofType": {
+                      "kind": "ENUM",
+                      "name": "ProfilesOrderBy",
+                      "ofType": null
+                    }
+                  }
+                },
+                "defaultValue": "[PRIMARY_KEY_ASC]",
+                "isDeprecated": false,
+                "deprecationReason": null
+              }
+            ],
+            "type": {
+              "kind": "OBJECT",
+              "name": "ProfilesEdge",
+              "ofType": null
+            },
+            "isDeprecated": false,
+            "deprecationReason": null
+          },
+          {
+            "name": "query",
+            "description": "Our root query field type. Allows us to run any query from our mutation payload.",
+            "args": [],
+            "type": {
+              "kind": "OBJECT",
+              "name": "Query",
+              "ofType": null
+            },
+            "isDeprecated": false,
+            "deprecationReason": null
+          }
+        ],
+        "inputFields": null,
+        "interfaces": [],
+        "enumValues": null,
+        "possibleTypes": null
+      },
+      {
+        "kind": "INPUT_OBJECT",
+        "name": "UpdateSettingByNodeIdInput",
+        "description": "All input for the `updateSettingByNodeId` mutation.",
+        "fields": null,
+        "inputFields": [
+          {
+            "name": "clientMutationId",
+            "description": "An arbitrary string value with no semantic meaning. Will be included in the\npayload verbatim. May be used to track mutations by the client.",
+            "type": {
+              "kind": "SCALAR",
+              "name": "String",
+              "ofType": null
+            },
+            "defaultValue": null,
+            "isDeprecated": false,
+            "deprecationReason": null
+          },
+          {
+            "name": "nodeId",
+            "description": "The globally unique `ID` which will identify a single `Setting` to be updated.",
+            "type": {
+              "kind": "NON_NULL",
+              "name": null,
+              "ofType": {
+                "kind": "SCALAR",
+                "name": "ID",
+                "ofType": null
+              }
+            },
+            "defaultValue": null,
+            "isDeprecated": false,
+            "deprecationReason": null
+          },
+          {
+            "name": "patch",
+            "description": "An object where the defined keys will be set on the `Setting` being updated.",
+            "type": {
+              "kind": "NON_NULL",
+              "name": null,
+              "ofType": {
+                "kind": "INPUT_OBJECT",
+                "name": "SettingPatch",
+                "ofType": null
+              }
+            },
+            "defaultValue": null,
+            "isDeprecated": false,
+            "deprecationReason": null
+          }
+        ],
+        "interfaces": null,
+        "enumValues": null,
+        "possibleTypes": null
+      },
+      {
+        "kind": "OBJECT",
+        "name": "UpdateSettingPayload",
+        "description": "The output of our update `Setting` mutation.",
+        "fields": [
+          {
+            "name": "clientMutationId",
+            "description": "The exact same `clientMutationId` that was provided in the mutation input,\nunchanged and unused. May be used by a client to track mutations.",
+            "args": [],
+            "type": {
+              "kind": "SCALAR",
+              "name": "String",
+              "ofType": null
+            },
+            "isDeprecated": false,
+            "deprecationReason": null
+          },
+          {
+            "name": "query",
+            "description": "Our root query field type. Allows us to run any query from our mutation payload.",
+            "args": [],
+            "type": {
+              "kind": "OBJECT",
+              "name": "Query",
+              "ofType": null
+            },
+            "isDeprecated": false,
+            "deprecationReason": null
+          },
+          {
+            "name": "setting",
+            "description": "The `Setting` that was updated by this mutation.",
+            "args": [],
+            "type": {
+              "kind": "OBJECT",
+              "name": "Setting",
+              "ofType": null
+            },
+            "isDeprecated": false,
+            "deprecationReason": null
+          },
+          {
+            "name": "settingEdge",
+            "description": "An edge for our `Setting`. May be used by Relay 1.",
+            "args": [
+              {
+                "name": "orderBy",
+                "description": "The method to use when ordering `Setting`.",
+                "type": {
+                  "kind": "LIST",
+                  "name": null,
+                  "ofType": {
+                    "kind": "NON_NULL",
+                    "name": null,
+                    "ofType": {
+                      "kind": "ENUM",
+                      "name": "SettingsOrderBy",
+                      "ofType": null
+                    }
+                  }
+                },
+                "defaultValue": "[PRIMARY_KEY_ASC]",
+                "isDeprecated": false,
+                "deprecationReason": null
+              }
+            ],
+            "type": {
+              "kind": "OBJECT",
+              "name": "SettingsEdge",
+              "ofType": null
+            },
+            "isDeprecated": false,
+            "deprecationReason": null
+          }
+        ],
+        "inputFields": null,
+        "interfaces": [],
+        "enumValues": null,
+        "possibleTypes": null
+      },
+      {
+        "kind": "INPUT_OBJECT",
+        "name": "UpdateTaskByNodeIdInput",
+        "description": "All input for the `updateTaskByNodeId` mutation.",
+        "fields": null,
+        "inputFields": [
+          {
+            "name": "clientMutationId",
+            "description": "An arbitrary string value with no semantic meaning. Will be included in the\npayload verbatim. May be used to track mutations by the client.",
+            "type": {
+              "kind": "SCALAR",
+              "name": "String",
+              "ofType": null
+            },
+            "defaultValue": null,
+            "isDeprecated": false,
+            "deprecationReason": null
+          },
+          {
+            "name": "nodeId",
+            "description": "The globally unique `ID` which will identify a single `Task` to be updated.",
+            "type": {
+              "kind": "NON_NULL",
+              "name": null,
+              "ofType": {
+                "kind": "SCALAR",
+                "name": "ID",
+                "ofType": null
+              }
+            },
+            "defaultValue": null,
+            "isDeprecated": false,
+            "deprecationReason": null
+          },
+          {
+            "name": "patch",
+            "description": "An object where the defined keys will be set on the `Task` being updated.",
+            "type": {
+              "kind": "NON_NULL",
+              "name": null,
+              "ofType": {
+                "kind": "INPUT_OBJECT",
+                "name": "TaskPatch",
+                "ofType": null
+              }
+            },
+            "defaultValue": null,
+            "isDeprecated": false,
+            "deprecationReason": null
+          }
+        ],
+        "interfaces": null,
+        "enumValues": null,
+        "possibleTypes": null
+      },
+      {
+        "kind": "INPUT_OBJECT",
+        "name": "UpdateTaskInput",
+        "description": "All input for the `updateTask` mutation.",
+        "fields": null,
+        "inputFields": [
+          {
+            "name": "clientMutationId",
+            "description": "An arbitrary string value with no semantic meaning. Will be included in the\npayload verbatim. May be used to track mutations by the client.",
+            "type": {
+              "kind": "SCALAR",
+              "name": "String",
+              "ofType": null
+            },
+            "defaultValue": null,
+            "isDeprecated": false,
+            "deprecationReason": null
+          },
+          {
+            "name": "id",
+            "description": null,
+            "type": {
+              "kind": "NON_NULL",
+              "name": null,
+              "ofType": {
+                "kind": "SCALAR",
+                "name": "Int",
+                "ofType": null
+              }
+            },
+            "defaultValue": null,
+            "isDeprecated": false,
+            "deprecationReason": null
+          },
+          {
+            "name": "patch",
+            "description": "An object where the defined keys will be set on the `Task` being updated.",
+            "type": {
+              "kind": "NON_NULL",
+              "name": null,
+              "ofType": {
+                "kind": "INPUT_OBJECT",
+                "name": "TaskPatch",
+                "ofType": null
+              }
+            },
+            "defaultValue": null,
+            "isDeprecated": false,
+            "deprecationReason": null
+          }
+        ],
+        "interfaces": null,
+        "enumValues": null,
+        "possibleTypes": null
+      },
+      {
+        "kind": "OBJECT",
+        "name": "UpdateTaskPayload",
+        "description": "The output of our update `Task` mutation.",
+        "fields": [
+          {
+            "name": "clientMutationId",
+            "description": "The exact same `clientMutationId` that was provided in the mutation input,\nunchanged and unused. May be used by a client to track mutations.",
+            "args": [],
+            "type": {
+              "kind": "SCALAR",
+              "name": "String",
+              "ofType": null
+            },
+            "isDeprecated": false,
+            "deprecationReason": null
+          },
+          {
+            "name": "ctf",
+            "description": "Reads a single `Ctf` that is related to this `Task`.",
+            "args": [],
+            "type": {
+              "kind": "OBJECT",
+              "name": "Ctf",
+              "ofType": null
+            },
+            "isDeprecated": false,
+            "deprecationReason": null
+          },
+          {
+            "name": "query",
+            "description": "Our root query field type. Allows us to run any query from our mutation payload.",
+            "args": [],
+            "type": {
+              "kind": "OBJECT",
+              "name": "Query",
+              "ofType": null
+            },
+            "isDeprecated": false,
+            "deprecationReason": null
+          },
+          {
+            "name": "task",
+            "description": "The `Task` that was updated by this mutation.",
+            "args": [],
+            "type": {
+              "kind": "OBJECT",
+              "name": "Task",
+              "ofType": null
+            },
+            "isDeprecated": false,
+            "deprecationReason": null
+          },
+          {
+            "name": "taskEdge",
+            "description": "An edge for our `Task`. May be used by Relay 1.",
+            "args": [
               {
                 "name": "orderBy",
                 "description": "The method to use when ordering `Task`.",
@@ -6811,7008 +13666,6 @@
               }
             ],
             "type": {
-              "kind": "NON_NULL",
-              "name": null,
-              "ofType": {
-                "kind": "OBJECT",
-                "name": "ProfileTasksByWorkOnTaskProfileIdAndTaskIdManyToManyConnection",
-                "ofType": null
-              }
-            },
-            "isDeprecated": false,
-            "deprecationReason": null
-          },
-          {
-            "name": "username",
-            "description": null,
-            "args": [],
-            "type": {
-              "kind": "NON_NULL",
-              "name": null,
-              "ofType": {
-                "kind": "SCALAR",
-                "name": "String",
-                "ofType": null
-              }
-            },
-            "isDeprecated": false,
-            "deprecationReason": null
-          },
-          {
-            "name": "workOnTasks",
-            "description": "Reads and enables pagination through a set of `WorkOnTask`.",
-            "args": [
-              {
-                "name": "after",
-                "description": "Read all values in the set after (below) this cursor.",
-                "type": {
-                  "kind": "SCALAR",
-                  "name": "Cursor",
-                  "ofType": null
-                },
-                "defaultValue": null,
-                "isDeprecated": false,
-                "deprecationReason": null
-              },
-              {
-                "name": "before",
-                "description": "Read all values in the set before (above) this cursor.",
-                "type": {
-                  "kind": "SCALAR",
-                  "name": "Cursor",
-                  "ofType": null
-                },
-                "defaultValue": null,
-                "isDeprecated": false,
-                "deprecationReason": null
-              },
-              {
-                "name": "condition",
-                "description": "A condition to be used in determining which values should be returned by the collection.",
-                "type": {
-                  "kind": "INPUT_OBJECT",
-                  "name": "WorkOnTaskCondition",
-                  "ofType": null
-                },
-                "defaultValue": null,
-                "isDeprecated": false,
-                "deprecationReason": null
-              },
-              {
-                "name": "first",
-                "description": "Only read the first `n` values of the set.",
-                "type": {
-                  "kind": "SCALAR",
-                  "name": "Int",
-                  "ofType": null
-                },
-                "defaultValue": null,
-                "isDeprecated": false,
-                "deprecationReason": null
-              },
-              {
-                "name": "last",
-                "description": "Only read the last `n` values of the set.",
-                "type": {
-                  "kind": "SCALAR",
-                  "name": "Int",
-                  "ofType": null
-                },
-                "defaultValue": null,
-                "isDeprecated": false,
-                "deprecationReason": null
-              },
-              {
-                "name": "offset",
-                "description": "Skip the first `n` values from our `after` cursor, an alternative to cursor\nbased pagination. May not be used with `last`.",
-                "type": {
-                  "kind": "SCALAR",
-                  "name": "Int",
-                  "ofType": null
-                },
-                "defaultValue": null,
-                "isDeprecated": false,
-                "deprecationReason": null
-              },
-              {
-                "name": "orderBy",
-                "description": "The method to use when ordering `WorkOnTask`.",
-                "type": {
-                  "kind": "LIST",
-                  "name": null,
-                  "ofType": {
-                    "kind": "NON_NULL",
-                    "name": null,
-                    "ofType": {
-                      "kind": "ENUM",
-                      "name": "WorkOnTasksOrderBy",
-                      "ofType": null
-                    }
-                  }
-                },
-                "defaultValue": "[PRIMARY_KEY_ASC]",
-                "isDeprecated": false,
-                "deprecationReason": null
-              }
-            ],
-            "type": {
-              "kind": "NON_NULL",
-              "name": null,
-              "ofType": {
-                "kind": "OBJECT",
-                "name": "WorkOnTasksConnection",
-                "ofType": null
-              }
-            },
-            "isDeprecated": false,
-            "deprecationReason": null
-          }
-        ],
-        "inputFields": null,
-        "interfaces": [
-          {
-            "kind": "INTERFACE",
-            "name": "Node",
-            "ofType": null
-          }
-        ],
-        "enumValues": null,
-        "possibleTypes": null
-      },
-      {
-        "kind": "INPUT_OBJECT",
-        "name": "ProfileCondition",
-        "description": "A condition to be used against `Profile` object types. All fields are tested for equality and combined with a logical ‘and.’",
-        "fields": null,
-        "inputFields": [
-          {
-            "name": "id",
-            "description": "Checks for equality with the object’s `id` field.",
-            "type": {
-              "kind": "SCALAR",
-              "name": "Int",
-              "ofType": null
-            },
-            "defaultValue": null,
-            "isDeprecated": false,
-            "deprecationReason": null
-          },
-          {
-            "name": "username",
-            "description": "Checks for equality with the object’s `username` field.",
-            "type": {
-              "kind": "SCALAR",
-              "name": "String",
-              "ofType": null
-            },
-            "defaultValue": null,
-            "isDeprecated": false,
-            "deprecationReason": null
-          }
-        ],
-        "interfaces": null,
-        "enumValues": null,
-        "possibleTypes": null
-      },
-      {
-        "kind": "OBJECT",
-        "name": "ProfileCtfsByInvitationProfileIdAndCtfIdManyToManyConnection",
-        "description": "A connection to a list of `Ctf` values, with data from `Invitation`.",
-        "fields": [
-          {
-            "name": "edges",
-            "description": "A list of edges which contains the `Ctf`, info from the `Invitation`, and the cursor to aid in pagination.",
-            "args": [],
-            "type": {
-              "kind": "NON_NULL",
-              "name": null,
-              "ofType": {
-                "kind": "LIST",
-                "name": null,
-                "ofType": {
-                  "kind": "NON_NULL",
-                  "name": null,
-                  "ofType": {
-                    "kind": "OBJECT",
-                    "name": "ProfileCtfsByInvitationProfileIdAndCtfIdManyToManyEdge",
-                    "ofType": null
-                  }
-                }
-              }
-            },
-            "isDeprecated": false,
-            "deprecationReason": null
-          },
-          {
-            "name": "nodes",
-            "description": "A list of `Ctf` objects.",
-            "args": [],
-            "type": {
-              "kind": "NON_NULL",
-              "name": null,
-              "ofType": {
-                "kind": "LIST",
-                "name": null,
-                "ofType": {
-                  "kind": "NON_NULL",
-                  "name": null,
-                  "ofType": {
-                    "kind": "OBJECT",
-                    "name": "Ctf",
-                    "ofType": null
-                  }
-                }
-              }
-            },
-            "isDeprecated": false,
-            "deprecationReason": null
-          },
-          {
-            "name": "pageInfo",
-            "description": "Information to aid in pagination.",
-            "args": [],
-            "type": {
-              "kind": "NON_NULL",
-              "name": null,
-              "ofType": {
-                "kind": "OBJECT",
-                "name": "PageInfo",
-                "ofType": null
-              }
-            },
-            "isDeprecated": false,
-            "deprecationReason": null
-          },
-          {
-            "name": "totalCount",
-            "description": "The count of *all* `Ctf` you could get from the connection.",
-            "args": [],
-            "type": {
-              "kind": "NON_NULL",
-              "name": null,
-              "ofType": {
-                "kind": "SCALAR",
-                "name": "Int",
-                "ofType": null
-              }
-            },
-            "isDeprecated": false,
-            "deprecationReason": null
-          }
-        ],
-        "inputFields": null,
-        "interfaces": [],
-        "enumValues": null,
-        "possibleTypes": null
-      },
-      {
-        "kind": "OBJECT",
-        "name": "ProfileCtfsByInvitationProfileIdAndCtfIdManyToManyEdge",
-        "description": "A `Ctf` edge in the connection, with data from `Invitation`.",
-        "fields": [
-          {
-            "name": "cursor",
-            "description": "A cursor for use in pagination.",
-            "args": [],
-            "type": {
-              "kind": "SCALAR",
-              "name": "Cursor",
-              "ofType": null
-            },
-            "isDeprecated": false,
-            "deprecationReason": null
-          },
-          {
-            "name": "node",
-            "description": "The `Ctf` at the end of the edge.",
-            "args": [],
-            "type": {
-              "kind": "NON_NULL",
-              "name": null,
-              "ofType": {
-                "kind": "OBJECT",
-                "name": "Ctf",
-                "ofType": null
-              }
-            },
-            "isDeprecated": false,
-            "deprecationReason": null
-          }
-        ],
-        "inputFields": null,
-        "interfaces": [],
-        "enumValues": null,
-        "possibleTypes": null
-      },
-      {
-        "kind": "INPUT_OBJECT",
-        "name": "ProfileFilter",
-        "description": "A filter to be used against `Profile` object types. All fields are combined with a logical ‘and.’",
-        "fields": null,
-        "inputFields": [
-          {
-            "name": "and",
-            "description": "Checks for all expressions in this list.",
-            "type": {
-              "kind": "LIST",
-              "name": null,
-              "ofType": {
-                "kind": "NON_NULL",
-                "name": null,
-                "ofType": {
-                  "kind": "INPUT_OBJECT",
-                  "name": "ProfileFilter",
-                  "ofType": null
-                }
-              }
-            },
-            "defaultValue": null,
-            "isDeprecated": false,
-            "deprecationReason": null
-          },
-          {
-            "name": "not",
-            "description": "Negates the expression.",
-            "type": {
-              "kind": "INPUT_OBJECT",
-              "name": "ProfileFilter",
-              "ofType": null
-            },
-            "defaultValue": null,
-            "isDeprecated": false,
-            "deprecationReason": null
-          },
-          {
-            "name": "or",
-            "description": "Checks for any expressions in this list.",
-            "type": {
-              "kind": "LIST",
-              "name": null,
-              "ofType": {
-                "kind": "NON_NULL",
-                "name": null,
-                "ofType": {
-                  "kind": "INPUT_OBJECT",
-                  "name": "ProfileFilter",
-                  "ofType": null
-                }
-              }
-            },
-            "defaultValue": null,
-            "isDeprecated": false,
-            "deprecationReason": null
-          },
-          {
-            "name": "username",
-            "description": "Filter by the object’s `username` field.",
-            "type": {
-              "kind": "INPUT_OBJECT",
-              "name": "StringFilter",
-              "ofType": null
-            },
-            "defaultValue": null,
-            "isDeprecated": false,
-            "deprecationReason": null
-          }
-        ],
-        "interfaces": null,
-        "enumValues": null,
-        "possibleTypes": null
-      },
-      {
-        "kind": "INPUT_OBJECT",
-        "name": "ProfilePatch",
-        "description": "Represents an update to a `Profile`. Fields that are set will be updated.",
-        "fields": null,
-        "inputFields": [
-          {
-            "name": "color",
-            "description": null,
-            "type": {
-              "kind": "SCALAR",
-              "name": "String",
-              "ofType": null
-            },
-            "defaultValue": null,
-            "isDeprecated": false,
-            "deprecationReason": null
-          },
-          {
-            "name": "description",
-            "description": null,
-            "type": {
-              "kind": "SCALAR",
-              "name": "String",
-              "ofType": null
-            },
-            "defaultValue": null,
-            "isDeprecated": false,
-            "deprecationReason": null
-          },
-          {
-            "name": "username",
-            "description": null,
-            "type": {
-              "kind": "SCALAR",
-              "name": "String",
-              "ofType": null
-            },
-            "defaultValue": null,
-            "isDeprecated": false,
-            "deprecationReason": null
-          }
-        ],
-        "interfaces": null,
-        "enumValues": null,
-        "possibleTypes": null
-      },
-      {
-        "kind": "OBJECT",
-        "name": "ProfileTasksByWorkOnTaskProfileIdAndTaskIdManyToManyConnection",
-        "description": "A connection to a list of `Task` values, with data from `WorkOnTask`.",
-        "fields": [
-          {
-            "name": "edges",
-            "description": "A list of edges which contains the `Task`, info from the `WorkOnTask`, and the cursor to aid in pagination.",
-            "args": [],
-            "type": {
-              "kind": "NON_NULL",
-              "name": null,
-              "ofType": {
-                "kind": "LIST",
-                "name": null,
-                "ofType": {
-                  "kind": "NON_NULL",
-                  "name": null,
-                  "ofType": {
-                    "kind": "OBJECT",
-                    "name": "ProfileTasksByWorkOnTaskProfileIdAndTaskIdManyToManyEdge",
-                    "ofType": null
-                  }
-                }
-              }
-            },
-            "isDeprecated": false,
-            "deprecationReason": null
-          },
-          {
-            "name": "nodes",
-            "description": "A list of `Task` objects.",
-            "args": [],
-            "type": {
-              "kind": "NON_NULL",
-              "name": null,
-              "ofType": {
-                "kind": "LIST",
-                "name": null,
-                "ofType": {
-                  "kind": "NON_NULL",
-                  "name": null,
-                  "ofType": {
-                    "kind": "OBJECT",
-                    "name": "Task",
-                    "ofType": null
-                  }
-                }
-              }
-            },
-            "isDeprecated": false,
-            "deprecationReason": null
-          },
-          {
-            "name": "pageInfo",
-            "description": "Information to aid in pagination.",
-            "args": [],
-            "type": {
-              "kind": "NON_NULL",
-              "name": null,
-              "ofType": {
-                "kind": "OBJECT",
-                "name": "PageInfo",
-                "ofType": null
-              }
-            },
-            "isDeprecated": false,
-            "deprecationReason": null
-          },
-          {
-            "name": "totalCount",
-            "description": "The count of *all* `Task` you could get from the connection.",
-            "args": [],
-            "type": {
-              "kind": "NON_NULL",
-              "name": null,
-              "ofType": {
-                "kind": "SCALAR",
-                "name": "Int",
-                "ofType": null
-              }
-            },
-            "isDeprecated": false,
-            "deprecationReason": null
-          }
-        ],
-        "inputFields": null,
-        "interfaces": [],
-        "enumValues": null,
-        "possibleTypes": null
-      },
-      {
-        "kind": "OBJECT",
-        "name": "ProfileTasksByWorkOnTaskProfileIdAndTaskIdManyToManyEdge",
-        "description": "A `Task` edge in the connection, with data from `WorkOnTask`.",
-        "fields": [
-          {
-            "name": "cursor",
-            "description": "A cursor for use in pagination.",
-            "args": [],
-            "type": {
-              "kind": "SCALAR",
-              "name": "Cursor",
-              "ofType": null
-            },
-            "isDeprecated": false,
-            "deprecationReason": null
-          },
-          {
-            "name": "node",
-            "description": "The `Task` at the end of the edge.",
-            "args": [],
-            "type": {
-              "kind": "NON_NULL",
-              "name": null,
-              "ofType": {
-                "kind": "OBJECT",
-                "name": "Task",
-                "ofType": null
-              }
-            },
-            "isDeprecated": false,
-            "deprecationReason": null
-          }
-        ],
-        "inputFields": null,
-        "interfaces": [],
-        "enumValues": null,
-        "possibleTypes": null
-      },
-      {
-        "kind": "OBJECT",
-        "name": "ProfilesConnection",
-        "description": "A connection to a list of `Profile` values.",
-        "fields": [
-          {
-            "name": "edges",
-            "description": "A list of edges which contains the `Profile` and cursor to aid in pagination.",
-            "args": [],
-            "type": {
-              "kind": "NON_NULL",
-              "name": null,
-              "ofType": {
-                "kind": "LIST",
-                "name": null,
-                "ofType": {
-                  "kind": "NON_NULL",
-                  "name": null,
-                  "ofType": {
-                    "kind": "OBJECT",
-                    "name": "ProfilesEdge",
-                    "ofType": null
-                  }
-                }
-              }
-            },
-            "isDeprecated": false,
-            "deprecationReason": null
-          },
-          {
-            "name": "nodes",
-            "description": "A list of `Profile` objects.",
-            "args": [],
-            "type": {
-              "kind": "NON_NULL",
-              "name": null,
-              "ofType": {
-                "kind": "LIST",
-                "name": null,
-                "ofType": {
-                  "kind": "NON_NULL",
-                  "name": null,
-                  "ofType": {
-                    "kind": "OBJECT",
-                    "name": "Profile",
-                    "ofType": null
-                  }
-                }
-              }
-            },
-            "isDeprecated": false,
-            "deprecationReason": null
-          },
-          {
-            "name": "pageInfo",
-            "description": "Information to aid in pagination.",
-            "args": [],
-            "type": {
-              "kind": "NON_NULL",
-              "name": null,
-              "ofType": {
-                "kind": "OBJECT",
-                "name": "PageInfo",
-                "ofType": null
-              }
-            },
-            "isDeprecated": false,
-            "deprecationReason": null
-          },
-          {
-            "name": "totalCount",
-            "description": "The count of *all* `Profile` you could get from the connection.",
-            "args": [],
-            "type": {
-              "kind": "NON_NULL",
-              "name": null,
-              "ofType": {
-                "kind": "SCALAR",
-                "name": "Int",
-                "ofType": null
-              }
-            },
-            "isDeprecated": false,
-            "deprecationReason": null
-          }
-        ],
-        "inputFields": null,
-        "interfaces": [],
-        "enumValues": null,
-        "possibleTypes": null
-      },
-      {
-        "kind": "OBJECT",
-        "name": "ProfilesEdge",
-        "description": "A `Profile` edge in the connection.",
-        "fields": [
-          {
-            "name": "cursor",
-            "description": "A cursor for use in pagination.",
-            "args": [],
-            "type": {
-              "kind": "SCALAR",
-              "name": "Cursor",
-              "ofType": null
-            },
-            "isDeprecated": false,
-            "deprecationReason": null
-          },
-          {
-            "name": "node",
-            "description": "The `Profile` at the end of the edge.",
-            "args": [],
-            "type": {
-              "kind": "NON_NULL",
-              "name": null,
-              "ofType": {
-                "kind": "OBJECT",
-                "name": "Profile",
-                "ofType": null
-              }
-            },
-            "isDeprecated": false,
-            "deprecationReason": null
-          }
-        ],
-        "inputFields": null,
-        "interfaces": [],
-        "enumValues": null,
-        "possibleTypes": null
-      },
-      {
-        "kind": "ENUM",
-        "name": "ProfilesOrderBy",
-        "description": "Methods to use when ordering `Profile`.",
-        "fields": null,
-        "inputFields": null,
-        "interfaces": null,
-        "enumValues": [
-          {
-            "name": "ID_ASC",
-            "description": null,
-            "isDeprecated": false,
-            "deprecationReason": null
-          },
-          {
-            "name": "ID_DESC",
-            "description": null,
-            "isDeprecated": false,
-            "deprecationReason": null
-          },
-          {
-            "name": "NATURAL",
-            "description": null,
-            "isDeprecated": false,
-            "deprecationReason": null
-          },
-          {
-            "name": "PRIMARY_KEY_ASC",
-            "description": null,
-            "isDeprecated": false,
-            "deprecationReason": null
-          },
-          {
-            "name": "PRIMARY_KEY_DESC",
-            "description": null,
-            "isDeprecated": false,
-            "deprecationReason": null
-          },
-          {
-            "name": "USERNAME_ASC",
-            "description": null,
-            "isDeprecated": false,
-            "deprecationReason": null
-          },
-          {
-            "name": "USERNAME_DESC",
-            "description": null,
-            "isDeprecated": false,
-            "deprecationReason": null
-          }
-        ],
-        "possibleTypes": null
-      },
-      {
-        "kind": "OBJECT",
-        "name": "Query",
-        "description": "The root query type which gives access points into the data universe.",
-        "fields": [
-          {
-            "name": "assignedTag",
-            "description": null,
-            "args": [
-              {
-                "name": "tagId",
-                "description": null,
-                "type": {
-                  "kind": "NON_NULL",
-                  "name": null,
-                  "ofType": {
-                    "kind": "SCALAR",
-                    "name": "Int",
-                    "ofType": null
-                  }
-                },
-                "defaultValue": null,
-                "isDeprecated": false,
-                "deprecationReason": null
-              },
-              {
-                "name": "taskId",
-                "description": null,
-                "type": {
-                  "kind": "NON_NULL",
-                  "name": null,
-                  "ofType": {
-                    "kind": "SCALAR",
-                    "name": "Int",
-                    "ofType": null
-                  }
-                },
-                "defaultValue": null,
-                "isDeprecated": false,
-                "deprecationReason": null
-              }
-            ],
-            "type": {
-              "kind": "OBJECT",
-              "name": "AssignedTag",
-              "ofType": null
-            },
-            "isDeprecated": false,
-            "deprecationReason": null
-          },
-          {
-            "name": "assignedTagByNodeId",
-            "description": "Reads a single `AssignedTag` using its globally unique `ID`.",
-            "args": [
-              {
-                "name": "nodeId",
-                "description": "The globally unique `ID` to be used in selecting a single `AssignedTag`.",
-                "type": {
-                  "kind": "NON_NULL",
-                  "name": null,
-                  "ofType": {
-                    "kind": "SCALAR",
-                    "name": "ID",
-                    "ofType": null
-                  }
-                },
-                "defaultValue": null,
-                "isDeprecated": false,
-                "deprecationReason": null
-              }
-            ],
-            "type": {
-              "kind": "OBJECT",
-              "name": "AssignedTag",
-              "ofType": null
-            },
-            "isDeprecated": false,
-            "deprecationReason": null
-          },
-          {
-            "name": "assignedTags",
-            "description": "Reads and enables pagination through a set of `AssignedTag`.",
-            "args": [
-              {
-                "name": "after",
-                "description": "Read all values in the set after (below) this cursor.",
-                "type": {
-                  "kind": "SCALAR",
-                  "name": "Cursor",
-                  "ofType": null
-                },
-                "defaultValue": null,
-                "isDeprecated": false,
-                "deprecationReason": null
-              },
-              {
-                "name": "before",
-                "description": "Read all values in the set before (above) this cursor.",
-                "type": {
-                  "kind": "SCALAR",
-                  "name": "Cursor",
-                  "ofType": null
-                },
-                "defaultValue": null,
-                "isDeprecated": false,
-                "deprecationReason": null
-              },
-              {
-                "name": "condition",
-                "description": "A condition to be used in determining which values should be returned by the collection.",
-                "type": {
-                  "kind": "INPUT_OBJECT",
-                  "name": "AssignedTagCondition",
-                  "ofType": null
-                },
-                "defaultValue": null,
-                "isDeprecated": false,
-                "deprecationReason": null
-              },
-              {
-                "name": "first",
-                "description": "Only read the first `n` values of the set.",
-                "type": {
-                  "kind": "SCALAR",
-                  "name": "Int",
-                  "ofType": null
-                },
-                "defaultValue": null,
-                "isDeprecated": false,
-                "deprecationReason": null
-              },
-              {
-                "name": "last",
-                "description": "Only read the last `n` values of the set.",
-                "type": {
-                  "kind": "SCALAR",
-                  "name": "Int",
-                  "ofType": null
-                },
-                "defaultValue": null,
-                "isDeprecated": false,
-                "deprecationReason": null
-              },
-              {
-                "name": "offset",
-                "description": "Skip the first `n` values from our `after` cursor, an alternative to cursor\nbased pagination. May not be used with `last`.",
-                "type": {
-                  "kind": "SCALAR",
-                  "name": "Int",
-                  "ofType": null
-                },
-                "defaultValue": null,
-                "isDeprecated": false,
-                "deprecationReason": null
-              },
-              {
-                "name": "orderBy",
-                "description": "The method to use when ordering `AssignedTag`.",
-                "type": {
-                  "kind": "LIST",
-                  "name": null,
-                  "ofType": {
-                    "kind": "NON_NULL",
-                    "name": null,
-                    "ofType": {
-                      "kind": "ENUM",
-                      "name": "AssignedTagsOrderBy",
-                      "ofType": null
-                    }
-                  }
-                },
-                "defaultValue": "[PRIMARY_KEY_ASC]",
-                "isDeprecated": false,
-                "deprecationReason": null
-              }
-            ],
-            "type": {
-              "kind": "OBJECT",
-              "name": "AssignedTagsConnection",
-              "ofType": null
-            },
-            "isDeprecated": false,
-            "deprecationReason": null
-          },
-          {
-            "name": "ctf",
-            "description": null,
-            "args": [
-              {
-                "name": "id",
-                "description": null,
-                "type": {
-                  "kind": "NON_NULL",
-                  "name": null,
-                  "ofType": {
-                    "kind": "SCALAR",
-                    "name": "Int",
-                    "ofType": null
-                  }
-                },
-                "defaultValue": null,
-                "isDeprecated": false,
-                "deprecationReason": null
-              }
-            ],
-            "type": {
-              "kind": "OBJECT",
-              "name": "Ctf",
-              "ofType": null
-            },
-            "isDeprecated": false,
-            "deprecationReason": null
-          },
-          {
-            "name": "ctfByNodeId",
-            "description": "Reads a single `Ctf` using its globally unique `ID`.",
-            "args": [
-              {
-                "name": "nodeId",
-                "description": "The globally unique `ID` to be used in selecting a single `Ctf`.",
-                "type": {
-                  "kind": "NON_NULL",
-                  "name": null,
-                  "ofType": {
-                    "kind": "SCALAR",
-                    "name": "ID",
-                    "ofType": null
-                  }
-                },
-                "defaultValue": null,
-                "isDeprecated": false,
-                "deprecationReason": null
-              }
-            ],
-            "type": {
-              "kind": "OBJECT",
-              "name": "Ctf",
-              "ofType": null
-            },
-            "isDeprecated": false,
-            "deprecationReason": null
-          },
-          {
-            "name": "ctfSecret",
-            "description": null,
-            "args": [
-              {
-                "name": "id",
-                "description": null,
-                "type": {
-                  "kind": "NON_NULL",
-                  "name": null,
-                  "ofType": {
-                    "kind": "SCALAR",
-                    "name": "Int",
-                    "ofType": null
-                  }
-                },
-                "defaultValue": null,
-                "isDeprecated": false,
-                "deprecationReason": null
-              }
-            ],
-            "type": {
-              "kind": "OBJECT",
-              "name": "CtfSecret",
-              "ofType": null
-            },
-            "isDeprecated": false,
-            "deprecationReason": null
-          },
-          {
-            "name": "ctfSecretByNodeId",
-            "description": "Reads a single `CtfSecret` using its globally unique `ID`.",
-            "args": [
-              {
-                "name": "nodeId",
-                "description": "The globally unique `ID` to be used in selecting a single `CtfSecret`.",
-                "type": {
-                  "kind": "NON_NULL",
-                  "name": null,
-                  "ofType": {
-                    "kind": "SCALAR",
-                    "name": "ID",
-                    "ofType": null
-                  }
-                },
-                "defaultValue": null,
-                "isDeprecated": false,
-                "deprecationReason": null
-              }
-            ],
-            "type": {
-              "kind": "OBJECT",
-              "name": "CtfSecret",
-              "ofType": null
-            },
-            "isDeprecated": false,
-            "deprecationReason": null
-          },
-          {
-            "name": "ctfSecrets",
-            "description": "Reads and enables pagination through a set of `CtfSecret`.",
-            "args": [
-              {
-                "name": "after",
-                "description": "Read all values in the set after (below) this cursor.",
-                "type": {
-                  "kind": "SCALAR",
-                  "name": "Cursor",
-                  "ofType": null
-                },
-                "defaultValue": null,
-                "isDeprecated": false,
-                "deprecationReason": null
-              },
-              {
-                "name": "before",
-                "description": "Read all values in the set before (above) this cursor.",
-                "type": {
-                  "kind": "SCALAR",
-                  "name": "Cursor",
-                  "ofType": null
-                },
-                "defaultValue": null,
-                "isDeprecated": false,
-                "deprecationReason": null
-              },
-              {
-                "name": "condition",
-                "description": "A condition to be used in determining which values should be returned by the collection.",
-                "type": {
-                  "kind": "INPUT_OBJECT",
-                  "name": "CtfSecretCondition",
-                  "ofType": null
-                },
-                "defaultValue": null,
-                "isDeprecated": false,
-                "deprecationReason": null
-              },
-              {
-                "name": "first",
-                "description": "Only read the first `n` values of the set.",
-                "type": {
-                  "kind": "SCALAR",
-                  "name": "Int",
-                  "ofType": null
-                },
-                "defaultValue": null,
-                "isDeprecated": false,
-                "deprecationReason": null
-              },
-              {
-                "name": "last",
-                "description": "Only read the last `n` values of the set.",
-                "type": {
-                  "kind": "SCALAR",
-                  "name": "Int",
-                  "ofType": null
-                },
-                "defaultValue": null,
-                "isDeprecated": false,
-                "deprecationReason": null
-              },
-              {
-                "name": "offset",
-                "description": "Skip the first `n` values from our `after` cursor, an alternative to cursor\nbased pagination. May not be used with `last`.",
-                "type": {
-                  "kind": "SCALAR",
-                  "name": "Int",
-                  "ofType": null
-                },
-                "defaultValue": null,
-                "isDeprecated": false,
-                "deprecationReason": null
-              },
-              {
-                "name": "orderBy",
-                "description": "The method to use when ordering `CtfSecret`.",
-                "type": {
-                  "kind": "LIST",
-                  "name": null,
-                  "ofType": {
-                    "kind": "NON_NULL",
-                    "name": null,
-                    "ofType": {
-                      "kind": "ENUM",
-                      "name": "CtfSecretsOrderBy",
-                      "ofType": null
-                    }
-                  }
-                },
-                "defaultValue": "[PRIMARY_KEY_ASC]",
-                "isDeprecated": false,
-                "deprecationReason": null
-              }
-            ],
-            "type": {
-              "kind": "OBJECT",
-              "name": "CtfSecretsConnection",
-              "ofType": null
-            },
-            "isDeprecated": false,
-            "deprecationReason": null
-          },
-          {
-            "name": "ctfs",
-            "description": "Reads and enables pagination through a set of `Ctf`.",
-            "args": [
-              {
-                "name": "after",
-                "description": "Read all values in the set after (below) this cursor.",
-                "type": {
-                  "kind": "SCALAR",
-                  "name": "Cursor",
-                  "ofType": null
-                },
-                "defaultValue": null,
-                "isDeprecated": false,
-                "deprecationReason": null
-              },
-              {
-                "name": "before",
-                "description": "Read all values in the set before (above) this cursor.",
-                "type": {
-                  "kind": "SCALAR",
-                  "name": "Cursor",
-                  "ofType": null
-                },
-                "defaultValue": null,
-                "isDeprecated": false,
-                "deprecationReason": null
-              },
-              {
-                "name": "condition",
-                "description": "A condition to be used in determining which values should be returned by the collection.",
-                "type": {
-                  "kind": "INPUT_OBJECT",
-                  "name": "CtfCondition",
-                  "ofType": null
-                },
-                "defaultValue": null,
-                "isDeprecated": false,
-                "deprecationReason": null
-              },
-              {
-                "name": "filter",
-                "description": "A filter to be used in determining which values should be returned by the collection.",
-                "type": {
-                  "kind": "INPUT_OBJECT",
-                  "name": "CtfFilter",
-                  "ofType": null
-                },
-                "defaultValue": null,
-                "isDeprecated": false,
-                "deprecationReason": null
-              },
-              {
-                "name": "first",
-                "description": "Only read the first `n` values of the set.",
-                "type": {
-                  "kind": "SCALAR",
-                  "name": "Int",
-                  "ofType": null
-                },
-                "defaultValue": null,
-                "isDeprecated": false,
-                "deprecationReason": null
-              },
-              {
-                "name": "last",
-                "description": "Only read the last `n` values of the set.",
-                "type": {
-                  "kind": "SCALAR",
-                  "name": "Int",
-                  "ofType": null
-                },
-                "defaultValue": null,
-                "isDeprecated": false,
-                "deprecationReason": null
-              },
-              {
-                "name": "offset",
-                "description": "Skip the first `n` values from our `after` cursor, an alternative to cursor\nbased pagination. May not be used with `last`.",
-                "type": {
-                  "kind": "SCALAR",
-                  "name": "Int",
-                  "ofType": null
-                },
-                "defaultValue": null,
-                "isDeprecated": false,
-                "deprecationReason": null
-              },
-              {
-                "name": "orderBy",
-                "description": "The method to use when ordering `Ctf`.",
-                "type": {
-                  "kind": "LIST",
-                  "name": null,
-                  "ofType": {
-                    "kind": "NON_NULL",
-                    "name": null,
-                    "ofType": {
-                      "kind": "ENUM",
-                      "name": "CtfsOrderBy",
-                      "ofType": null
-                    }
-                  }
-                },
-                "defaultValue": "[PRIMARY_KEY_ASC]",
-                "isDeprecated": false,
-                "deprecationReason": null
-              }
-            ],
-            "type": {
-              "kind": "OBJECT",
-              "name": "CtfsConnection",
-              "ofType": null
-            },
-            "isDeprecated": false,
-            "deprecationReason": null
-          },
-          {
-            "name": "guests",
-            "description": "Reads and enables pagination through a set of `Profile`.",
-            "args": [
-              {
-                "name": "after",
-                "description": "Read all values in the set after (below) this cursor.",
-                "type": {
-                  "kind": "SCALAR",
-                  "name": "Cursor",
-                  "ofType": null
-                },
-                "defaultValue": null,
-                "isDeprecated": false,
-                "deprecationReason": null
-              },
-              {
-                "name": "before",
-                "description": "Read all values in the set before (above) this cursor.",
-                "type": {
-                  "kind": "SCALAR",
-                  "name": "Cursor",
-                  "ofType": null
-                },
-                "defaultValue": null,
-                "isDeprecated": false,
-                "deprecationReason": null
-              },
-              {
-                "name": "first",
-                "description": "Only read the first `n` values of the set.",
-                "type": {
-                  "kind": "SCALAR",
-                  "name": "Int",
-                  "ofType": null
-                },
-                "defaultValue": null,
-                "isDeprecated": false,
-                "deprecationReason": null
-              },
-              {
-                "name": "last",
-                "description": "Only read the last `n` values of the set.",
-                "type": {
-                  "kind": "SCALAR",
-                  "name": "Int",
-                  "ofType": null
-                },
-                "defaultValue": null,
-                "isDeprecated": false,
-                "deprecationReason": null
-              },
-              {
-                "name": "offset",
-                "description": "Skip the first `n` values from our `after` cursor, an alternative to cursor\nbased pagination. May not be used with `last`.",
-                "type": {
-                  "kind": "SCALAR",
-                  "name": "Int",
-                  "ofType": null
-                },
-                "defaultValue": null,
-                "isDeprecated": false,
-                "deprecationReason": null
-              }
-            ],
-            "type": {
-              "kind": "OBJECT",
-              "name": "ProfilesConnection",
-              "ofType": null
-            },
-            "isDeprecated": false,
-            "deprecationReason": null
-          },
-          {
-            "name": "incomingCtf",
-            "description": "Reads and enables pagination through a set of `Ctf`.",
-            "args": [
-              {
-                "name": "after",
-                "description": "Read all values in the set after (below) this cursor.",
-                "type": {
-                  "kind": "SCALAR",
-                  "name": "Cursor",
-                  "ofType": null
-                },
-                "defaultValue": null,
-                "isDeprecated": false,
-                "deprecationReason": null
-              },
-              {
-                "name": "before",
-                "description": "Read all values in the set before (above) this cursor.",
-                "type": {
-                  "kind": "SCALAR",
-                  "name": "Cursor",
-                  "ofType": null
-                },
-                "defaultValue": null,
-                "isDeprecated": false,
-                "deprecationReason": null
-              },
-              {
-                "name": "first",
-                "description": "Only read the first `n` values of the set.",
-                "type": {
-                  "kind": "SCALAR",
-                  "name": "Int",
-                  "ofType": null
-                },
-                "defaultValue": null,
-                "isDeprecated": false,
-                "deprecationReason": null
-              },
-              {
-                "name": "last",
-                "description": "Only read the last `n` values of the set.",
-                "type": {
-                  "kind": "SCALAR",
-                  "name": "Int",
-                  "ofType": null
-                },
-                "defaultValue": null,
-                "isDeprecated": false,
-                "deprecationReason": null
-              },
-              {
-                "name": "offset",
-                "description": "Skip the first `n` values from our `after` cursor, an alternative to cursor\nbased pagination. May not be used with `last`.",
-                "type": {
-                  "kind": "SCALAR",
-                  "name": "Int",
-                  "ofType": null
-                },
-                "defaultValue": null,
-                "isDeprecated": false,
-                "deprecationReason": null
-              }
-            ],
-            "type": {
-              "kind": "OBJECT",
-              "name": "CtfsConnection",
-              "ofType": null
-            },
-            "isDeprecated": false,
-            "deprecationReason": null
-          },
-          {
-            "name": "invitation",
-            "description": null,
-            "args": [
-              {
-                "name": "ctfId",
-                "description": null,
-                "type": {
-                  "kind": "NON_NULL",
-                  "name": null,
-                  "ofType": {
-                    "kind": "SCALAR",
-                    "name": "Int",
-                    "ofType": null
-                  }
-                },
-                "defaultValue": null,
-                "isDeprecated": false,
-                "deprecationReason": null
-              },
-              {
-                "name": "profileId",
-                "description": null,
-                "type": {
-                  "kind": "NON_NULL",
-                  "name": null,
-                  "ofType": {
-                    "kind": "SCALAR",
-                    "name": "Int",
-                    "ofType": null
-                  }
-                },
-                "defaultValue": null,
-                "isDeprecated": false,
-                "deprecationReason": null
-              }
-            ],
-            "type": {
-              "kind": "OBJECT",
-              "name": "Invitation",
-              "ofType": null
-            },
-            "isDeprecated": false,
-            "deprecationReason": null
-          },
-          {
-            "name": "invitationByNodeId",
-            "description": "Reads a single `Invitation` using its globally unique `ID`.",
-            "args": [
-              {
-                "name": "nodeId",
-                "description": "The globally unique `ID` to be used in selecting a single `Invitation`.",
-                "type": {
-                  "kind": "NON_NULL",
-                  "name": null,
-                  "ofType": {
-                    "kind": "SCALAR",
-                    "name": "ID",
-                    "ofType": null
-                  }
-                },
-                "defaultValue": null,
-                "isDeprecated": false,
-                "deprecationReason": null
-              }
-            ],
-            "type": {
-              "kind": "OBJECT",
-              "name": "Invitation",
-              "ofType": null
-            },
-            "isDeprecated": false,
-            "deprecationReason": null
-          },
-          {
-            "name": "invitations",
-            "description": "Reads and enables pagination through a set of `Invitation`.",
-            "args": [
-              {
-                "name": "after",
-                "description": "Read all values in the set after (below) this cursor.",
-                "type": {
-                  "kind": "SCALAR",
-                  "name": "Cursor",
-                  "ofType": null
-                },
-                "defaultValue": null,
-                "isDeprecated": false,
-                "deprecationReason": null
-              },
-              {
-                "name": "before",
-                "description": "Read all values in the set before (above) this cursor.",
-                "type": {
-                  "kind": "SCALAR",
-                  "name": "Cursor",
-                  "ofType": null
-                },
-                "defaultValue": null,
-                "isDeprecated": false,
-                "deprecationReason": null
-              },
-              {
-                "name": "condition",
-                "description": "A condition to be used in determining which values should be returned by the collection.",
-                "type": {
-                  "kind": "INPUT_OBJECT",
-                  "name": "InvitationCondition",
-                  "ofType": null
-                },
-                "defaultValue": null,
-                "isDeprecated": false,
-                "deprecationReason": null
-              },
-              {
-                "name": "first",
-                "description": "Only read the first `n` values of the set.",
-                "type": {
-                  "kind": "SCALAR",
-                  "name": "Int",
-                  "ofType": null
-                },
-                "defaultValue": null,
-                "isDeprecated": false,
-                "deprecationReason": null
-              },
-              {
-                "name": "last",
-                "description": "Only read the last `n` values of the set.",
-                "type": {
-                  "kind": "SCALAR",
-                  "name": "Int",
-                  "ofType": null
-                },
-                "defaultValue": null,
-                "isDeprecated": false,
-                "deprecationReason": null
-              },
-              {
-                "name": "offset",
-                "description": "Skip the first `n` values from our `after` cursor, an alternative to cursor\nbased pagination. May not be used with `last`.",
-                "type": {
-                  "kind": "SCALAR",
-                  "name": "Int",
-                  "ofType": null
-                },
-                "defaultValue": null,
-                "isDeprecated": false,
-                "deprecationReason": null
-              },
-              {
-                "name": "orderBy",
-                "description": "The method to use when ordering `Invitation`.",
-                "type": {
-                  "kind": "LIST",
-                  "name": null,
-                  "ofType": {
-                    "kind": "NON_NULL",
-                    "name": null,
-                    "ofType": {
-                      "kind": "ENUM",
-                      "name": "InvitationsOrderBy",
-                      "ofType": null
-                    }
-                  }
-                },
-                "defaultValue": "[PRIMARY_KEY_ASC]",
-                "isDeprecated": false,
-                "deprecationReason": null
-              }
-            ],
-            "type": {
-              "kind": "OBJECT",
-              "name": "InvitationsConnection",
-              "ofType": null
-            },
-            "isDeprecated": false,
-            "deprecationReason": null
-          },
-          {
-            "name": "me",
-            "description": null,
-            "args": [],
-            "type": {
-              "kind": "OBJECT",
-              "name": "Profile",
-              "ofType": null
-            },
-            "isDeprecated": false,
-            "deprecationReason": null
-          },
-          {
-            "name": "newToken",
-            "description": null,
-            "args": [],
-            "type": {
-              "kind": "SCALAR",
-              "name": "Jwt",
-              "ofType": null
-            },
-            "isDeprecated": false,
-            "deprecationReason": null
-          },
-          {
-            "name": "node",
-            "description": "Fetches an object given its globally unique `ID`.",
-            "args": [
-              {
-                "name": "nodeId",
-                "description": "The globally unique `ID`.",
-                "type": {
-                  "kind": "NON_NULL",
-                  "name": null,
-                  "ofType": {
-                    "kind": "SCALAR",
-                    "name": "ID",
-                    "ofType": null
-                  }
-                },
-                "defaultValue": null,
-                "isDeprecated": false,
-                "deprecationReason": null
-              }
-            ],
-            "type": {
-              "kind": "INTERFACE",
-              "name": "Node",
-              "ofType": null
-            },
-            "isDeprecated": false,
-            "deprecationReason": null
-          },
-          {
-            "name": "nodeId",
-            "description": "The root query type must be a `Node` to work well with Relay 1 mutations. This just resolves to `query`.",
-            "args": [],
-            "type": {
-              "kind": "NON_NULL",
-              "name": null,
-              "ofType": {
-                "kind": "SCALAR",
-                "name": "ID",
-                "ofType": null
-              }
-            },
-            "isDeprecated": false,
-            "deprecationReason": null
-          },
-          {
-            "name": "pastCtf",
-            "description": "Reads and enables pagination through a set of `Ctf`.",
-            "args": [
-              {
-                "name": "after",
-                "description": "Read all values in the set after (below) this cursor.",
-                "type": {
-                  "kind": "SCALAR",
-                  "name": "Cursor",
-                  "ofType": null
-                },
-                "defaultValue": null,
-                "isDeprecated": false,
-                "deprecationReason": null
-              },
-              {
-                "name": "before",
-                "description": "Read all values in the set before (above) this cursor.",
-                "type": {
-                  "kind": "SCALAR",
-                  "name": "Cursor",
-                  "ofType": null
-                },
-                "defaultValue": null,
-                "isDeprecated": false,
-                "deprecationReason": null
-              },
-              {
-                "name": "first",
-                "description": "Only read the first `n` values of the set.",
-                "type": {
-                  "kind": "SCALAR",
-                  "name": "Int",
-                  "ofType": null
-                },
-                "defaultValue": null,
-                "isDeprecated": false,
-                "deprecationReason": null
-              },
-              {
-                "name": "last",
-                "description": "Only read the last `n` values of the set.",
-                "type": {
-                  "kind": "SCALAR",
-                  "name": "Int",
-                  "ofType": null
-                },
-                "defaultValue": null,
-                "isDeprecated": false,
-                "deprecationReason": null
-              },
-              {
-                "name": "offset",
-                "description": "Skip the first `n` values from our `after` cursor, an alternative to cursor\nbased pagination. May not be used with `last`.",
-                "type": {
-                  "kind": "SCALAR",
-                  "name": "Int",
-                  "ofType": null
-                },
-                "defaultValue": null,
-                "isDeprecated": false,
-                "deprecationReason": null
-              }
-            ],
-            "type": {
-              "kind": "OBJECT",
-              "name": "CtfsConnection",
-              "ofType": null
-            },
-            "isDeprecated": false,
-            "deprecationReason": null
-          },
-          {
-            "name": "profile",
-            "description": null,
-            "args": [
-              {
-                "name": "id",
-                "description": null,
-                "type": {
-                  "kind": "NON_NULL",
-                  "name": null,
-                  "ofType": {
-                    "kind": "SCALAR",
-                    "name": "Int",
-                    "ofType": null
-                  }
-                },
-                "defaultValue": null,
-                "isDeprecated": false,
-                "deprecationReason": null
-              }
-            ],
-            "type": {
-              "kind": "OBJECT",
-              "name": "Profile",
-              "ofType": null
-            },
-            "isDeprecated": false,
-            "deprecationReason": null
-          },
-          {
-            "name": "profileByNodeId",
-            "description": "Reads a single `Profile` using its globally unique `ID`.",
-            "args": [
-              {
-                "name": "nodeId",
-                "description": "The globally unique `ID` to be used in selecting a single `Profile`.",
-                "type": {
-                  "kind": "NON_NULL",
-                  "name": null,
-                  "ofType": {
-                    "kind": "SCALAR",
-                    "name": "ID",
-                    "ofType": null
-                  }
-                },
-                "defaultValue": null,
-                "isDeprecated": false,
-                "deprecationReason": null
-              }
-            ],
-            "type": {
-              "kind": "OBJECT",
-              "name": "Profile",
-              "ofType": null
-            },
-            "isDeprecated": false,
-            "deprecationReason": null
-          },
-          {
-            "name": "profileByUsername",
-            "description": null,
-            "args": [
-              {
-                "name": "username",
-                "description": null,
-                "type": {
-                  "kind": "NON_NULL",
-                  "name": null,
-                  "ofType": {
-                    "kind": "SCALAR",
-                    "name": "String",
-                    "ofType": null
-                  }
-                },
-                "defaultValue": null,
-                "isDeprecated": false,
-                "deprecationReason": null
-              }
-            ],
-            "type": {
-              "kind": "OBJECT",
-              "name": "Profile",
-              "ofType": null
-            },
-            "isDeprecated": false,
-            "deprecationReason": null
-          },
-          {
-            "name": "profiles",
-            "description": "Reads and enables pagination through a set of `Profile`.",
-            "args": [
-              {
-                "name": "after",
-                "description": "Read all values in the set after (below) this cursor.",
-                "type": {
-                  "kind": "SCALAR",
-                  "name": "Cursor",
-                  "ofType": null
-                },
-                "defaultValue": null,
-                "isDeprecated": false,
-                "deprecationReason": null
-              },
-              {
-                "name": "before",
-                "description": "Read all values in the set before (above) this cursor.",
-                "type": {
-                  "kind": "SCALAR",
-                  "name": "Cursor",
-                  "ofType": null
-                },
-                "defaultValue": null,
-                "isDeprecated": false,
-                "deprecationReason": null
-              },
-              {
-                "name": "condition",
-                "description": "A condition to be used in determining which values should be returned by the collection.",
-                "type": {
-                  "kind": "INPUT_OBJECT",
-                  "name": "ProfileCondition",
-                  "ofType": null
-                },
-                "defaultValue": null,
-                "isDeprecated": false,
-                "deprecationReason": null
-              },
-              {
-                "name": "filter",
-                "description": "A filter to be used in determining which values should be returned by the collection.",
-                "type": {
-                  "kind": "INPUT_OBJECT",
-                  "name": "ProfileFilter",
-                  "ofType": null
-                },
-                "defaultValue": null,
-                "isDeprecated": false,
-                "deprecationReason": null
-              },
-              {
-                "name": "first",
-                "description": "Only read the first `n` values of the set.",
-                "type": {
-                  "kind": "SCALAR",
-                  "name": "Int",
-                  "ofType": null
-                },
-                "defaultValue": null,
-                "isDeprecated": false,
-                "deprecationReason": null
-              },
-              {
-                "name": "last",
-                "description": "Only read the last `n` values of the set.",
-                "type": {
-                  "kind": "SCALAR",
-                  "name": "Int",
-                  "ofType": null
-                },
-                "defaultValue": null,
-                "isDeprecated": false,
-                "deprecationReason": null
-              },
-              {
-                "name": "offset",
-                "description": "Skip the first `n` values from our `after` cursor, an alternative to cursor\nbased pagination. May not be used with `last`.",
-                "type": {
-                  "kind": "SCALAR",
-                  "name": "Int",
-                  "ofType": null
-                },
-                "defaultValue": null,
-                "isDeprecated": false,
-                "deprecationReason": null
-              },
-              {
-                "name": "orderBy",
-                "description": "The method to use when ordering `Profile`.",
-                "type": {
-                  "kind": "LIST",
-                  "name": null,
-                  "ofType": {
-                    "kind": "NON_NULL",
-                    "name": null,
-                    "ofType": {
-                      "kind": "ENUM",
-                      "name": "ProfilesOrderBy",
-                      "ofType": null
-                    }
-                  }
-                },
-                "defaultValue": "[PRIMARY_KEY_ASC]",
-                "isDeprecated": false,
-                "deprecationReason": null
-              }
-            ],
-            "type": {
-              "kind": "OBJECT",
-              "name": "ProfilesConnection",
-              "ofType": null
-            },
-            "isDeprecated": false,
-            "deprecationReason": null
-          },
-          {
-            "name": "query",
-            "description": "Exposes the root query type nested one level down. This is helpful for Relay 1\nwhich can only query top level fields if they are in a particular form.",
-            "args": [],
-            "type": {
-              "kind": "NON_NULL",
-              "name": null,
-              "ofType": {
-                "kind": "OBJECT",
-                "name": "Query",
-                "ofType": null
-              }
-            },
-            "isDeprecated": false,
-            "deprecationReason": null
-          },
-          {
-            "name": "settingByNodeId",
-            "description": "Reads a single `Setting` using its globally unique `ID`.",
-            "args": [
-              {
-                "name": "nodeId",
-                "description": "The globally unique `ID` to be used in selecting a single `Setting`.",
-                "type": {
-                  "kind": "NON_NULL",
-                  "name": null,
-                  "ofType": {
-                    "kind": "SCALAR",
-                    "name": "ID",
-                    "ofType": null
-                  }
-                },
-                "defaultValue": null,
-                "isDeprecated": false,
-                "deprecationReason": null
-              }
-            ],
-            "type": {
-              "kind": "OBJECT",
-              "name": "Setting",
-              "ofType": null
-            },
-            "isDeprecated": false,
-            "deprecationReason": null
-          },
-          {
-            "name": "settings",
-            "description": "Reads and enables pagination through a set of `Setting`.",
-            "args": [
-              {
-                "name": "after",
-                "description": "Read all values in the set after (below) this cursor.",
-                "type": {
-                  "kind": "SCALAR",
-                  "name": "Cursor",
-                  "ofType": null
-                },
-                "defaultValue": null,
-                "isDeprecated": false,
-                "deprecationReason": null
-              },
-              {
-                "name": "before",
-                "description": "Read all values in the set before (above) this cursor.",
-                "type": {
-                  "kind": "SCALAR",
-                  "name": "Cursor",
-                  "ofType": null
-                },
-                "defaultValue": null,
-                "isDeprecated": false,
-                "deprecationReason": null
-              },
-              {
-                "name": "first",
-                "description": "Only read the first `n` values of the set.",
-                "type": {
-                  "kind": "SCALAR",
-                  "name": "Int",
-                  "ofType": null
-                },
-                "defaultValue": null,
-                "isDeprecated": false,
-                "deprecationReason": null
-              },
-              {
-                "name": "last",
-                "description": "Only read the last `n` values of the set.",
-                "type": {
-                  "kind": "SCALAR",
-                  "name": "Int",
-                  "ofType": null
-                },
-                "defaultValue": null,
-                "isDeprecated": false,
-                "deprecationReason": null
-              },
-              {
-                "name": "offset",
-                "description": "Skip the first `n` values from our `after` cursor, an alternative to cursor\nbased pagination. May not be used with `last`.",
-                "type": {
-                  "kind": "SCALAR",
-                  "name": "Int",
-                  "ofType": null
-                },
-                "defaultValue": null,
-                "isDeprecated": false,
-                "deprecationReason": null
-              },
-              {
-                "name": "orderBy",
-                "description": "The method to use when ordering `Setting`.",
-                "type": {
-                  "kind": "LIST",
-                  "name": null,
-                  "ofType": {
-                    "kind": "NON_NULL",
-                    "name": null,
-                    "ofType": {
-                      "kind": "ENUM",
-                      "name": "SettingsOrderBy",
-                      "ofType": null
-                    }
-                  }
-                },
-                "defaultValue": "[PRIMARY_KEY_ASC]",
-                "isDeprecated": false,
-                "deprecationReason": null
-              }
-            ],
-            "type": {
-              "kind": "OBJECT",
-              "name": "SettingsConnection",
-              "ofType": null
-            },
-            "isDeprecated": false,
-            "deprecationReason": null
-          },
-          {
-            "name": "tag",
-            "description": null,
-            "args": [
-              {
-                "name": "id",
-                "description": null,
-                "type": {
-                  "kind": "NON_NULL",
-                  "name": null,
-                  "ofType": {
-                    "kind": "SCALAR",
-                    "name": "Int",
-                    "ofType": null
-                  }
-                },
-                "defaultValue": null,
-                "isDeprecated": false,
-                "deprecationReason": null
-              }
-            ],
-            "type": {
-              "kind": "OBJECT",
-              "name": "Tag",
-              "ofType": null
-            },
-            "isDeprecated": false,
-            "deprecationReason": null
-          },
-          {
-            "name": "tagByNodeId",
-            "description": "Reads a single `Tag` using its globally unique `ID`.",
-            "args": [
-              {
-                "name": "nodeId",
-                "description": "The globally unique `ID` to be used in selecting a single `Tag`.",
-                "type": {
-                  "kind": "NON_NULL",
-                  "name": null,
-                  "ofType": {
-                    "kind": "SCALAR",
-                    "name": "ID",
-                    "ofType": null
-                  }
-                },
-                "defaultValue": null,
-                "isDeprecated": false,
-                "deprecationReason": null
-              }
-            ],
-            "type": {
-              "kind": "OBJECT",
-              "name": "Tag",
-              "ofType": null
-            },
-            "isDeprecated": false,
-            "deprecationReason": null
-          },
-          {
-            "name": "tagByTag",
-            "description": null,
-            "args": [
-              {
-                "name": "tag",
-                "description": null,
-                "type": {
-                  "kind": "NON_NULL",
-                  "name": null,
-                  "ofType": {
-                    "kind": "SCALAR",
-                    "name": "String",
-                    "ofType": null
-                  }
-                },
-                "defaultValue": null,
-                "isDeprecated": false,
-                "deprecationReason": null
-              }
-            ],
-            "type": {
-              "kind": "OBJECT",
-              "name": "Tag",
-              "ofType": null
-            },
-            "isDeprecated": false,
-            "deprecationReason": null
-          },
-          {
-            "name": "tags",
-            "description": "Reads and enables pagination through a set of `Tag`.",
-            "args": [
-              {
-                "name": "after",
-                "description": "Read all values in the set after (below) this cursor.",
-                "type": {
-                  "kind": "SCALAR",
-                  "name": "Cursor",
-                  "ofType": null
-                },
-                "defaultValue": null,
-                "isDeprecated": false,
-                "deprecationReason": null
-              },
-              {
-                "name": "before",
-                "description": "Read all values in the set before (above) this cursor.",
-                "type": {
-                  "kind": "SCALAR",
-                  "name": "Cursor",
-                  "ofType": null
-                },
-                "defaultValue": null,
-                "isDeprecated": false,
-                "deprecationReason": null
-              },
-              {
-                "name": "condition",
-                "description": "A condition to be used in determining which values should be returned by the collection.",
-                "type": {
-                  "kind": "INPUT_OBJECT",
-                  "name": "TagCondition",
-                  "ofType": null
-                },
-                "defaultValue": null,
-                "isDeprecated": false,
-                "deprecationReason": null
-              },
-              {
-                "name": "filter",
-                "description": "A filter to be used in determining which values should be returned by the collection.",
-                "type": {
-                  "kind": "INPUT_OBJECT",
-                  "name": "TagFilter",
-                  "ofType": null
-                },
-                "defaultValue": null,
-                "isDeprecated": false,
-                "deprecationReason": null
-              },
-              {
-                "name": "first",
-                "description": "Only read the first `n` values of the set.",
-                "type": {
-                  "kind": "SCALAR",
-                  "name": "Int",
-                  "ofType": null
-                },
-                "defaultValue": null,
-                "isDeprecated": false,
-                "deprecationReason": null
-              },
-              {
-                "name": "last",
-                "description": "Only read the last `n` values of the set.",
-                "type": {
-                  "kind": "SCALAR",
-                  "name": "Int",
-                  "ofType": null
-                },
-                "defaultValue": null,
-                "isDeprecated": false,
-                "deprecationReason": null
-              },
-              {
-                "name": "offset",
-                "description": "Skip the first `n` values from our `after` cursor, an alternative to cursor\nbased pagination. May not be used with `last`.",
-                "type": {
-                  "kind": "SCALAR",
-                  "name": "Int",
-                  "ofType": null
-                },
-                "defaultValue": null,
-                "isDeprecated": false,
-                "deprecationReason": null
-              },
-              {
-                "name": "orderBy",
-                "description": "The method to use when ordering `Tag`.",
-                "type": {
-                  "kind": "LIST",
-                  "name": null,
-                  "ofType": {
-                    "kind": "NON_NULL",
-                    "name": null,
-                    "ofType": {
-                      "kind": "ENUM",
-                      "name": "TagsOrderBy",
-                      "ofType": null
-                    }
-                  }
-                },
-                "defaultValue": "[PRIMARY_KEY_ASC]",
-                "isDeprecated": false,
-                "deprecationReason": null
-              }
-            ],
-            "type": {
-              "kind": "OBJECT",
-              "name": "TagsConnection",
-              "ofType": null
-            },
-            "isDeprecated": false,
-            "deprecationReason": null
-          },
-          {
-            "name": "task",
-            "description": null,
-            "args": [
-              {
-                "name": "id",
-                "description": null,
-                "type": {
-                  "kind": "NON_NULL",
-                  "name": null,
-                  "ofType": {
-                    "kind": "SCALAR",
-                    "name": "Int",
-                    "ofType": null
-                  }
-                },
-                "defaultValue": null,
-                "isDeprecated": false,
-                "deprecationReason": null
-              }
-            ],
-            "type": {
-              "kind": "OBJECT",
-              "name": "Task",
-              "ofType": null
-            },
-            "isDeprecated": false,
-            "deprecationReason": null
-          },
-          {
-            "name": "taskByNodeId",
-            "description": "Reads a single `Task` using its globally unique `ID`.",
-            "args": [
-              {
-                "name": "nodeId",
-                "description": "The globally unique `ID` to be used in selecting a single `Task`.",
-                "type": {
-                  "kind": "NON_NULL",
-                  "name": null,
-                  "ofType": {
-                    "kind": "SCALAR",
-                    "name": "ID",
-                    "ofType": null
-                  }
-                },
-                "defaultValue": null,
-                "isDeprecated": false,
-                "deprecationReason": null
-              }
-            ],
-            "type": {
-              "kind": "OBJECT",
-              "name": "Task",
-              "ofType": null
-            },
-            "isDeprecated": false,
-            "deprecationReason": null
-          },
-          {
-            "name": "tasks",
-            "description": "Reads and enables pagination through a set of `Task`.",
-            "args": [
-              {
-                "name": "after",
-                "description": "Read all values in the set after (below) this cursor.",
-                "type": {
-                  "kind": "SCALAR",
-                  "name": "Cursor",
-                  "ofType": null
-                },
-                "defaultValue": null,
-                "isDeprecated": false,
-                "deprecationReason": null
-              },
-              {
-                "name": "before",
-                "description": "Read all values in the set before (above) this cursor.",
-                "type": {
-                  "kind": "SCALAR",
-                  "name": "Cursor",
-                  "ofType": null
-                },
-                "defaultValue": null,
-                "isDeprecated": false,
-                "deprecationReason": null
-              },
-              {
-                "name": "condition",
-                "description": "A condition to be used in determining which values should be returned by the collection.",
-                "type": {
-                  "kind": "INPUT_OBJECT",
-                  "name": "TaskCondition",
-                  "ofType": null
-                },
-                "defaultValue": null,
-                "isDeprecated": false,
-                "deprecationReason": null
-              },
-              {
-                "name": "filter",
-                "description": "A filter to be used in determining which values should be returned by the collection.",
-                "type": {
-                  "kind": "INPUT_OBJECT",
-                  "name": "TaskFilter",
-                  "ofType": null
-                },
-                "defaultValue": null,
-                "isDeprecated": false,
-                "deprecationReason": null
-              },
-              {
-                "name": "first",
-                "description": "Only read the first `n` values of the set.",
-                "type": {
-                  "kind": "SCALAR",
-                  "name": "Int",
-                  "ofType": null
-                },
-                "defaultValue": null,
-                "isDeprecated": false,
-                "deprecationReason": null
-              },
-              {
-                "name": "last",
-                "description": "Only read the last `n` values of the set.",
-                "type": {
-                  "kind": "SCALAR",
-                  "name": "Int",
-                  "ofType": null
-                },
-                "defaultValue": null,
-                "isDeprecated": false,
-                "deprecationReason": null
-              },
-              {
-                "name": "offset",
-                "description": "Skip the first `n` values from our `after` cursor, an alternative to cursor\nbased pagination. May not be used with `last`.",
-                "type": {
-                  "kind": "SCALAR",
-                  "name": "Int",
-                  "ofType": null
-                },
-                "defaultValue": null,
-                "isDeprecated": false,
-                "deprecationReason": null
-              },
-              {
-                "name": "orderBy",
-                "description": "The method to use when ordering `Task`.",
-                "type": {
-                  "kind": "LIST",
-                  "name": null,
-                  "ofType": {
-                    "kind": "NON_NULL",
-                    "name": null,
-                    "ofType": {
-                      "kind": "ENUM",
-                      "name": "TasksOrderBy",
-                      "ofType": null
-                    }
-                  }
-                },
-                "defaultValue": "[PRIMARY_KEY_ASC]",
-                "isDeprecated": false,
-                "deprecationReason": null
-              }
-            ],
-            "type": {
-              "kind": "OBJECT",
-              "name": "TasksConnection",
-              "ofType": null
-            },
-            "isDeprecated": false,
-            "deprecationReason": null
-          },
-          {
-            "name": "users",
-            "description": "Reads and enables pagination through a set of `User`.",
-            "args": [
-              {
-                "name": "after",
-                "description": "Read all values in the set after (below) this cursor.",
-                "type": {
-                  "kind": "SCALAR",
-                  "name": "Cursor",
-                  "ofType": null
-                },
-                "defaultValue": null,
-                "isDeprecated": false,
-                "deprecationReason": null
-              },
-              {
-                "name": "before",
-                "description": "Read all values in the set before (above) this cursor.",
-                "type": {
-                  "kind": "SCALAR",
-                  "name": "Cursor",
-                  "ofType": null
-                },
-                "defaultValue": null,
-                "isDeprecated": false,
-                "deprecationReason": null
-              },
-              {
-                "name": "first",
-                "description": "Only read the first `n` values of the set.",
-                "type": {
-                  "kind": "SCALAR",
-                  "name": "Int",
-                  "ofType": null
-                },
-                "defaultValue": null,
-                "isDeprecated": false,
-                "deprecationReason": null
-              },
-              {
-                "name": "last",
-                "description": "Only read the last `n` values of the set.",
-                "type": {
-                  "kind": "SCALAR",
-                  "name": "Int",
-                  "ofType": null
-                },
-                "defaultValue": null,
-                "isDeprecated": false,
-                "deprecationReason": null
-              },
-              {
-                "name": "offset",
-                "description": "Skip the first `n` values from our `after` cursor, an alternative to cursor\nbased pagination. May not be used with `last`.",
-                "type": {
-                  "kind": "SCALAR",
-                  "name": "Int",
-                  "ofType": null
-                },
-                "defaultValue": null,
-                "isDeprecated": false,
-                "deprecationReason": null
-              },
-              {
-                "name": "orderBy",
-                "description": "The method to use when ordering `User`.",
-                "type": {
-                  "kind": "LIST",
-                  "name": null,
-                  "ofType": {
-                    "kind": "NON_NULL",
-                    "name": null,
-                    "ofType": {
-                      "kind": "ENUM",
-                      "name": "UsersOrderBy",
-                      "ofType": null
-                    }
-                  }
-                },
-                "defaultValue": "[NATURAL]",
-                "isDeprecated": false,
-                "deprecationReason": null
-              }
-            ],
-            "type": {
-              "kind": "OBJECT",
-              "name": "UsersConnection",
-              "ofType": null
-            },
-            "isDeprecated": false,
-            "deprecationReason": null
-          },
-          {
-            "name": "workOnTask",
-            "description": null,
-            "args": [
-              {
-                "name": "profileId",
-                "description": null,
-                "type": {
-                  "kind": "NON_NULL",
-                  "name": null,
-                  "ofType": {
-                    "kind": "SCALAR",
-                    "name": "Int",
-                    "ofType": null
-                  }
-                },
-                "defaultValue": null,
-                "isDeprecated": false,
-                "deprecationReason": null
-              },
-              {
-                "name": "taskId",
-                "description": null,
-                "type": {
-                  "kind": "NON_NULL",
-                  "name": null,
-                  "ofType": {
-                    "kind": "SCALAR",
-                    "name": "Int",
-                    "ofType": null
-                  }
-                },
-                "defaultValue": null,
-                "isDeprecated": false,
-                "deprecationReason": null
-              }
-            ],
-            "type": {
-              "kind": "OBJECT",
-              "name": "WorkOnTask",
-              "ofType": null
-            },
-            "isDeprecated": false,
-            "deprecationReason": null
-          },
-          {
-            "name": "workOnTaskByNodeId",
-            "description": "Reads a single `WorkOnTask` using its globally unique `ID`.",
-            "args": [
-              {
-                "name": "nodeId",
-                "description": "The globally unique `ID` to be used in selecting a single `WorkOnTask`.",
-                "type": {
-                  "kind": "NON_NULL",
-                  "name": null,
-                  "ofType": {
-                    "kind": "SCALAR",
-                    "name": "ID",
-                    "ofType": null
-                  }
-                },
-                "defaultValue": null,
-                "isDeprecated": false,
-                "deprecationReason": null
-              }
-            ],
-            "type": {
-              "kind": "OBJECT",
-              "name": "WorkOnTask",
-              "ofType": null
-            },
-            "isDeprecated": false,
-            "deprecationReason": null
-          },
-          {
-            "name": "workOnTasks",
-            "description": "Reads and enables pagination through a set of `WorkOnTask`.",
-            "args": [
-              {
-                "name": "after",
-                "description": "Read all values in the set after (below) this cursor.",
-                "type": {
-                  "kind": "SCALAR",
-                  "name": "Cursor",
-                  "ofType": null
-                },
-                "defaultValue": null,
-                "isDeprecated": false,
-                "deprecationReason": null
-              },
-              {
-                "name": "before",
-                "description": "Read all values in the set before (above) this cursor.",
-                "type": {
-                  "kind": "SCALAR",
-                  "name": "Cursor",
-                  "ofType": null
-                },
-                "defaultValue": null,
-                "isDeprecated": false,
-                "deprecationReason": null
-              },
-              {
-                "name": "condition",
-                "description": "A condition to be used in determining which values should be returned by the collection.",
-                "type": {
-                  "kind": "INPUT_OBJECT",
-                  "name": "WorkOnTaskCondition",
-                  "ofType": null
-                },
-                "defaultValue": null,
-                "isDeprecated": false,
-                "deprecationReason": null
-              },
-              {
-                "name": "first",
-                "description": "Only read the first `n` values of the set.",
-                "type": {
-                  "kind": "SCALAR",
-                  "name": "Int",
-                  "ofType": null
-                },
-                "defaultValue": null,
-                "isDeprecated": false,
-                "deprecationReason": null
-              },
-              {
-                "name": "last",
-                "description": "Only read the last `n` values of the set.",
-                "type": {
-                  "kind": "SCALAR",
-                  "name": "Int",
-                  "ofType": null
-                },
-                "defaultValue": null,
-                "isDeprecated": false,
-                "deprecationReason": null
-              },
-              {
-                "name": "offset",
-                "description": "Skip the first `n` values from our `after` cursor, an alternative to cursor\nbased pagination. May not be used with `last`.",
-                "type": {
-                  "kind": "SCALAR",
-                  "name": "Int",
-                  "ofType": null
-                },
-                "defaultValue": null,
-                "isDeprecated": false,
-                "deprecationReason": null
-              },
-              {
-                "name": "orderBy",
-                "description": "The method to use when ordering `WorkOnTask`.",
-                "type": {
-                  "kind": "LIST",
-                  "name": null,
-                  "ofType": {
-                    "kind": "NON_NULL",
-                    "name": null,
-                    "ofType": {
-                      "kind": "ENUM",
-                      "name": "WorkOnTasksOrderBy",
-                      "ofType": null
-                    }
-                  }
-                },
-                "defaultValue": "[PRIMARY_KEY_ASC]",
-                "isDeprecated": false,
-                "deprecationReason": null
-              }
-            ],
-            "type": {
-              "kind": "OBJECT",
-              "name": "WorkOnTasksConnection",
-              "ofType": null
-            },
-            "isDeprecated": false,
-            "deprecationReason": null
-          }
-        ],
-        "inputFields": null,
-        "interfaces": [
-          {
-            "kind": "INTERFACE",
-            "name": "Node",
-            "ofType": null
-          }
-        ],
-        "enumValues": null,
-        "possibleTypes": null
-      },
-      {
-        "kind": "INPUT_OBJECT",
-        "name": "RegisterInput",
-        "description": "All input for the `register` mutation.",
-        "fields": null,
-        "inputFields": [
-          {
-            "name": "clientMutationId",
-            "description": "An arbitrary string value with no semantic meaning. Will be included in the\npayload verbatim. May be used to track mutations by the client.",
-            "type": {
-              "kind": "SCALAR",
-              "name": "String",
-              "ofType": null
-            },
-            "defaultValue": null,
-            "isDeprecated": false,
-            "deprecationReason": null
-          },
-          {
-            "name": "login",
-            "description": null,
-            "type": {
-              "kind": "NON_NULL",
-              "name": null,
-              "ofType": {
-                "kind": "SCALAR",
-                "name": "String",
-                "ofType": null
-              }
-            },
-            "defaultValue": null,
-            "isDeprecated": false,
-            "deprecationReason": null
-          },
-          {
-            "name": "password",
-            "description": null,
-            "type": {
-              "kind": "NON_NULL",
-              "name": null,
-              "ofType": {
-                "kind": "SCALAR",
-                "name": "String",
-                "ofType": null
-              }
-            },
-            "defaultValue": null,
-            "isDeprecated": false,
-            "deprecationReason": null
-          }
-        ],
-        "interfaces": null,
-        "enumValues": null,
-        "possibleTypes": null
-      },
-      {
-        "kind": "OBJECT",
-        "name": "RegisterPayload",
-        "description": "The output of our `register` mutation.",
-        "fields": [
-          {
-            "name": "clientMutationId",
-            "description": "The exact same `clientMutationId` that was provided in the mutation input,\nunchanged and unused. May be used by a client to track mutations.",
-            "args": [],
-            "type": {
-              "kind": "SCALAR",
-              "name": "String",
-              "ofType": null
-            },
-            "isDeprecated": false,
-            "deprecationReason": null
-          },
-          {
-            "name": "jwt",
-            "description": null,
-            "args": [],
-            "type": {
-              "kind": "SCALAR",
-              "name": "Jwt",
-              "ofType": null
-            },
-            "isDeprecated": false,
-            "deprecationReason": null
-          },
-          {
-            "name": "query",
-            "description": "Our root query field type. Allows us to run any query from our mutation payload.",
-            "args": [],
-            "type": {
-              "kind": "OBJECT",
-              "name": "Query",
-              "ofType": null
-            },
-            "isDeprecated": false,
-            "deprecationReason": null
-          }
-        ],
-        "inputFields": null,
-        "interfaces": [],
-        "enumValues": null,
-        "possibleTypes": null
-      },
-      {
-        "kind": "INPUT_OBJECT",
-        "name": "RegisterWithPasswordInput",
-        "description": "All input for the `registerWithPassword` mutation.",
-        "fields": null,
-        "inputFields": [
-          {
-            "name": "clientMutationId",
-            "description": "An arbitrary string value with no semantic meaning. Will be included in the\npayload verbatim. May be used to track mutations by the client.",
-            "type": {
-              "kind": "SCALAR",
-              "name": "String",
-              "ofType": null
-            },
-            "defaultValue": null,
-            "isDeprecated": false,
-            "deprecationReason": null
-          },
-          {
-            "name": "ctfnotePassword",
-            "description": null,
-            "type": {
-              "kind": "NON_NULL",
-              "name": null,
-              "ofType": {
-                "kind": "SCALAR",
-                "name": "String",
-                "ofType": null
-              }
-            },
-            "defaultValue": null,
-            "isDeprecated": false,
-            "deprecationReason": null
-          },
-          {
-            "name": "login",
-            "description": null,
-            "type": {
-              "kind": "NON_NULL",
-              "name": null,
-              "ofType": {
-                "kind": "SCALAR",
-                "name": "String",
-                "ofType": null
-              }
-            },
-            "defaultValue": null,
-            "isDeprecated": false,
-            "deprecationReason": null
-          },
-          {
-            "name": "password",
-            "description": null,
-            "type": {
-              "kind": "NON_NULL",
-              "name": null,
-              "ofType": {
-                "kind": "SCALAR",
-                "name": "String",
-                "ofType": null
-              }
-            },
-            "defaultValue": null,
-            "isDeprecated": false,
-            "deprecationReason": null
-          }
-        ],
-        "interfaces": null,
-        "enumValues": null,
-        "possibleTypes": null
-      },
-      {
-        "kind": "OBJECT",
-        "name": "RegisterWithPasswordPayload",
-        "description": "The output of our `registerWithPassword` mutation.",
-        "fields": [
-          {
-            "name": "clientMutationId",
-            "description": "The exact same `clientMutationId` that was provided in the mutation input,\nunchanged and unused. May be used by a client to track mutations.",
-            "args": [],
-            "type": {
-              "kind": "SCALAR",
-              "name": "String",
-              "ofType": null
-            },
-            "isDeprecated": false,
-            "deprecationReason": null
-          },
-          {
-            "name": "jwt",
-            "description": null,
-            "args": [],
-            "type": {
-              "kind": "SCALAR",
-              "name": "Jwt",
-              "ofType": null
-            },
-            "isDeprecated": false,
-            "deprecationReason": null
-          },
-          {
-            "name": "query",
-            "description": "Our root query field type. Allows us to run any query from our mutation payload.",
-            "args": [],
-            "type": {
-              "kind": "OBJECT",
-              "name": "Query",
-              "ofType": null
-            },
-            "isDeprecated": false,
-            "deprecationReason": null
-          }
-        ],
-        "inputFields": null,
-        "interfaces": [],
-        "enumValues": null,
-        "possibleTypes": null
-      },
-      {
-        "kind": "INPUT_OBJECT",
-        "name": "RegisterWithTokenInput",
-        "description": "All input for the `registerWithToken` mutation.",
-        "fields": null,
-        "inputFields": [
-          {
-            "name": "clientMutationId",
-            "description": "An arbitrary string value with no semantic meaning. Will be included in the\npayload verbatim. May be used to track mutations by the client.",
-            "type": {
-              "kind": "SCALAR",
-              "name": "String",
-              "ofType": null
-            },
-            "defaultValue": null,
-            "isDeprecated": false,
-            "deprecationReason": null
-          },
-          {
-            "name": "login",
-            "description": null,
-            "type": {
-              "kind": "SCALAR",
-              "name": "String",
-              "ofType": null
-            },
-            "defaultValue": null,
-            "isDeprecated": false,
-            "deprecationReason": null
-          },
-          {
-            "name": "password",
-            "description": null,
-            "type": {
-              "kind": "SCALAR",
-              "name": "String",
-              "ofType": null
-            },
-            "defaultValue": null,
-            "isDeprecated": false,
-            "deprecationReason": null
-          },
-          {
-            "name": "token",
-            "description": null,
-            "type": {
-              "kind": "SCALAR",
-              "name": "String",
-              "ofType": null
-            },
-            "defaultValue": null,
-            "isDeprecated": false,
-            "deprecationReason": null
-          }
-        ],
-        "interfaces": null,
-        "enumValues": null,
-        "possibleTypes": null
-      },
-      {
-        "kind": "OBJECT",
-        "name": "RegisterWithTokenPayload",
-        "description": "The output of our `registerWithToken` mutation.",
-        "fields": [
-          {
-            "name": "clientMutationId",
-            "description": "The exact same `clientMutationId` that was provided in the mutation input,\nunchanged and unused. May be used by a client to track mutations.",
-            "args": [],
-            "type": {
-              "kind": "SCALAR",
-              "name": "String",
-              "ofType": null
-            },
-            "isDeprecated": false,
-            "deprecationReason": null
-          },
-          {
-            "name": "jwt",
-            "description": null,
-            "args": [],
-            "type": {
-              "kind": "SCALAR",
-              "name": "Jwt",
-              "ofType": null
-            },
-            "isDeprecated": false,
-            "deprecationReason": null
-          },
-          {
-            "name": "query",
-            "description": "Our root query field type. Allows us to run any query from our mutation payload.",
-            "args": [],
-            "type": {
-              "kind": "OBJECT",
-              "name": "Query",
-              "ofType": null
-            },
-            "isDeprecated": false,
-            "deprecationReason": null
-          }
-        ],
-        "inputFields": null,
-        "interfaces": [],
-        "enumValues": null,
-        "possibleTypes": null
-      },
-      {
-        "kind": "INPUT_OBJECT",
-        "name": "ResetPasswordInput",
-        "description": "All input for the `resetPassword` mutation.",
-        "fields": null,
-        "inputFields": [
-          {
-            "name": "clientMutationId",
-            "description": "An arbitrary string value with no semantic meaning. Will be included in the\npayload verbatim. May be used to track mutations by the client.",
-            "type": {
-              "kind": "SCALAR",
-              "name": "String",
-              "ofType": null
-            },
-            "defaultValue": null,
-            "isDeprecated": false,
-            "deprecationReason": null
-          },
-          {
-            "name": "password",
-            "description": null,
-            "type": {
-              "kind": "SCALAR",
-              "name": "String",
-              "ofType": null
-            },
-            "defaultValue": null,
-            "isDeprecated": false,
-            "deprecationReason": null
-          },
-          {
-            "name": "token",
-            "description": null,
-            "type": {
-              "kind": "SCALAR",
-              "name": "String",
-              "ofType": null
-            },
-            "defaultValue": null,
-            "isDeprecated": false,
-            "deprecationReason": null
-          }
-        ],
-        "interfaces": null,
-        "enumValues": null,
-        "possibleTypes": null
-      },
-      {
-        "kind": "OBJECT",
-        "name": "ResetPasswordLinkResponse",
-        "description": null,
-        "fields": [
-          {
-            "name": "token",
-            "description": null,
-            "args": [],
-            "type": {
-              "kind": "SCALAR",
-              "name": "String",
-              "ofType": null
-            },
-            "isDeprecated": false,
-            "deprecationReason": null
-          }
-        ],
-        "inputFields": null,
-        "interfaces": [],
-        "enumValues": null,
-        "possibleTypes": null
-      },
-      {
-        "kind": "OBJECT",
-        "name": "ResetPasswordPayload",
-        "description": "The output of our `resetPassword` mutation.",
-        "fields": [
-          {
-            "name": "clientMutationId",
-            "description": "The exact same `clientMutationId` that was provided in the mutation input,\nunchanged and unused. May be used by a client to track mutations.",
-            "args": [],
-            "type": {
-              "kind": "SCALAR",
-              "name": "String",
-              "ofType": null
-            },
-            "isDeprecated": false,
-            "deprecationReason": null
-          },
-          {
-            "name": "jwt",
-            "description": null,
-            "args": [],
-            "type": {
-              "kind": "SCALAR",
-              "name": "Jwt",
-              "ofType": null
-            },
-            "isDeprecated": false,
-            "deprecationReason": null
-          },
-          {
-            "name": "query",
-            "description": "Our root query field type. Allows us to run any query from our mutation payload.",
-            "args": [],
-            "type": {
-              "kind": "OBJECT",
-              "name": "Query",
-              "ofType": null
-            },
-            "isDeprecated": false,
-            "deprecationReason": null
-          }
-        ],
-        "inputFields": null,
-        "interfaces": [],
-        "enumValues": null,
-        "possibleTypes": null
-      },
-      {
-        "kind": "ENUM",
-        "name": "Role",
-        "description": null,
-        "fields": null,
-        "inputFields": null,
-        "interfaces": null,
-        "enumValues": [
-          {
-            "name": "USER_ADMIN",
-            "description": null,
-            "isDeprecated": false,
-            "deprecationReason": null
-          },
-          {
-            "name": "USER_FRIEND",
-            "description": null,
-            "isDeprecated": false,
-            "deprecationReason": null
-          },
-          {
-            "name": "USER_GUEST",
-            "description": null,
-            "isDeprecated": false,
-            "deprecationReason": null
-          },
-          {
-            "name": "USER_MANAGER",
-            "description": null,
-            "isDeprecated": false,
-            "deprecationReason": null
-          },
-          {
-            "name": "USER_MEMBER",
-            "description": null,
-            "isDeprecated": false,
-            "deprecationReason": null
-          }
-        ],
-        "possibleTypes": null
-      },
-      {
-        "kind": "OBJECT",
-        "name": "Setting",
-        "description": null,
-        "fields": [
-          {
-            "name": "icalPassword",
-            "description": null,
-            "args": [],
-            "type": {
-              "kind": "SCALAR",
-              "name": "String",
-              "ofType": null
-            },
-            "isDeprecated": false,
-            "deprecationReason": null
-          },
-          {
-            "name": "nodeId",
-            "description": "A globally unique identifier. Can be used in various places throughout the system to identify this single value.",
-            "args": [],
-            "type": {
-              "kind": "NON_NULL",
-              "name": null,
-              "ofType": {
-                "kind": "SCALAR",
-                "name": "ID",
-                "ofType": null
-              }
-            },
-            "isDeprecated": false,
-            "deprecationReason": null
-          },
-          {
-            "name": "registrationAllowed",
-            "description": null,
-            "args": [],
-            "type": {
-              "kind": "NON_NULL",
-              "name": null,
-              "ofType": {
-                "kind": "SCALAR",
-                "name": "Boolean",
-                "ofType": null
-              }
-            },
-            "isDeprecated": false,
-            "deprecationReason": null
-          },
-          {
-            "name": "registrationDefaultRole",
-            "description": null,
-            "args": [],
-            "type": {
-              "kind": "NON_NULL",
-              "name": null,
-              "ofType": {
-                "kind": "ENUM",
-                "name": "Role",
-                "ofType": null
-              }
-            },
-            "isDeprecated": false,
-            "deprecationReason": null
-          },
-          {
-            "name": "registrationPassword",
-            "description": null,
-            "args": [],
-            "type": {
-              "kind": "NON_NULL",
-              "name": null,
-              "ofType": {
-                "kind": "SCALAR",
-                "name": "String",
-                "ofType": null
-              }
-            },
-            "isDeprecated": false,
-            "deprecationReason": null
-          },
-          {
-            "name": "registrationPasswordAllowed",
-            "description": null,
-            "args": [],
-            "type": {
-              "kind": "NON_NULL",
-              "name": null,
-              "ofType": {
-                "kind": "SCALAR",
-                "name": "Boolean",
-                "ofType": null
-              }
-            },
-            "isDeprecated": false,
-            "deprecationReason": null
-          },
-          {
-            "name": "style",
-            "description": null,
-            "args": [],
-            "type": {
-              "kind": "NON_NULL",
-              "name": null,
-              "ofType": {
-                "kind": "SCALAR",
-                "name": "JSON",
-                "ofType": null
-              }
-            },
-            "isDeprecated": false,
-            "deprecationReason": null
-          }
-        ],
-        "inputFields": null,
-        "interfaces": [
-          {
-            "kind": "INTERFACE",
-            "name": "Node",
-            "ofType": null
-          }
-        ],
-        "enumValues": null,
-        "possibleTypes": null
-      },
-      {
-        "kind": "INPUT_OBJECT",
-        "name": "SettingPatch",
-        "description": "Represents an update to a `Setting`. Fields that are set will be updated.",
-        "fields": null,
-        "inputFields": [
-          {
-            "name": "icalPassword",
-            "description": null,
-            "type": {
-              "kind": "SCALAR",
-              "name": "String",
-              "ofType": null
-            },
-            "defaultValue": null,
-            "isDeprecated": false,
-            "deprecationReason": null
-          },
-          {
-            "name": "registrationAllowed",
-            "description": null,
-            "type": {
-              "kind": "SCALAR",
-              "name": "Boolean",
-              "ofType": null
-            },
-            "defaultValue": null,
-            "isDeprecated": false,
-            "deprecationReason": null
-          },
-          {
-            "name": "registrationDefaultRole",
-            "description": null,
-            "type": {
-              "kind": "ENUM",
-              "name": "Role",
-              "ofType": null
-            },
-            "defaultValue": null,
-            "isDeprecated": false,
-            "deprecationReason": null
-          },
-          {
-            "name": "registrationPassword",
-            "description": null,
-            "type": {
-              "kind": "SCALAR",
-              "name": "String",
-              "ofType": null
-            },
-            "defaultValue": null,
-            "isDeprecated": false,
-            "deprecationReason": null
-          },
-          {
-            "name": "registrationPasswordAllowed",
-            "description": null,
-            "type": {
-              "kind": "SCALAR",
-              "name": "Boolean",
-              "ofType": null
-            },
-            "defaultValue": null,
-            "isDeprecated": false,
-            "deprecationReason": null
-          },
-          {
-            "name": "style",
-            "description": null,
-            "type": {
-              "kind": "SCALAR",
-              "name": "JSON",
-              "ofType": null
-            },
-            "defaultValue": null,
-            "isDeprecated": false,
-            "deprecationReason": null
-          }
-        ],
-        "interfaces": null,
-        "enumValues": null,
-        "possibleTypes": null
-      },
-      {
-        "kind": "OBJECT",
-        "name": "SettingsConnection",
-        "description": "A connection to a list of `Setting` values.",
-        "fields": [
-          {
-            "name": "edges",
-            "description": "A list of edges which contains the `Setting` and cursor to aid in pagination.",
-            "args": [],
-            "type": {
-              "kind": "NON_NULL",
-              "name": null,
-              "ofType": {
-                "kind": "LIST",
-                "name": null,
-                "ofType": {
-                  "kind": "NON_NULL",
-                  "name": null,
-                  "ofType": {
-                    "kind": "OBJECT",
-                    "name": "SettingsEdge",
-                    "ofType": null
-                  }
-                }
-              }
-            },
-            "isDeprecated": false,
-            "deprecationReason": null
-          },
-          {
-            "name": "nodes",
-            "description": "A list of `Setting` objects.",
-            "args": [],
-            "type": {
-              "kind": "NON_NULL",
-              "name": null,
-              "ofType": {
-                "kind": "LIST",
-                "name": null,
-                "ofType": {
-                  "kind": "NON_NULL",
-                  "name": null,
-                  "ofType": {
-                    "kind": "OBJECT",
-                    "name": "Setting",
-                    "ofType": null
-                  }
-                }
-              }
-            },
-            "isDeprecated": false,
-            "deprecationReason": null
-          },
-          {
-            "name": "pageInfo",
-            "description": "Information to aid in pagination.",
-            "args": [],
-            "type": {
-              "kind": "NON_NULL",
-              "name": null,
-              "ofType": {
-                "kind": "OBJECT",
-                "name": "PageInfo",
-                "ofType": null
-              }
-            },
-            "isDeprecated": false,
-            "deprecationReason": null
-          },
-          {
-            "name": "totalCount",
-            "description": "The count of *all* `Setting` you could get from the connection.",
-            "args": [],
-            "type": {
-              "kind": "NON_NULL",
-              "name": null,
-              "ofType": {
-                "kind": "SCALAR",
-                "name": "Int",
-                "ofType": null
-              }
-            },
-            "isDeprecated": false,
-            "deprecationReason": null
-          }
-        ],
-        "inputFields": null,
-        "interfaces": [],
-        "enumValues": null,
-        "possibleTypes": null
-      },
-      {
-        "kind": "OBJECT",
-        "name": "SettingsEdge",
-        "description": "A `Setting` edge in the connection.",
-        "fields": [
-          {
-            "name": "cursor",
-            "description": "A cursor for use in pagination.",
-            "args": [],
-            "type": {
-              "kind": "SCALAR",
-              "name": "Cursor",
-              "ofType": null
-            },
-            "isDeprecated": false,
-            "deprecationReason": null
-          },
-          {
-            "name": "node",
-            "description": "The `Setting` at the end of the edge.",
-            "args": [],
-            "type": {
-              "kind": "NON_NULL",
-              "name": null,
-              "ofType": {
-                "kind": "OBJECT",
-                "name": "Setting",
-                "ofType": null
-              }
-            },
-            "isDeprecated": false,
-            "deprecationReason": null
-          }
-        ],
-        "inputFields": null,
-        "interfaces": [],
-        "enumValues": null,
-        "possibleTypes": null
-      },
-      {
-        "kind": "ENUM",
-        "name": "SettingsOrderBy",
-        "description": "Methods to use when ordering `Setting`.",
-        "fields": null,
-        "inputFields": null,
-        "interfaces": null,
-        "enumValues": [
-          {
-            "name": "NATURAL",
-            "description": null,
-            "isDeprecated": false,
-            "deprecationReason": null
-          },
-          {
-            "name": "PRIMARY_KEY_ASC",
-            "description": null,
-            "isDeprecated": false,
-            "deprecationReason": null
-          },
-          {
-            "name": "PRIMARY_KEY_DESC",
-            "description": null,
-            "isDeprecated": false,
-            "deprecationReason": null
-          }
-        ],
-        "possibleTypes": null
-      },
-      {
-        "kind": "INPUT_OBJECT",
-        "name": "StartWorkingOnInput",
-        "description": "All input for the `startWorkingOn` mutation.",
-        "fields": null,
-        "inputFields": [
-          {
-            "name": "clientMutationId",
-            "description": "An arbitrary string value with no semantic meaning. Will be included in the\npayload verbatim. May be used to track mutations by the client.",
-            "type": {
-              "kind": "SCALAR",
-              "name": "String",
-              "ofType": null
-            },
-            "defaultValue": null,
-            "isDeprecated": false,
-            "deprecationReason": null
-          },
-          {
-            "name": "taskId",
-            "description": null,
-            "type": {
-              "kind": "SCALAR",
-              "name": "Int",
-              "ofType": null
-            },
-            "defaultValue": null,
-            "isDeprecated": false,
-            "deprecationReason": null
-          }
-        ],
-        "interfaces": null,
-        "enumValues": null,
-        "possibleTypes": null
-      },
-      {
-        "kind": "OBJECT",
-        "name": "StartWorkingOnPayload",
-        "description": "The output of our `startWorkingOn` mutation.",
-        "fields": [
-          {
-            "name": "clientMutationId",
-            "description": "The exact same `clientMutationId` that was provided in the mutation input,\nunchanged and unused. May be used by a client to track mutations.",
-            "args": [],
-            "type": {
-              "kind": "SCALAR",
-              "name": "String",
-              "ofType": null
-            },
-            "isDeprecated": false,
-            "deprecationReason": null
-          },
-          {
-            "name": "profile",
-            "description": "Reads a single `Profile` that is related to this `WorkOnTask`.",
-            "args": [],
-            "type": {
-              "kind": "OBJECT",
-              "name": "Profile",
-              "ofType": null
-            },
-            "isDeprecated": false,
-            "deprecationReason": null
-          },
-          {
-            "name": "query",
-            "description": "Our root query field type. Allows us to run any query from our mutation payload.",
-            "args": [],
-            "type": {
-              "kind": "OBJECT",
-              "name": "Query",
-              "ofType": null
-            },
-            "isDeprecated": false,
-            "deprecationReason": null
-          },
-          {
-            "name": "task",
-            "description": "Reads a single `Task` that is related to this `WorkOnTask`.",
-            "args": [],
-            "type": {
-              "kind": "OBJECT",
-              "name": "Task",
-              "ofType": null
-            },
-            "isDeprecated": false,
-            "deprecationReason": null
-          },
-          {
-            "name": "workOnTask",
-            "description": null,
-            "args": [],
-            "type": {
-              "kind": "OBJECT",
-              "name": "WorkOnTask",
-              "ofType": null
-            },
-            "isDeprecated": false,
-            "deprecationReason": null
-          },
-          {
-            "name": "workOnTaskEdge",
-            "description": "An edge for our `WorkOnTask`. May be used by Relay 1.",
-            "args": [
-              {
-                "name": "orderBy",
-                "description": "The method to use when ordering `WorkOnTask`.",
-                "type": {
-                  "kind": "LIST",
-                  "name": null,
-                  "ofType": {
-                    "kind": "NON_NULL",
-                    "name": null,
-                    "ofType": {
-                      "kind": "ENUM",
-                      "name": "WorkOnTasksOrderBy",
-                      "ofType": null
-                    }
-                  }
-                },
-                "defaultValue": "[PRIMARY_KEY_ASC]",
-                "isDeprecated": false,
-                "deprecationReason": null
-              }
-            ],
-            "type": {
-              "kind": "OBJECT",
-              "name": "WorkOnTasksEdge",
-              "ofType": null
-            },
-            "isDeprecated": false,
-            "deprecationReason": null
-          }
-        ],
-        "inputFields": null,
-        "interfaces": [],
-        "enumValues": null,
-        "possibleTypes": null
-      },
-      {
-        "kind": "INPUT_OBJECT",
-        "name": "StopWorkingOnInput",
-        "description": "All input for the `stopWorkingOn` mutation.",
-        "fields": null,
-        "inputFields": [
-          {
-            "name": "clientMutationId",
-            "description": "An arbitrary string value with no semantic meaning. Will be included in the\npayload verbatim. May be used to track mutations by the client.",
-            "type": {
-              "kind": "SCALAR",
-              "name": "String",
-              "ofType": null
-            },
-            "defaultValue": null,
-            "isDeprecated": false,
-            "deprecationReason": null
-          },
-          {
-            "name": "taskId",
-            "description": null,
-            "type": {
-              "kind": "SCALAR",
-              "name": "Int",
-              "ofType": null
-            },
-            "defaultValue": null,
-            "isDeprecated": false,
-            "deprecationReason": null
-          }
-        ],
-        "interfaces": null,
-        "enumValues": null,
-        "possibleTypes": null
-      },
-      {
-        "kind": "OBJECT",
-        "name": "StopWorkingOnPayload",
-        "description": "The output of our `stopWorkingOn` mutation.",
-        "fields": [
-          {
-            "name": "clientMutationId",
-            "description": "The exact same `clientMutationId` that was provided in the mutation input,\nunchanged and unused. May be used by a client to track mutations.",
-            "args": [],
-            "type": {
-              "kind": "SCALAR",
-              "name": "String",
-              "ofType": null
-            },
-            "isDeprecated": false,
-            "deprecationReason": null
-          },
-          {
-            "name": "profile",
-            "description": "Reads a single `Profile` that is related to this `WorkOnTask`.",
-            "args": [],
-            "type": {
-              "kind": "OBJECT",
-              "name": "Profile",
-              "ofType": null
-            },
-            "isDeprecated": false,
-            "deprecationReason": null
-          },
-          {
-            "name": "query",
-            "description": "Our root query field type. Allows us to run any query from our mutation payload.",
-            "args": [],
-            "type": {
-              "kind": "OBJECT",
-              "name": "Query",
-              "ofType": null
-            },
-            "isDeprecated": false,
-            "deprecationReason": null
-          },
-          {
-            "name": "task",
-            "description": "Reads a single `Task` that is related to this `WorkOnTask`.",
-            "args": [],
-            "type": {
-              "kind": "OBJECT",
-              "name": "Task",
-              "ofType": null
-            },
-            "isDeprecated": false,
-            "deprecationReason": null
-          },
-          {
-            "name": "workOnTask",
-            "description": null,
-            "args": [],
-            "type": {
-              "kind": "OBJECT",
-              "name": "WorkOnTask",
-              "ofType": null
-            },
-            "isDeprecated": false,
-            "deprecationReason": null
-          },
-          {
-            "name": "workOnTaskEdge",
-            "description": "An edge for our `WorkOnTask`. May be used by Relay 1.",
-            "args": [
-              {
-                "name": "orderBy",
-                "description": "The method to use when ordering `WorkOnTask`.",
-                "type": {
-                  "kind": "LIST",
-                  "name": null,
-                  "ofType": {
-                    "kind": "NON_NULL",
-                    "name": null,
-                    "ofType": {
-                      "kind": "ENUM",
-                      "name": "WorkOnTasksOrderBy",
-                      "ofType": null
-                    }
-                  }
-                },
-                "defaultValue": "[PRIMARY_KEY_ASC]",
-                "isDeprecated": false,
-                "deprecationReason": null
-              }
-            ],
-            "type": {
-              "kind": "OBJECT",
-              "name": "WorkOnTasksEdge",
-              "ofType": null
-            },
-            "isDeprecated": false,
-            "deprecationReason": null
-          }
-        ],
-        "inputFields": null,
-        "interfaces": [],
-        "enumValues": null,
-        "possibleTypes": null
-      },
-      {
-        "kind": "SCALAR",
-        "name": "String",
-        "description": "The `String` scalar type represents textual data, represented as UTF-8 character sequences. The String type is most often used by GraphQL to represent free-form human-readable text.",
-        "fields": null,
-        "inputFields": null,
-        "interfaces": null,
-        "enumValues": null,
-        "possibleTypes": null
-      },
-      {
-        "kind": "INPUT_OBJECT",
-        "name": "StringFilter",
-        "description": "A filter to be used against String fields. All fields are combined with a logical ‘and.’",
-        "fields": null,
-        "inputFields": [
-          {
-            "name": "includesInsensitive",
-            "description": "Contains the specified string (case-insensitive).",
-            "type": {
-              "kind": "SCALAR",
-              "name": "String",
-              "ofType": null
-            },
-            "defaultValue": null,
-            "isDeprecated": false,
-            "deprecationReason": null
-          }
-        ],
-        "interfaces": null,
-        "enumValues": null,
-        "possibleTypes": null
-      },
-      {
-        "kind": "OBJECT",
-        "name": "Subscription",
-        "description": "The root subscription type: contains realtime events you can subscribe to with the `subscription` operation.",
-        "fields": [
-          {
-            "name": "listen",
-            "description": null,
-            "args": [
-              {
-                "name": "topic",
-                "description": null,
-                "type": {
-                  "kind": "NON_NULL",
-                  "name": null,
-                  "ofType": {
-                    "kind": "SCALAR",
-                    "name": "String",
-                    "ofType": null
-                  }
-                },
-                "defaultValue": null,
-                "isDeprecated": false,
-                "deprecationReason": null
-              }
-            ],
-            "type": {
-              "kind": "NON_NULL",
-              "name": null,
-              "ofType": {
-                "kind": "OBJECT",
-                "name": "ListenPayload",
-                "ofType": null
-              }
-            },
-            "isDeprecated": false,
-            "deprecationReason": null
-          }
-        ],
-        "inputFields": null,
-        "interfaces": [],
-        "enumValues": null,
-        "possibleTypes": null
-      },
-      {
-        "kind": "OBJECT",
-        "name": "Tag",
-        "description": null,
-        "fields": [
-          {
-            "name": "assignedTags",
-            "description": "Reads and enables pagination through a set of `AssignedTag`.",
-            "args": [
-              {
-                "name": "after",
-                "description": "Read all values in the set after (below) this cursor.",
-                "type": {
-                  "kind": "SCALAR",
-                  "name": "Cursor",
-                  "ofType": null
-                },
-                "defaultValue": null,
-                "isDeprecated": false,
-                "deprecationReason": null
-              },
-              {
-                "name": "before",
-                "description": "Read all values in the set before (above) this cursor.",
-                "type": {
-                  "kind": "SCALAR",
-                  "name": "Cursor",
-                  "ofType": null
-                },
-                "defaultValue": null,
-                "isDeprecated": false,
-                "deprecationReason": null
-              },
-              {
-                "name": "condition",
-                "description": "A condition to be used in determining which values should be returned by the collection.",
-                "type": {
-                  "kind": "INPUT_OBJECT",
-                  "name": "AssignedTagCondition",
-                  "ofType": null
-                },
-                "defaultValue": null,
-                "isDeprecated": false,
-                "deprecationReason": null
-              },
-              {
-                "name": "first",
-                "description": "Only read the first `n` values of the set.",
-                "type": {
-                  "kind": "SCALAR",
-                  "name": "Int",
-                  "ofType": null
-                },
-                "defaultValue": null,
-                "isDeprecated": false,
-                "deprecationReason": null
-              },
-              {
-                "name": "last",
-                "description": "Only read the last `n` values of the set.",
-                "type": {
-                  "kind": "SCALAR",
-                  "name": "Int",
-                  "ofType": null
-                },
-                "defaultValue": null,
-                "isDeprecated": false,
-                "deprecationReason": null
-              },
-              {
-                "name": "offset",
-                "description": "Skip the first `n` values from our `after` cursor, an alternative to cursor\nbased pagination. May not be used with `last`.",
-                "type": {
-                  "kind": "SCALAR",
-                  "name": "Int",
-                  "ofType": null
-                },
-                "defaultValue": null,
-                "isDeprecated": false,
-                "deprecationReason": null
-              },
-              {
-                "name": "orderBy",
-                "description": "The method to use when ordering `AssignedTag`.",
-                "type": {
-                  "kind": "LIST",
-                  "name": null,
-                  "ofType": {
-                    "kind": "NON_NULL",
-                    "name": null,
-                    "ofType": {
-                      "kind": "ENUM",
-                      "name": "AssignedTagsOrderBy",
-                      "ofType": null
-                    }
-                  }
-                },
-                "defaultValue": "[PRIMARY_KEY_ASC]",
-                "isDeprecated": false,
-                "deprecationReason": null
-              }
-            ],
-            "type": {
-              "kind": "NON_NULL",
-              "name": null,
-              "ofType": {
-                "kind": "OBJECT",
-                "name": "AssignedTagsConnection",
-                "ofType": null
-              }
-            },
-            "isDeprecated": false,
-            "deprecationReason": null
-          },
-          {
-            "name": "id",
-            "description": null,
-            "args": [],
-            "type": {
-              "kind": "NON_NULL",
-              "name": null,
-              "ofType": {
-                "kind": "SCALAR",
-                "name": "Int",
-                "ofType": null
-              }
-            },
-            "isDeprecated": false,
-            "deprecationReason": null
-          },
-          {
-            "name": "nodeId",
-            "description": "A globally unique identifier. Can be used in various places throughout the system to identify this single value.",
-            "args": [],
-            "type": {
-              "kind": "NON_NULL",
-              "name": null,
-              "ofType": {
-                "kind": "SCALAR",
-                "name": "ID",
-                "ofType": null
-              }
-            },
-            "isDeprecated": false,
-            "deprecationReason": null
-          },
-          {
-            "name": "tag",
-            "description": null,
-            "args": [],
-            "type": {
-              "kind": "NON_NULL",
-              "name": null,
-              "ofType": {
-                "kind": "SCALAR",
-                "name": "String",
-                "ofType": null
-              }
-            },
-            "isDeprecated": false,
-            "deprecationReason": null
-          },
-          {
-            "name": "tasksByAssignedTagTagIdAndTaskId",
-            "description": "Reads and enables pagination through a set of `Task`.",
-            "args": [
-              {
-                "name": "after",
-                "description": "Read all values in the set after (below) this cursor.",
-                "type": {
-                  "kind": "SCALAR",
-                  "name": "Cursor",
-                  "ofType": null
-                },
-                "defaultValue": null,
-                "isDeprecated": false,
-                "deprecationReason": null
-              },
-              {
-                "name": "before",
-                "description": "Read all values in the set before (above) this cursor.",
-                "type": {
-                  "kind": "SCALAR",
-                  "name": "Cursor",
-                  "ofType": null
-                },
-                "defaultValue": null,
-                "isDeprecated": false,
-                "deprecationReason": null
-              },
-              {
-                "name": "condition",
-                "description": "A condition to be used in determining which values should be returned by the collection.",
-                "type": {
-                  "kind": "INPUT_OBJECT",
-                  "name": "TaskCondition",
-                  "ofType": null
-                },
-                "defaultValue": null,
-                "isDeprecated": false,
-                "deprecationReason": null
-              },
-              {
-                "name": "filter",
-                "description": "A filter to be used in determining which values should be returned by the collection.",
-                "type": {
-                  "kind": "INPUT_OBJECT",
-                  "name": "TaskFilter",
-                  "ofType": null
-                },
-                "defaultValue": null,
-                "isDeprecated": false,
-                "deprecationReason": null
-              },
-              {
-                "name": "first",
-                "description": "Only read the first `n` values of the set.",
-                "type": {
-                  "kind": "SCALAR",
-                  "name": "Int",
-                  "ofType": null
-                },
-                "defaultValue": null,
-                "isDeprecated": false,
-                "deprecationReason": null
-              },
-              {
-                "name": "last",
-                "description": "Only read the last `n` values of the set.",
-                "type": {
-                  "kind": "SCALAR",
-                  "name": "Int",
-                  "ofType": null
-                },
-                "defaultValue": null,
-                "isDeprecated": false,
-                "deprecationReason": null
-              },
-              {
-                "name": "offset",
-                "description": "Skip the first `n` values from our `after` cursor, an alternative to cursor\nbased pagination. May not be used with `last`.",
-                "type": {
-                  "kind": "SCALAR",
-                  "name": "Int",
-                  "ofType": null
-                },
-                "defaultValue": null,
-                "isDeprecated": false,
-                "deprecationReason": null
-              },
-              {
-                "name": "orderBy",
-                "description": "The method to use when ordering `Task`.",
-                "type": {
-                  "kind": "LIST",
-                  "name": null,
-                  "ofType": {
-                    "kind": "NON_NULL",
-                    "name": null,
-                    "ofType": {
-                      "kind": "ENUM",
-                      "name": "TasksOrderBy",
-                      "ofType": null
-                    }
-                  }
-                },
-                "defaultValue": "[PRIMARY_KEY_ASC]",
-                "isDeprecated": false,
-                "deprecationReason": null
-              }
-            ],
-            "type": {
-              "kind": "NON_NULL",
-              "name": null,
-              "ofType": {
-                "kind": "OBJECT",
-                "name": "TagTasksByAssignedTagTagIdAndTaskIdManyToManyConnection",
-                "ofType": null
-              }
-            },
-            "isDeprecated": false,
-            "deprecationReason": null
-          }
-        ],
-        "inputFields": null,
-        "interfaces": [
-          {
-            "kind": "INTERFACE",
-            "name": "Node",
-            "ofType": null
-          }
-        ],
-        "enumValues": null,
-        "possibleTypes": null
-      },
-      {
-        "kind": "INPUT_OBJECT",
-        "name": "TagCondition",
-        "description": "A condition to be used against `Tag` object types. All fields are tested for equality and combined with a logical ‘and.’",
-        "fields": null,
-        "inputFields": [
-          {
-            "name": "id",
-            "description": "Checks for equality with the object’s `id` field.",
-            "type": {
-              "kind": "SCALAR",
-              "name": "Int",
-              "ofType": null
-            },
-            "defaultValue": null,
-            "isDeprecated": false,
-            "deprecationReason": null
-          },
-          {
-            "name": "tag",
-            "description": "Checks for equality with the object’s `tag` field.",
-            "type": {
-              "kind": "SCALAR",
-              "name": "String",
-              "ofType": null
-            },
-            "defaultValue": null,
-            "isDeprecated": false,
-            "deprecationReason": null
-          }
-        ],
-        "interfaces": null,
-        "enumValues": null,
-        "possibleTypes": null
-      },
-      {
-        "kind": "INPUT_OBJECT",
-        "name": "TagFilter",
-        "description": "A filter to be used against `Tag` object types. All fields are combined with a logical ‘and.’",
-        "fields": null,
-        "inputFields": [
-          {
-            "name": "and",
-            "description": "Checks for all expressions in this list.",
-            "type": {
-              "kind": "LIST",
-              "name": null,
-              "ofType": {
-                "kind": "NON_NULL",
-                "name": null,
-                "ofType": {
-                  "kind": "INPUT_OBJECT",
-                  "name": "TagFilter",
-                  "ofType": null
-                }
-              }
-            },
-            "defaultValue": null,
-            "isDeprecated": false,
-            "deprecationReason": null
-          },
-          {
-            "name": "not",
-            "description": "Negates the expression.",
-            "type": {
-              "kind": "INPUT_OBJECT",
-              "name": "TagFilter",
-              "ofType": null
-            },
-            "defaultValue": null,
-            "isDeprecated": false,
-            "deprecationReason": null
-          },
-          {
-            "name": "or",
-            "description": "Checks for any expressions in this list.",
-            "type": {
-              "kind": "LIST",
-              "name": null,
-              "ofType": {
-                "kind": "NON_NULL",
-                "name": null,
-                "ofType": {
-                  "kind": "INPUT_OBJECT",
-                  "name": "TagFilter",
-                  "ofType": null
-                }
-              }
-            },
-            "defaultValue": null,
-            "isDeprecated": false,
-            "deprecationReason": null
-          },
-          {
-            "name": "tag",
-            "description": "Filter by the object’s `tag` field.",
-            "type": {
-              "kind": "INPUT_OBJECT",
-              "name": "StringFilter",
-              "ofType": null
-            },
-            "defaultValue": null,
-            "isDeprecated": false,
-            "deprecationReason": null
-          }
-        ],
-        "interfaces": null,
-        "enumValues": null,
-        "possibleTypes": null
-      },
-      {
-        "kind": "INPUT_OBJECT",
-        "name": "TagInput",
-        "description": "An input for mutations affecting `Tag`",
-        "fields": null,
-        "inputFields": [
-          {
-            "name": "id",
-            "description": null,
-            "type": {
-              "kind": "SCALAR",
-              "name": "Int",
-              "ofType": null
-            },
-            "defaultValue": null,
-            "isDeprecated": false,
-            "deprecationReason": null
-          },
-          {
-            "name": "tag",
-            "description": null,
-            "type": {
-              "kind": "NON_NULL",
-              "name": null,
-              "ofType": {
-                "kind": "SCALAR",
-                "name": "String",
-                "ofType": null
-              }
-            },
-            "defaultValue": null,
-            "isDeprecated": false,
-            "deprecationReason": null
-          }
-        ],
-        "interfaces": null,
-        "enumValues": null,
-        "possibleTypes": null
-      },
-      {
-        "kind": "OBJECT",
-        "name": "TagTasksByAssignedTagTagIdAndTaskIdManyToManyConnection",
-        "description": "A connection to a list of `Task` values, with data from `AssignedTag`.",
-        "fields": [
-          {
-            "name": "edges",
-            "description": "A list of edges which contains the `Task`, info from the `AssignedTag`, and the cursor to aid in pagination.",
-            "args": [],
-            "type": {
-              "kind": "NON_NULL",
-              "name": null,
-              "ofType": {
-                "kind": "LIST",
-                "name": null,
-                "ofType": {
-                  "kind": "NON_NULL",
-                  "name": null,
-                  "ofType": {
-                    "kind": "OBJECT",
-                    "name": "TagTasksByAssignedTagTagIdAndTaskIdManyToManyEdge",
-                    "ofType": null
-                  }
-                }
-              }
-            },
-            "isDeprecated": false,
-            "deprecationReason": null
-          },
-          {
-            "name": "nodes",
-            "description": "A list of `Task` objects.",
-            "args": [],
-            "type": {
-              "kind": "NON_NULL",
-              "name": null,
-              "ofType": {
-                "kind": "LIST",
-                "name": null,
-                "ofType": {
-                  "kind": "NON_NULL",
-                  "name": null,
-                  "ofType": {
-                    "kind": "OBJECT",
-                    "name": "Task",
-                    "ofType": null
-                  }
-                }
-              }
-            },
-            "isDeprecated": false,
-            "deprecationReason": null
-          },
-          {
-            "name": "pageInfo",
-            "description": "Information to aid in pagination.",
-            "args": [],
-            "type": {
-              "kind": "NON_NULL",
-              "name": null,
-              "ofType": {
-                "kind": "OBJECT",
-                "name": "PageInfo",
-                "ofType": null
-              }
-            },
-            "isDeprecated": false,
-            "deprecationReason": null
-          },
-          {
-            "name": "totalCount",
-            "description": "The count of *all* `Task` you could get from the connection.",
-            "args": [],
-            "type": {
-              "kind": "NON_NULL",
-              "name": null,
-              "ofType": {
-                "kind": "SCALAR",
-                "name": "Int",
-                "ofType": null
-              }
-            },
-            "isDeprecated": false,
-            "deprecationReason": null
-          }
-        ],
-        "inputFields": null,
-        "interfaces": [],
-        "enumValues": null,
-        "possibleTypes": null
-      },
-      {
-        "kind": "OBJECT",
-        "name": "TagTasksByAssignedTagTagIdAndTaskIdManyToManyEdge",
-        "description": "A `Task` edge in the connection, with data from `AssignedTag`.",
-        "fields": [
-          {
-            "name": "cursor",
-            "description": "A cursor for use in pagination.",
-            "args": [],
-            "type": {
-              "kind": "SCALAR",
-              "name": "Cursor",
-              "ofType": null
-            },
-            "isDeprecated": false,
-            "deprecationReason": null
-          },
-          {
-            "name": "node",
-            "description": "The `Task` at the end of the edge.",
-            "args": [],
-            "type": {
-              "kind": "NON_NULL",
-              "name": null,
-              "ofType": {
-                "kind": "OBJECT",
-                "name": "Task",
-                "ofType": null
-              }
-            },
-            "isDeprecated": false,
-            "deprecationReason": null
-          }
-        ],
-        "inputFields": null,
-        "interfaces": [],
-        "enumValues": null,
-        "possibleTypes": null
-      },
-      {
-        "kind": "OBJECT",
-        "name": "TagsConnection",
-        "description": "A connection to a list of `Tag` values.",
-        "fields": [
-          {
-            "name": "edges",
-            "description": "A list of edges which contains the `Tag` and cursor to aid in pagination.",
-            "args": [],
-            "type": {
-              "kind": "NON_NULL",
-              "name": null,
-              "ofType": {
-                "kind": "LIST",
-                "name": null,
-                "ofType": {
-                  "kind": "NON_NULL",
-                  "name": null,
-                  "ofType": {
-                    "kind": "OBJECT",
-                    "name": "TagsEdge",
-                    "ofType": null
-                  }
-                }
-              }
-            },
-            "isDeprecated": false,
-            "deprecationReason": null
-          },
-          {
-            "name": "nodes",
-            "description": "A list of `Tag` objects.",
-            "args": [],
-            "type": {
-              "kind": "NON_NULL",
-              "name": null,
-              "ofType": {
-                "kind": "LIST",
-                "name": null,
-                "ofType": {
-                  "kind": "NON_NULL",
-                  "name": null,
-                  "ofType": {
-                    "kind": "OBJECT",
-                    "name": "Tag",
-                    "ofType": null
-                  }
-                }
-              }
-            },
-            "isDeprecated": false,
-            "deprecationReason": null
-          },
-          {
-            "name": "pageInfo",
-            "description": "Information to aid in pagination.",
-            "args": [],
-            "type": {
-              "kind": "NON_NULL",
-              "name": null,
-              "ofType": {
-                "kind": "OBJECT",
-                "name": "PageInfo",
-                "ofType": null
-              }
-            },
-            "isDeprecated": false,
-            "deprecationReason": null
-          },
-          {
-            "name": "totalCount",
-            "description": "The count of *all* `Tag` you could get from the connection.",
-            "args": [],
-            "type": {
-              "kind": "NON_NULL",
-              "name": null,
-              "ofType": {
-                "kind": "SCALAR",
-                "name": "Int",
-                "ofType": null
-              }
-            },
-            "isDeprecated": false,
-            "deprecationReason": null
-          }
-        ],
-        "inputFields": null,
-        "interfaces": [],
-        "enumValues": null,
-        "possibleTypes": null
-      },
-      {
-        "kind": "OBJECT",
-        "name": "TagsEdge",
-        "description": "A `Tag` edge in the connection.",
-        "fields": [
-          {
-            "name": "cursor",
-            "description": "A cursor for use in pagination.",
-            "args": [],
-            "type": {
-              "kind": "SCALAR",
-              "name": "Cursor",
-              "ofType": null
-            },
-            "isDeprecated": false,
-            "deprecationReason": null
-          },
-          {
-            "name": "node",
-            "description": "The `Tag` at the end of the edge.",
-            "args": [],
-            "type": {
-              "kind": "NON_NULL",
-              "name": null,
-              "ofType": {
-                "kind": "OBJECT",
-                "name": "Tag",
-                "ofType": null
-              }
-            },
-            "isDeprecated": false,
-            "deprecationReason": null
-          }
-        ],
-        "inputFields": null,
-        "interfaces": [],
-        "enumValues": null,
-        "possibleTypes": null
-      },
-      {
-        "kind": "ENUM",
-        "name": "TagsOrderBy",
-        "description": "Methods to use when ordering `Tag`.",
-        "fields": null,
-        "inputFields": null,
-        "interfaces": null,
-        "enumValues": [
-          {
-            "name": "ID_ASC",
-            "description": null,
-            "isDeprecated": false,
-            "deprecationReason": null
-          },
-          {
-            "name": "ID_DESC",
-            "description": null,
-            "isDeprecated": false,
-            "deprecationReason": null
-          },
-          {
-            "name": "NATURAL",
-            "description": null,
-            "isDeprecated": false,
-            "deprecationReason": null
-          },
-          {
-            "name": "PRIMARY_KEY_ASC",
-            "description": null,
-            "isDeprecated": false,
-            "deprecationReason": null
-          },
-          {
-            "name": "PRIMARY_KEY_DESC",
-            "description": null,
-            "isDeprecated": false,
-            "deprecationReason": null
-          },
-          {
-            "name": "TAG_ASC",
-            "description": null,
-            "isDeprecated": false,
-            "deprecationReason": null
-          },
-          {
-            "name": "TAG_DESC",
-            "description": null,
-            "isDeprecated": false,
-            "deprecationReason": null
-          }
-        ],
-        "possibleTypes": null
-      },
-      {
-        "kind": "OBJECT",
-        "name": "Task",
-        "description": null,
-        "fields": [
-          {
-<<<<<<< HEAD
-            "name": "assignedTags",
-            "description": "Reads and enables pagination through a set of `AssignedTag`.",
-=======
-            "name": "currentProfileCreated",
-            "description": null,
-            "args": [],
-            "type": {
-              "kind": "OBJECT",
-              "name": "PublicProfileSubscriptionPayload",
-              "ofType": null
-            },
-            "isDeprecated": false,
-            "deprecationReason": null
-          },
-          {
-            "name": "currentProfileDeleted",
-            "description": null,
-            "args": [],
-            "type": {
-              "kind": "OBJECT",
-              "name": "PublicProfileSubscriptionPayload",
-              "ofType": null
-            },
-            "isDeprecated": false,
-            "deprecationReason": null
-          },
-          {
-            "name": "currentProfileUpdated",
-            "description": null,
-            "args": [],
-            "type": {
-              "kind": "OBJECT",
-              "name": "PublicProfileSubscriptionPayload",
-              "ofType": null
-            },
-            "isDeprecated": false,
-            "deprecationReason": null
-          },
-          {
-            "name": "listen",
-            "description": null,
->>>>>>> 89f5152a
-            "args": [
-              {
-                "name": "after",
-                "description": "Read all values in the set after (below) this cursor.",
-                "type": {
-                  "kind": "SCALAR",
-                  "name": "Cursor",
-                  "ofType": null
-                },
-                "defaultValue": null,
-                "isDeprecated": false,
-                "deprecationReason": null
-              },
-              {
-                "name": "before",
-                "description": "Read all values in the set before (above) this cursor.",
-                "type": {
-                  "kind": "SCALAR",
-                  "name": "Cursor",
-                  "ofType": null
-                },
-                "defaultValue": null,
-                "isDeprecated": false,
-                "deprecationReason": null
-              },
-              {
-                "name": "condition",
-                "description": "A condition to be used in determining which values should be returned by the collection.",
-                "type": {
-                  "kind": "INPUT_OBJECT",
-                  "name": "AssignedTagCondition",
-                  "ofType": null
-                },
-                "defaultValue": null,
-                "isDeprecated": false,
-                "deprecationReason": null
-              },
-              {
-                "name": "first",
-                "description": "Only read the first `n` values of the set.",
-                "type": {
-                  "kind": "SCALAR",
-                  "name": "Int",
-                  "ofType": null
-                },
-                "defaultValue": null,
-                "isDeprecated": false,
-                "deprecationReason": null
-              },
-              {
-                "name": "last",
-                "description": "Only read the last `n` values of the set.",
-                "type": {
-                  "kind": "SCALAR",
-                  "name": "Int",
-                  "ofType": null
-                },
-                "defaultValue": null,
-                "isDeprecated": false,
-                "deprecationReason": null
-              },
-              {
-                "name": "offset",
-                "description": "Skip the first `n` values from our `after` cursor, an alternative to cursor\nbased pagination. May not be used with `last`.",
-                "type": {
-                  "kind": "SCALAR",
-                  "name": "Int",
-                  "ofType": null
-                },
-                "defaultValue": null,
-                "isDeprecated": false,
-                "deprecationReason": null
-              },
-              {
-                "name": "orderBy",
-                "description": "The method to use when ordering `AssignedTag`.",
-                "type": {
-                  "kind": "LIST",
-                  "name": null,
-                  "ofType": {
-                    "kind": "NON_NULL",
-                    "name": null,
-                    "ofType": {
-                      "kind": "ENUM",
-                      "name": "AssignedTagsOrderBy",
-                      "ofType": null
-                    }
-                  }
-                },
-                "defaultValue": "[PRIMARY_KEY_ASC]",
-                "isDeprecated": false,
-                "deprecationReason": null
-              }
-            ],
-            "type": {
-              "kind": "NON_NULL",
-              "name": null,
-              "ofType": {
-                "kind": "OBJECT",
-                "name": "AssignedTagsConnection",
-                "ofType": null
-              }
-            },
-            "isDeprecated": false,
-            "deprecationReason": null
-          },
-          {
-            "name": "ctf",
-            "description": "Reads a single `Ctf` that is related to this `Task`.",
-            "args": [],
-            "type": {
-              "kind": "OBJECT",
-              "name": "Ctf",
-              "ofType": null
-            },
-            "isDeprecated": false,
-            "deprecationReason": null
-          },
-          {
-            "name": "ctfId",
-            "description": null,
-            "args": [],
-            "type": {
-              "kind": "NON_NULL",
-              "name": null,
-              "ofType": {
-                "kind": "SCALAR",
-                "name": "Int",
-                "ofType": null
-              }
-            },
-            "isDeprecated": false,
-            "deprecationReason": null
-          },
-          {
-            "name": "description",
-            "description": null,
-            "args": [],
-            "type": {
-              "kind": "NON_NULL",
-              "name": null,
-              "ofType": {
-                "kind": "SCALAR",
-                "name": "String",
-                "ofType": null
-              }
-            },
-            "isDeprecated": false,
-            "deprecationReason": null
-          },
-          {
-            "name": "flag",
-            "description": null,
-            "args": [],
-            "type": {
-              "kind": "NON_NULL",
-              "name": null,
-              "ofType": {
-                "kind": "SCALAR",
-                "name": "String",
-                "ofType": null
-              }
-            },
-            "isDeprecated": false,
-            "deprecationReason": null
-          },
-          {
-            "name": "id",
-            "description": null,
-            "args": [],
-            "type": {
-              "kind": "NON_NULL",
-              "name": null,
-              "ofType": {
-                "kind": "SCALAR",
-                "name": "Int",
-                "ofType": null
-              }
-            },
-            "isDeprecated": false,
-            "deprecationReason": null
-          },
-          {
-            "name": "nodeId",
-            "description": "A globally unique identifier. Can be used in various places throughout the system to identify this single value.",
-            "args": [],
-            "type": {
-              "kind": "NON_NULL",
-              "name": null,
-              "ofType": {
-                "kind": "SCALAR",
-                "name": "ID",
-                "ofType": null
-              }
-            },
-            "isDeprecated": false,
-            "deprecationReason": null
-          },
-          {
-            "name": "padUrl",
-            "description": null,
-            "args": [],
-            "type": {
-              "kind": "NON_NULL",
-              "name": null,
-              "ofType": {
-                "kind": "SCALAR",
-                "name": "String",
-                "ofType": null
-              }
-            },
-            "isDeprecated": false,
-            "deprecationReason": null
-          },
-          {
-            "name": "profilesByWorkOnTaskTaskIdAndProfileId",
-            "description": "Reads and enables pagination through a set of `Profile`.",
-            "args": [
-              {
-                "name": "after",
-                "description": "Read all values in the set after (below) this cursor.",
-                "type": {
-                  "kind": "SCALAR",
-                  "name": "Cursor",
-                  "ofType": null
-                },
-                "defaultValue": null,
-                "isDeprecated": false,
-                "deprecationReason": null
-              },
-              {
-                "name": "before",
-                "description": "Read all values in the set before (above) this cursor.",
-                "type": {
-                  "kind": "SCALAR",
-                  "name": "Cursor",
-                  "ofType": null
-                },
-                "defaultValue": null,
-                "isDeprecated": false,
-                "deprecationReason": null
-              },
-              {
-                "name": "condition",
-                "description": "A condition to be used in determining which values should be returned by the collection.",
-                "type": {
-                  "kind": "INPUT_OBJECT",
-                  "name": "ProfileCondition",
-                  "ofType": null
-                },
-                "defaultValue": null,
-                "isDeprecated": false,
-                "deprecationReason": null
-              },
-              {
-                "name": "filter",
-                "description": "A filter to be used in determining which values should be returned by the collection.",
-                "type": {
-                  "kind": "INPUT_OBJECT",
-                  "name": "ProfileFilter",
-                  "ofType": null
-                },
-                "defaultValue": null,
-                "isDeprecated": false,
-                "deprecationReason": null
-              },
-              {
-                "name": "first",
-                "description": "Only read the first `n` values of the set.",
-                "type": {
-                  "kind": "SCALAR",
-                  "name": "Int",
-                  "ofType": null
-                },
-                "defaultValue": null,
-                "isDeprecated": false,
-                "deprecationReason": null
-              },
-              {
-                "name": "last",
-                "description": "Only read the last `n` values of the set.",
-                "type": {
-                  "kind": "SCALAR",
-                  "name": "Int",
-                  "ofType": null
-                },
-                "defaultValue": null,
-                "isDeprecated": false,
-                "deprecationReason": null
-              },
-              {
-                "name": "offset",
-                "description": "Skip the first `n` values from our `after` cursor, an alternative to cursor\nbased pagination. May not be used with `last`.",
-                "type": {
-                  "kind": "SCALAR",
-                  "name": "Int",
-                  "ofType": null
-                },
-                "defaultValue": null,
-                "isDeprecated": false,
-                "deprecationReason": null
-              },
-              {
-                "name": "orderBy",
-                "description": "The method to use when ordering `Profile`.",
-                "type": {
-                  "kind": "LIST",
-                  "name": null,
-                  "ofType": {
-                    "kind": "NON_NULL",
-                    "name": null,
-                    "ofType": {
-                      "kind": "ENUM",
-                      "name": "ProfilesOrderBy",
-                      "ofType": null
-                    }
-                  }
-                },
-                "defaultValue": "[PRIMARY_KEY_ASC]",
-                "isDeprecated": false,
-                "deprecationReason": null
-              }
-            ],
-            "type": {
-              "kind": "NON_NULL",
-              "name": null,
-              "ofType": {
-                "kind": "OBJECT",
-                "name": "TaskProfilesByWorkOnTaskTaskIdAndProfileIdManyToManyConnection",
-                "ofType": null
-              }
-            },
-            "isDeprecated": false,
-            "deprecationReason": null
-          },
-          {
-            "name": "solved",
-            "description": null,
-            "args": [],
-            "type": {
-              "kind": "SCALAR",
-              "name": "Boolean",
-              "ofType": null
-            },
-            "isDeprecated": false,
-            "deprecationReason": null
-          },
-          {
-            "name": "tagsByAssignedTagTaskIdAndTagId",
-            "description": "Reads and enables pagination through a set of `Tag`.",
-            "args": [
-              {
-                "name": "after",
-                "description": "Read all values in the set after (below) this cursor.",
-                "type": {
-                  "kind": "SCALAR",
-                  "name": "Cursor",
-                  "ofType": null
-                },
-                "defaultValue": null,
-                "isDeprecated": false,
-                "deprecationReason": null
-              },
-              {
-                "name": "before",
-                "description": "Read all values in the set before (above) this cursor.",
-                "type": {
-                  "kind": "SCALAR",
-                  "name": "Cursor",
-                  "ofType": null
-                },
-                "defaultValue": null,
-                "isDeprecated": false,
-                "deprecationReason": null
-              },
-              {
-                "name": "condition",
-                "description": "A condition to be used in determining which values should be returned by the collection.",
-                "type": {
-                  "kind": "INPUT_OBJECT",
-                  "name": "TagCondition",
-                  "ofType": null
-                },
-                "defaultValue": null,
-                "isDeprecated": false,
-                "deprecationReason": null
-              },
-              {
-                "name": "filter",
-                "description": "A filter to be used in determining which values should be returned by the collection.",
-                "type": {
-                  "kind": "INPUT_OBJECT",
-                  "name": "TagFilter",
-                  "ofType": null
-                },
-                "defaultValue": null,
-                "isDeprecated": false,
-                "deprecationReason": null
-              },
-              {
-                "name": "first",
-                "description": "Only read the first `n` values of the set.",
-                "type": {
-                  "kind": "SCALAR",
-                  "name": "Int",
-                  "ofType": null
-                },
-                "defaultValue": null,
-                "isDeprecated": false,
-                "deprecationReason": null
-              },
-              {
-                "name": "last",
-                "description": "Only read the last `n` values of the set.",
-                "type": {
-                  "kind": "SCALAR",
-                  "name": "Int",
-                  "ofType": null
-                },
-                "defaultValue": null,
-                "isDeprecated": false,
-                "deprecationReason": null
-              },
-              {
-                "name": "offset",
-                "description": "Skip the first `n` values from our `after` cursor, an alternative to cursor\nbased pagination. May not be used with `last`.",
-                "type": {
-                  "kind": "SCALAR",
-                  "name": "Int",
-                  "ofType": null
-                },
-                "defaultValue": null,
-                "isDeprecated": false,
-                "deprecationReason": null
-              },
-              {
-                "name": "orderBy",
-                "description": "The method to use when ordering `Tag`.",
-                "type": {
-                  "kind": "LIST",
-                  "name": null,
-                  "ofType": {
-                    "kind": "NON_NULL",
-                    "name": null,
-                    "ofType": {
-                      "kind": "ENUM",
-                      "name": "TagsOrderBy",
-                      "ofType": null
-                    }
-                  }
-                },
-                "defaultValue": "[PRIMARY_KEY_ASC]",
-                "isDeprecated": false,
-                "deprecationReason": null
-              }
-            ],
-            "type": {
-              "kind": "NON_NULL",
-              "name": null,
-              "ofType": {
-                "kind": "OBJECT",
-                "name": "TaskTagsByAssignedTagTaskIdAndTagIdManyToManyConnection",
-                "ofType": null
-              }
-            },
-            "isDeprecated": false,
-            "deprecationReason": null
-          },
-          {
-            "name": "title",
-            "description": null,
-            "args": [],
-            "type": {
-              "kind": "NON_NULL",
-              "name": null,
-              "ofType": {
-                "kind": "SCALAR",
-                "name": "String",
-                "ofType": null
-              }
-            },
-            "isDeprecated": false,
-            "deprecationReason": null
-          },
-          {
-            "name": "workOnTasks",
-            "description": "Reads and enables pagination through a set of `WorkOnTask`.",
-            "args": [
-              {
-                "name": "after",
-                "description": "Read all values in the set after (below) this cursor.",
-                "type": {
-                  "kind": "SCALAR",
-                  "name": "Cursor",
-                  "ofType": null
-                },
-                "defaultValue": null,
-                "isDeprecated": false,
-                "deprecationReason": null
-              },
-              {
-                "name": "before",
-                "description": "Read all values in the set before (above) this cursor.",
-                "type": {
-                  "kind": "SCALAR",
-                  "name": "Cursor",
-                  "ofType": null
-                },
-                "defaultValue": null,
-                "isDeprecated": false,
-                "deprecationReason": null
-              },
-              {
-                "name": "condition",
-                "description": "A condition to be used in determining which values should be returned by the collection.",
-                "type": {
-                  "kind": "INPUT_OBJECT",
-                  "name": "WorkOnTaskCondition",
-                  "ofType": null
-                },
-                "defaultValue": null,
-                "isDeprecated": false,
-                "deprecationReason": null
-              },
-              {
-                "name": "first",
-                "description": "Only read the first `n` values of the set.",
-                "type": {
-                  "kind": "SCALAR",
-                  "name": "Int",
-                  "ofType": null
-                },
-                "defaultValue": null,
-                "isDeprecated": false,
-                "deprecationReason": null
-              },
-              {
-                "name": "last",
-                "description": "Only read the last `n` values of the set.",
-                "type": {
-                  "kind": "SCALAR",
-                  "name": "Int",
-                  "ofType": null
-                },
-                "defaultValue": null,
-                "isDeprecated": false,
-                "deprecationReason": null
-              },
-              {
-                "name": "offset",
-                "description": "Skip the first `n` values from our `after` cursor, an alternative to cursor\nbased pagination. May not be used with `last`.",
-                "type": {
-                  "kind": "SCALAR",
-                  "name": "Int",
-                  "ofType": null
-                },
-                "defaultValue": null,
-                "isDeprecated": false,
-                "deprecationReason": null
-              },
-              {
-                "name": "orderBy",
-                "description": "The method to use when ordering `WorkOnTask`.",
-                "type": {
-                  "kind": "LIST",
-                  "name": null,
-                  "ofType": {
-                    "kind": "NON_NULL",
-                    "name": null,
-                    "ofType": {
-                      "kind": "ENUM",
-                      "name": "WorkOnTasksOrderBy",
-                      "ofType": null
-                    }
-                  }
-                },
-                "defaultValue": "[PRIMARY_KEY_ASC]",
-                "isDeprecated": false,
-                "deprecationReason": null
-              }
-            ],
-            "type": {
-              "kind": "NON_NULL",
-              "name": null,
-              "ofType": {
-                "kind": "OBJECT",
-                "name": "WorkOnTasksConnection",
-                "ofType": null
-              }
-            },
-            "isDeprecated": false,
-            "deprecationReason": null
-          }
-        ],
-        "inputFields": null,
-        "interfaces": [
-          {
-            "kind": "INTERFACE",
-            "name": "Node",
-            "ofType": null
-          }
-        ],
-        "enumValues": null,
-        "possibleTypes": null
-      },
-      {
-        "kind": "INPUT_OBJECT",
-        "name": "TaskCondition",
-        "description": "A condition to be used against `Task` object types. All fields are tested for equality and combined with a logical ‘and.’",
-        "fields": null,
-        "inputFields": [
-          {
-            "name": "ctfId",
-            "description": "Checks for equality with the object’s `ctfId` field.",
-            "type": {
-              "kind": "SCALAR",
-              "name": "Int",
-              "ofType": null
-            },
-            "defaultValue": null,
-            "isDeprecated": false,
-            "deprecationReason": null
-          },
-          {
-            "name": "id",
-            "description": "Checks for equality with the object’s `id` field.",
-            "type": {
-              "kind": "SCALAR",
-              "name": "Int",
-              "ofType": null
-            },
-            "defaultValue": null,
-            "isDeprecated": false,
-            "deprecationReason": null
-          },
-          {
-            "name": "title",
-            "description": "Checks for equality with the object’s `title` field.",
-            "type": {
-              "kind": "SCALAR",
-              "name": "String",
-              "ofType": null
-            },
-            "defaultValue": null,
-            "isDeprecated": false,
-            "deprecationReason": null
-          }
-        ],
-        "interfaces": null,
-        "enumValues": null,
-        "possibleTypes": null
-      },
-      {
-        "kind": "INPUT_OBJECT",
-        "name": "TaskFilter",
-        "description": "A filter to be used against `Task` object types. All fields are combined with a logical ‘and.’",
-        "fields": null,
-        "inputFields": [
-          {
-            "name": "and",
-            "description": "Checks for all expressions in this list.",
-            "type": {
-              "kind": "LIST",
-              "name": null,
-              "ofType": {
-                "kind": "NON_NULL",
-                "name": null,
-                "ofType": {
-                  "kind": "INPUT_OBJECT",
-                  "name": "TaskFilter",
-                  "ofType": null
-                }
-              }
-            },
-            "defaultValue": null,
-            "isDeprecated": false,
-            "deprecationReason": null
-          },
-          {
-            "name": "not",
-            "description": "Negates the expression.",
-            "type": {
-              "kind": "INPUT_OBJECT",
-              "name": "TaskFilter",
-              "ofType": null
-            },
-            "defaultValue": null,
-            "isDeprecated": false,
-            "deprecationReason": null
-          },
-          {
-            "name": "or",
-            "description": "Checks for any expressions in this list.",
-            "type": {
-              "kind": "LIST",
-              "name": null,
-              "ofType": {
-                "kind": "NON_NULL",
-                "name": null,
-                "ofType": {
-                  "kind": "INPUT_OBJECT",
-                  "name": "TaskFilter",
-                  "ofType": null
-                }
-              }
-            },
-            "defaultValue": null,
-            "isDeprecated": false,
-            "deprecationReason": null
-          },
-          {
-            "name": "title",
-            "description": "Filter by the object’s `title` field.",
-            "type": {
-              "kind": "INPUT_OBJECT",
-              "name": "StringFilter",
-              "ofType": null
-            },
-            "defaultValue": null,
-            "isDeprecated": false,
-            "deprecationReason": null
-          }
-        ],
-        "interfaces": null,
-        "enumValues": null,
-        "possibleTypes": null
-      },
-      {
-        "kind": "INPUT_OBJECT",
-        "name": "TaskPatch",
-        "description": "Represents an update to a `Task`. Fields that are set will be updated.",
-        "fields": null,
-        "inputFields": [
-          {
-            "name": "description",
-            "description": null,
-            "type": {
-              "kind": "SCALAR",
-              "name": "String",
-              "ofType": null
-            },
-            "defaultValue": null,
-            "isDeprecated": false,
-            "deprecationReason": null
-          },
-          {
-            "name": "flag",
-            "description": null,
-            "type": {
-              "kind": "SCALAR",
-              "name": "String",
-              "ofType": null
-            },
-            "defaultValue": null,
-            "isDeprecated": false,
-            "deprecationReason": null
-          },
-          {
-            "name": "title",
-            "description": null,
-            "type": {
-              "kind": "SCALAR",
-              "name": "String",
-              "ofType": null
-            },
-            "defaultValue": null,
-            "isDeprecated": false,
-            "deprecationReason": null
-          }
-        ],
-        "interfaces": null,
-        "enumValues": null,
-        "possibleTypes": null
-      },
-      {
-        "kind": "OBJECT",
-        "name": "TaskProfilesByWorkOnTaskTaskIdAndProfileIdManyToManyConnection",
-        "description": "A connection to a list of `Profile` values, with data from `WorkOnTask`.",
-        "fields": [
-          {
-            "name": "edges",
-            "description": "A list of edges which contains the `Profile`, info from the `WorkOnTask`, and the cursor to aid in pagination.",
-            "args": [],
-            "type": {
-              "kind": "NON_NULL",
-              "name": null,
-              "ofType": {
-                "kind": "LIST",
-                "name": null,
-                "ofType": {
-                  "kind": "NON_NULL",
-                  "name": null,
-                  "ofType": {
-                    "kind": "OBJECT",
-                    "name": "TaskProfilesByWorkOnTaskTaskIdAndProfileIdManyToManyEdge",
-                    "ofType": null
-                  }
-                }
-              }
-            },
-            "isDeprecated": false,
-            "deprecationReason": null
-          },
-          {
-            "name": "nodes",
-            "description": "A list of `Profile` objects.",
-            "args": [],
-            "type": {
-              "kind": "NON_NULL",
-              "name": null,
-              "ofType": {
-                "kind": "LIST",
-                "name": null,
-                "ofType": {
-                  "kind": "NON_NULL",
-                  "name": null,
-                  "ofType": {
-                    "kind": "OBJECT",
-                    "name": "Profile",
-                    "ofType": null
-                  }
-                }
-              }
-            },
-            "isDeprecated": false,
-            "deprecationReason": null
-          },
-          {
-            "name": "pageInfo",
-            "description": "Information to aid in pagination.",
-            "args": [],
-            "type": {
-              "kind": "NON_NULL",
-              "name": null,
-              "ofType": {
-                "kind": "OBJECT",
-                "name": "PageInfo",
-                "ofType": null
-              }
-            },
-            "isDeprecated": false,
-            "deprecationReason": null
-          },
-          {
-            "name": "totalCount",
-            "description": "The count of *all* `Profile` you could get from the connection.",
-            "args": [],
-            "type": {
-              "kind": "NON_NULL",
-              "name": null,
-              "ofType": {
-                "kind": "SCALAR",
-                "name": "Int",
-                "ofType": null
-              }
-            },
-            "isDeprecated": false,
-            "deprecationReason": null
-          }
-        ],
-        "inputFields": null,
-        "interfaces": [],
-        "enumValues": null,
-        "possibleTypes": null
-      },
-      {
-        "kind": "OBJECT",
-        "name": "TaskProfilesByWorkOnTaskTaskIdAndProfileIdManyToManyEdge",
-        "description": "A `Profile` edge in the connection, with data from `WorkOnTask`.",
-        "fields": [
-          {
-            "name": "cursor",
-            "description": "A cursor for use in pagination.",
-            "args": [],
-            "type": {
-              "kind": "SCALAR",
-              "name": "Cursor",
-              "ofType": null
-            },
-            "isDeprecated": false,
-            "deprecationReason": null
-          },
-          {
-            "name": "node",
-            "description": "The `Profile` at the end of the edge.",
-            "args": [],
-            "type": {
-              "kind": "NON_NULL",
-              "name": null,
-              "ofType": {
-                "kind": "OBJECT",
-                "name": "Profile",
-                "ofType": null
-              }
-            },
-            "isDeprecated": false,
-            "deprecationReason": null
-          }
-        ],
-        "inputFields": null,
-        "interfaces": [],
-        "enumValues": null,
-        "possibleTypes": null
-      },
-      {
-        "kind": "OBJECT",
-        "name": "TaskTagsByAssignedTagTaskIdAndTagIdManyToManyConnection",
-        "description": "A connection to a list of `Tag` values, with data from `AssignedTag`.",
-        "fields": [
-          {
-            "name": "edges",
-            "description": "A list of edges which contains the `Tag`, info from the `AssignedTag`, and the cursor to aid in pagination.",
-            "args": [],
-            "type": {
-              "kind": "NON_NULL",
-              "name": null,
-              "ofType": {
-                "kind": "LIST",
-                "name": null,
-                "ofType": {
-                  "kind": "NON_NULL",
-                  "name": null,
-                  "ofType": {
-                    "kind": "OBJECT",
-                    "name": "TaskTagsByAssignedTagTaskIdAndTagIdManyToManyEdge",
-                    "ofType": null
-                  }
-                }
-              }
-            },
-            "isDeprecated": false,
-            "deprecationReason": null
-          },
-          {
-            "name": "nodes",
-            "description": "A list of `Tag` objects.",
-            "args": [],
-            "type": {
-              "kind": "NON_NULL",
-              "name": null,
-              "ofType": {
-                "kind": "LIST",
-                "name": null,
-                "ofType": {
-                  "kind": "NON_NULL",
-                  "name": null,
-                  "ofType": {
-                    "kind": "OBJECT",
-                    "name": "Tag",
-                    "ofType": null
-                  }
-                }
-              }
-            },
-            "isDeprecated": false,
-            "deprecationReason": null
-          },
-          {
-            "name": "pageInfo",
-            "description": "Information to aid in pagination.",
-            "args": [],
-            "type": {
-              "kind": "NON_NULL",
-              "name": null,
-              "ofType": {
-                "kind": "OBJECT",
-                "name": "PageInfo",
-                "ofType": null
-              }
-            },
-            "isDeprecated": false,
-            "deprecationReason": null
-          },
-          {
-            "name": "totalCount",
-            "description": "The count of *all* `Tag` you could get from the connection.",
-            "args": [],
-            "type": {
-              "kind": "NON_NULL",
-              "name": null,
-              "ofType": {
-                "kind": "SCALAR",
-                "name": "Int",
-                "ofType": null
-              }
-            },
-            "isDeprecated": false,
-            "deprecationReason": null
-          }
-        ],
-        "inputFields": null,
-        "interfaces": [],
-        "enumValues": null,
-        "possibleTypes": null
-      },
-      {
-        "kind": "OBJECT",
-        "name": "TaskTagsByAssignedTagTaskIdAndTagIdManyToManyEdge",
-        "description": "A `Tag` edge in the connection, with data from `AssignedTag`.",
-        "fields": [
-          {
-            "name": "cursor",
-            "description": "A cursor for use in pagination.",
-            "args": [],
-            "type": {
-              "kind": "SCALAR",
-              "name": "Cursor",
-              "ofType": null
-            },
-            "isDeprecated": false,
-            "deprecationReason": null
-          },
-          {
-            "name": "node",
-            "description": "The `Tag` at the end of the edge.",
-            "args": [],
-            "type": {
-              "kind": "NON_NULL",
-              "name": null,
-              "ofType": {
-                "kind": "OBJECT",
-                "name": "Tag",
-                "ofType": null
-              }
-            },
-            "isDeprecated": false,
-            "deprecationReason": null
-          }
-        ],
-        "inputFields": null,
-        "interfaces": [],
-        "enumValues": null,
-        "possibleTypes": null
-      },
-      {
-        "kind": "OBJECT",
-        "name": "TasksConnection",
-        "description": "A connection to a list of `Task` values.",
-        "fields": [
-          {
-            "name": "edges",
-            "description": "A list of edges which contains the `Task` and cursor to aid in pagination.",
-            "args": [],
-            "type": {
-              "kind": "NON_NULL",
-              "name": null,
-              "ofType": {
-                "kind": "LIST",
-                "name": null,
-                "ofType": {
-                  "kind": "NON_NULL",
-                  "name": null,
-                  "ofType": {
-                    "kind": "OBJECT",
-                    "name": "TasksEdge",
-                    "ofType": null
-                  }
-                }
-              }
-            },
-            "isDeprecated": false,
-            "deprecationReason": null
-          },
-          {
-            "name": "nodes",
-            "description": "A list of `Task` objects.",
-            "args": [],
-            "type": {
-              "kind": "NON_NULL",
-              "name": null,
-              "ofType": {
-                "kind": "LIST",
-                "name": null,
-                "ofType": {
-                  "kind": "NON_NULL",
-                  "name": null,
-                  "ofType": {
-                    "kind": "OBJECT",
-                    "name": "Task",
-                    "ofType": null
-                  }
-                }
-              }
-            },
-            "isDeprecated": false,
-            "deprecationReason": null
-          },
-          {
-            "name": "pageInfo",
-            "description": "Information to aid in pagination.",
-            "args": [],
-            "type": {
-              "kind": "NON_NULL",
-              "name": null,
-              "ofType": {
-                "kind": "OBJECT",
-                "name": "PageInfo",
-                "ofType": null
-              }
-            },
-            "isDeprecated": false,
-            "deprecationReason": null
-          },
-          {
-            "name": "totalCount",
-            "description": "The count of *all* `Task` you could get from the connection.",
-            "args": [],
-            "type": {
-              "kind": "NON_NULL",
-              "name": null,
-              "ofType": {
-                "kind": "SCALAR",
-                "name": "Int",
-                "ofType": null
-              }
-            },
-            "isDeprecated": false,
-            "deprecationReason": null
-          }
-        ],
-        "inputFields": null,
-        "interfaces": [],
-        "enumValues": null,
-        "possibleTypes": null
-      },
-      {
-        "kind": "OBJECT",
-        "name": "TasksEdge",
-        "description": "A `Task` edge in the connection.",
-        "fields": [
-          {
-            "name": "cursor",
-            "description": "A cursor for use in pagination.",
-            "args": [],
-            "type": {
-              "kind": "SCALAR",
-              "name": "Cursor",
-              "ofType": null
-            },
-            "isDeprecated": false,
-            "deprecationReason": null
-          },
-          {
-            "name": "node",
-            "description": "The `Task` at the end of the edge.",
-            "args": [],
-            "type": {
-              "kind": "NON_NULL",
-              "name": null,
-              "ofType": {
-                "kind": "OBJECT",
-                "name": "Task",
-                "ofType": null
-              }
-            },
-            "isDeprecated": false,
-            "deprecationReason": null
-          }
-        ],
-        "inputFields": null,
-        "interfaces": [],
-        "enumValues": null,
-        "possibleTypes": null
-      },
-      {
-        "kind": "ENUM",
-        "name": "TasksOrderBy",
-        "description": "Methods to use when ordering `Task`.",
-        "fields": null,
-        "inputFields": null,
-        "interfaces": null,
-        "enumValues": [
-          {
-            "name": "CTF_ID_ASC",
-            "description": null,
-            "isDeprecated": false,
-            "deprecationReason": null
-          },
-          {
-            "name": "CTF_ID_DESC",
-            "description": null,
-            "isDeprecated": false,
-            "deprecationReason": null
-          },
-          {
-            "name": "ID_ASC",
-            "description": null,
-            "isDeprecated": false,
-            "deprecationReason": null
-          },
-          {
-            "name": "ID_DESC",
-            "description": null,
-            "isDeprecated": false,
-            "deprecationReason": null
-          },
-          {
-            "name": "NATURAL",
-            "description": null,
-            "isDeprecated": false,
-            "deprecationReason": null
-          },
-          {
-            "name": "PRIMARY_KEY_ASC",
-            "description": null,
-            "isDeprecated": false,
-            "deprecationReason": null
-          },
-          {
-            "name": "PRIMARY_KEY_DESC",
-            "description": null,
-            "isDeprecated": false,
-            "deprecationReason": null
-          },
-          {
-            "name": "TITLE_ASC",
-            "description": null,
-            "isDeprecated": false,
-            "deprecationReason": null
-          },
-          {
-            "name": "TITLE_DESC",
-            "description": null,
-            "isDeprecated": false,
-            "deprecationReason": null
-          }
-        ],
-        "possibleTypes": null
-      },
-      {
-        "kind": "INPUT_OBJECT",
-        "name": "UpdateCtfByNodeIdInput",
-        "description": "All input for the `updateCtfByNodeId` mutation.",
-        "fields": null,
-        "inputFields": [
-          {
-            "name": "clientMutationId",
-            "description": "An arbitrary string value with no semantic meaning. Will be included in the\npayload verbatim. May be used to track mutations by the client.",
-            "type": {
-              "kind": "SCALAR",
-              "name": "String",
-              "ofType": null
-            },
-            "defaultValue": null,
-            "isDeprecated": false,
-            "deprecationReason": null
-          },
-          {
-            "name": "nodeId",
-            "description": "The globally unique `ID` which will identify a single `Ctf` to be updated.",
-            "type": {
-              "kind": "NON_NULL",
-              "name": null,
-              "ofType": {
-                "kind": "SCALAR",
-                "name": "ID",
-                "ofType": null
-              }
-            },
-            "defaultValue": null,
-            "isDeprecated": false,
-            "deprecationReason": null
-          },
-          {
-            "name": "patch",
-            "description": "An object where the defined keys will be set on the `Ctf` being updated.",
-            "type": {
-              "kind": "NON_NULL",
-              "name": null,
-              "ofType": {
-                "kind": "INPUT_OBJECT",
-                "name": "CtfPatch",
-                "ofType": null
-              }
-            },
-            "defaultValue": null,
-            "isDeprecated": false,
-            "deprecationReason": null
-          }
-        ],
-        "interfaces": null,
-        "enumValues": null,
-        "possibleTypes": null
-      },
-      {
-        "kind": "INPUT_OBJECT",
-        "name": "UpdateCtfInput",
-        "description": "All input for the `updateCtf` mutation.",
-        "fields": null,
-        "inputFields": [
-          {
-            "name": "clientMutationId",
-            "description": "An arbitrary string value with no semantic meaning. Will be included in the\npayload verbatim. May be used to track mutations by the client.",
-            "type": {
-              "kind": "SCALAR",
-              "name": "String",
-              "ofType": null
-            },
-            "defaultValue": null,
-            "isDeprecated": false,
-            "deprecationReason": null
-          },
-          {
-            "name": "id",
-            "description": null,
-            "type": {
-              "kind": "NON_NULL",
-              "name": null,
-              "ofType": {
-                "kind": "SCALAR",
-                "name": "Int",
-                "ofType": null
-              }
-            },
-            "defaultValue": null,
-            "isDeprecated": false,
-            "deprecationReason": null
-          },
-          {
-            "name": "patch",
-            "description": "An object where the defined keys will be set on the `Ctf` being updated.",
-            "type": {
-              "kind": "NON_NULL",
-              "name": null,
-              "ofType": {
-                "kind": "INPUT_OBJECT",
-                "name": "CtfPatch",
-                "ofType": null
-              }
-            },
-            "defaultValue": null,
-            "isDeprecated": false,
-            "deprecationReason": null
-          }
-        ],
-        "interfaces": null,
-        "enumValues": null,
-        "possibleTypes": null
-      },
-      {
-        "kind": "OBJECT",
-        "name": "UpdateCtfPayload",
-        "description": "The output of our update `Ctf` mutation.",
-        "fields": [
-          {
-            "name": "clientMutationId",
-            "description": "The exact same `clientMutationId` that was provided in the mutation input,\nunchanged and unused. May be used by a client to track mutations.",
-            "args": [],
-            "type": {
-              "kind": "SCALAR",
-              "name": "String",
-              "ofType": null
-            },
-            "isDeprecated": false,
-            "deprecationReason": null
-          },
-          {
-            "name": "ctf",
-            "description": "The `Ctf` that was updated by this mutation.",
-            "args": [],
-            "type": {
-              "kind": "OBJECT",
-              "name": "Ctf",
-              "ofType": null
-            },
-            "isDeprecated": false,
-            "deprecationReason": null
-          },
-          {
-            "name": "ctfEdge",
-            "description": "An edge for our `Ctf`. May be used by Relay 1.",
-            "args": [
-              {
-                "name": "orderBy",
-                "description": "The method to use when ordering `Ctf`.",
-                "type": {
-                  "kind": "LIST",
-                  "name": null,
-                  "ofType": {
-                    "kind": "NON_NULL",
-                    "name": null,
-                    "ofType": {
-                      "kind": "ENUM",
-                      "name": "CtfsOrderBy",
-                      "ofType": null
-                    }
-                  }
-                },
-                "defaultValue": "[PRIMARY_KEY_ASC]",
-                "isDeprecated": false,
-                "deprecationReason": null
-              }
-            ],
-            "type": {
-              "kind": "OBJECT",
-              "name": "CtfsEdge",
-              "ofType": null
-            },
-            "isDeprecated": false,
-            "deprecationReason": null
-          },
-          {
-            "name": "query",
-            "description": "Our root query field type. Allows us to run any query from our mutation payload.",
-            "args": [],
-            "type": {
-              "kind": "OBJECT",
-              "name": "Query",
-              "ofType": null
-            },
-            "isDeprecated": false,
-            "deprecationReason": null
-          },
-          {
-            "name": "secrets",
-            "description": "Reads a single `CtfSecret` that is related to this `Ctf`.",
-            "args": [],
-            "type": {
-              "kind": "OBJECT",
-              "name": "CtfSecret",
-              "ofType": null
-            },
-            "isDeprecated": false,
-            "deprecationReason": null
-          }
-        ],
-        "inputFields": null,
-        "interfaces": [],
-        "enumValues": null,
-        "possibleTypes": null
-      },
-      {
-        "kind": "INPUT_OBJECT",
-        "name": "UpdateCtfSecretByNodeIdInput",
-        "description": "All input for the `updateCtfSecretByNodeId` mutation.",
-        "fields": null,
-        "inputFields": [
-          {
-            "name": "clientMutationId",
-            "description": "An arbitrary string value with no semantic meaning. Will be included in the\npayload verbatim. May be used to track mutations by the client.",
-            "type": {
-              "kind": "SCALAR",
-              "name": "String",
-              "ofType": null
-            },
-            "defaultValue": null,
-            "isDeprecated": false,
-            "deprecationReason": null
-          },
-          {
-            "name": "nodeId",
-            "description": "The globally unique `ID` which will identify a single `CtfSecret` to be updated.",
-            "type": {
-              "kind": "NON_NULL",
-              "name": null,
-              "ofType": {
-                "kind": "SCALAR",
-                "name": "ID",
-                "ofType": null
-              }
-            },
-            "defaultValue": null,
-            "isDeprecated": false,
-            "deprecationReason": null
-          },
-          {
-            "name": "patch",
-            "description": "An object where the defined keys will be set on the `CtfSecret` being updated.",
-            "type": {
-              "kind": "NON_NULL",
-              "name": null,
-              "ofType": {
-                "kind": "INPUT_OBJECT",
-                "name": "CtfSecretPatch",
-                "ofType": null
-              }
-            },
-            "defaultValue": null,
-            "isDeprecated": false,
-            "deprecationReason": null
-          }
-        ],
-        "interfaces": null,
-        "enumValues": null,
-        "possibleTypes": null
-      },
-      {
-        "kind": "INPUT_OBJECT",
-        "name": "UpdateCtfSecretInput",
-        "description": "All input for the `updateCtfSecret` mutation.",
-        "fields": null,
-        "inputFields": [
-          {
-            "name": "clientMutationId",
-            "description": "An arbitrary string value with no semantic meaning. Will be included in the\npayload verbatim. May be used to track mutations by the client.",
-            "type": {
-              "kind": "SCALAR",
-              "name": "String",
-              "ofType": null
-            },
-            "defaultValue": null,
-            "isDeprecated": false,
-            "deprecationReason": null
-          },
-          {
-            "name": "id",
-            "description": null,
-            "type": {
-              "kind": "NON_NULL",
-              "name": null,
-              "ofType": {
-                "kind": "SCALAR",
-                "name": "Int",
-                "ofType": null
-              }
-            },
-            "defaultValue": null,
-            "isDeprecated": false,
-            "deprecationReason": null
-          },
-          {
-            "name": "patch",
-            "description": "An object where the defined keys will be set on the `CtfSecret` being updated.",
-            "type": {
-              "kind": "NON_NULL",
-              "name": null,
-              "ofType": {
-                "kind": "INPUT_OBJECT",
-                "name": "CtfSecretPatch",
-                "ofType": null
-              }
-            },
-            "defaultValue": null,
-            "isDeprecated": false,
-            "deprecationReason": null
-          }
-        ],
-        "interfaces": null,
-        "enumValues": null,
-        "possibleTypes": null
-      },
-      {
-        "kind": "OBJECT",
-        "name": "UpdateCtfSecretPayload",
-        "description": "The output of our update `CtfSecret` mutation.",
-        "fields": [
-          {
-            "name": "clientMutationId",
-            "description": "The exact same `clientMutationId` that was provided in the mutation input,\nunchanged and unused. May be used by a client to track mutations.",
-            "args": [],
-            "type": {
-              "kind": "SCALAR",
-              "name": "String",
-              "ofType": null
-            },
-            "isDeprecated": false,
-            "deprecationReason": null
-          },
-          {
-            "name": "ctfSecret",
-            "description": "The `CtfSecret` that was updated by this mutation.",
-            "args": [],
-            "type": {
-              "kind": "OBJECT",
-              "name": "CtfSecret",
-              "ofType": null
-            },
-            "isDeprecated": false,
-            "deprecationReason": null
-          },
-          {
-            "name": "ctfSecretEdge",
-            "description": "An edge for our `CtfSecret`. May be used by Relay 1.",
-            "args": [
-              {
-                "name": "orderBy",
-                "description": "The method to use when ordering `CtfSecret`.",
-                "type": {
-                  "kind": "LIST",
-                  "name": null,
-                  "ofType": {
-                    "kind": "NON_NULL",
-                    "name": null,
-                    "ofType": {
-                      "kind": "ENUM",
-                      "name": "CtfSecretsOrderBy",
-                      "ofType": null
-                    }
-                  }
-                },
-                "defaultValue": "[PRIMARY_KEY_ASC]",
-                "isDeprecated": false,
-                "deprecationReason": null
-              }
-            ],
-            "type": {
-              "kind": "OBJECT",
-              "name": "CtfSecretsEdge",
-              "ofType": null
-            },
-            "isDeprecated": false,
-            "deprecationReason": null
-          },
-          {
-            "name": "query",
-            "description": "Our root query field type. Allows us to run any query from our mutation payload.",
-            "args": [],
-            "type": {
-              "kind": "OBJECT",
-              "name": "Query",
-              "ofType": null
-            },
-            "isDeprecated": false,
-            "deprecationReason": null
-          }
-        ],
-        "inputFields": null,
-        "interfaces": [],
-        "enumValues": null,
-        "possibleTypes": null
-      },
-      {
-        "kind": "INPUT_OBJECT",
-        "name": "UpdateLastActiveInput",
-        "description": "All input for the `updateLastActive` mutation.",
-        "fields": null,
-        "inputFields": [
-          {
-            "name": "clientMutationId",
-            "description": "An arbitrary string value with no semantic meaning. Will be included in the\npayload verbatim. May be used to track mutations by the client.",
-            "type": {
-              "kind": "SCALAR",
-              "name": "String",
-              "ofType": null
-            },
-            "defaultValue": null,
-            "isDeprecated": false,
-            "deprecationReason": null
-          }
-        ],
-        "interfaces": null,
-        "enumValues": null,
-        "possibleTypes": null
-      },
-      {
-        "kind": "OBJECT",
-        "name": "UpdateLastActivePayload",
-        "description": "The output of our `updateLastActive` mutation.",
-        "fields": [
-          {
-            "name": "clientMutationId",
-            "description": "The exact same `clientMutationId` that was provided in the mutation input,\nunchanged and unused. May be used by a client to track mutations.",
-            "args": [],
-            "type": {
-              "kind": "SCALAR",
-              "name": "String",
-              "ofType": null
-            },
-            "isDeprecated": false,
-            "deprecationReason": null
-          },
-          {
-            "name": "query",
-            "description": "Our root query field type. Allows us to run any query from our mutation payload.",
-            "args": [],
-            "type": {
-              "kind": "OBJECT",
-              "name": "Query",
-              "ofType": null
-            },
-            "isDeprecated": false,
-            "deprecationReason": null
-          }
-        ],
-        "inputFields": null,
-        "interfaces": [],
-        "enumValues": null,
-        "possibleTypes": null
-      },
-      {
-        "kind": "INPUT_OBJECT",
-        "name": "UpdateProfileByNodeIdInput",
-        "description": "All input for the `updateProfileByNodeId` mutation.",
-        "fields": null,
-        "inputFields": [
-          {
-            "name": "clientMutationId",
-            "description": "An arbitrary string value with no semantic meaning. Will be included in the\npayload verbatim. May be used to track mutations by the client.",
-            "type": {
-              "kind": "SCALAR",
-              "name": "String",
-              "ofType": null
-            },
-            "defaultValue": null,
-            "isDeprecated": false,
-            "deprecationReason": null
-          },
-          {
-            "name": "nodeId",
-            "description": "The globally unique `ID` which will identify a single `Profile` to be updated.",
-            "type": {
-              "kind": "NON_NULL",
-              "name": null,
-              "ofType": {
-                "kind": "SCALAR",
-                "name": "ID",
-                "ofType": null
-              }
-            },
-            "defaultValue": null,
-            "isDeprecated": false,
-            "deprecationReason": null
-          },
-          {
-            "name": "patch",
-            "description": "An object where the defined keys will be set on the `Profile` being updated.",
-            "type": {
-              "kind": "NON_NULL",
-              "name": null,
-              "ofType": {
-                "kind": "INPUT_OBJECT",
-                "name": "ProfilePatch",
-                "ofType": null
-              }
-            },
-            "defaultValue": null,
-            "isDeprecated": false,
-            "deprecationReason": null
-          }
-        ],
-        "interfaces": null,
-        "enumValues": null,
-        "possibleTypes": null
-      },
-      {
-        "kind": "INPUT_OBJECT",
-        "name": "UpdateProfileByUsernameInput",
-        "description": "All input for the `updateProfileByUsername` mutation.",
-        "fields": null,
-        "inputFields": [
-          {
-            "name": "clientMutationId",
-            "description": "An arbitrary string value with no semantic meaning. Will be included in the\npayload verbatim. May be used to track mutations by the client.",
-            "type": {
-              "kind": "SCALAR",
-              "name": "String",
-              "ofType": null
-            },
-            "defaultValue": null,
-            "isDeprecated": false,
-            "deprecationReason": null
-          },
-          {
-            "name": "patch",
-            "description": "An object where the defined keys will be set on the `Profile` being updated.",
-            "type": {
-              "kind": "NON_NULL",
-              "name": null,
-              "ofType": {
-                "kind": "INPUT_OBJECT",
-                "name": "ProfilePatch",
-                "ofType": null
-              }
-            },
-            "defaultValue": null,
-            "isDeprecated": false,
-            "deprecationReason": null
-          },
-          {
-            "name": "username",
-            "description": null,
-            "type": {
-              "kind": "NON_NULL",
-              "name": null,
-              "ofType": {
-                "kind": "SCALAR",
-                "name": "String",
-                "ofType": null
-              }
-            },
-            "defaultValue": null,
-            "isDeprecated": false,
-            "deprecationReason": null
-          }
-        ],
-        "interfaces": null,
-        "enumValues": null,
-        "possibleTypes": null
-      },
-      {
-        "kind": "INPUT_OBJECT",
-        "name": "UpdateProfileInput",
-        "description": "All input for the `updateProfile` mutation.",
-        "fields": null,
-        "inputFields": [
-          {
-            "name": "clientMutationId",
-            "description": "An arbitrary string value with no semantic meaning. Will be included in the\npayload verbatim. May be used to track mutations by the client.",
-            "type": {
-              "kind": "SCALAR",
-              "name": "String",
-              "ofType": null
-            },
-            "defaultValue": null,
-            "isDeprecated": false,
-            "deprecationReason": null
-          },
-          {
-            "name": "id",
-            "description": null,
-            "type": {
-              "kind": "NON_NULL",
-              "name": null,
-              "ofType": {
-                "kind": "SCALAR",
-                "name": "Int",
-                "ofType": null
-              }
-            },
-            "defaultValue": null,
-            "isDeprecated": false,
-            "deprecationReason": null
-          },
-          {
-            "name": "patch",
-            "description": "An object where the defined keys will be set on the `Profile` being updated.",
-            "type": {
-              "kind": "NON_NULL",
-              "name": null,
-              "ofType": {
-                "kind": "INPUT_OBJECT",
-                "name": "ProfilePatch",
-                "ofType": null
-              }
-            },
-            "defaultValue": null,
-            "isDeprecated": false,
-            "deprecationReason": null
-          }
-        ],
-        "interfaces": null,
-        "enumValues": null,
-        "possibleTypes": null
-      },
-      {
-        "kind": "OBJECT",
-        "name": "UpdateProfilePayload",
-        "description": "The output of our update `Profile` mutation.",
-        "fields": [
-          {
-            "name": "clientMutationId",
-            "description": "The exact same `clientMutationId` that was provided in the mutation input,\nunchanged and unused. May be used by a client to track mutations.",
-            "args": [],
-            "type": {
-              "kind": "SCALAR",
-              "name": "String",
-              "ofType": null
-            },
-            "isDeprecated": false,
-            "deprecationReason": null
-          },
-          {
-            "name": "profile",
-            "description": "The `Profile` that was updated by this mutation.",
-            "args": [],
-            "type": {
-              "kind": "OBJECT",
-              "name": "Profile",
-              "ofType": null
-            },
-            "isDeprecated": false,
-            "deprecationReason": null
-          },
-          {
-            "name": "profileEdge",
-            "description": "An edge for our `Profile`. May be used by Relay 1.",
-            "args": [
-              {
-                "name": "orderBy",
-                "description": "The method to use when ordering `Profile`.",
-                "type": {
-                  "kind": "LIST",
-                  "name": null,
-                  "ofType": {
-                    "kind": "NON_NULL",
-                    "name": null,
-                    "ofType": {
-                      "kind": "ENUM",
-                      "name": "ProfilesOrderBy",
-                      "ofType": null
-                    }
-                  }
-                },
-                "defaultValue": "[PRIMARY_KEY_ASC]",
-                "isDeprecated": false,
-                "deprecationReason": null
-              }
-            ],
-            "type": {
-              "kind": "OBJECT",
-              "name": "ProfilesEdge",
-              "ofType": null
-            },
-            "isDeprecated": false,
-            "deprecationReason": null
-          },
-          {
-            "name": "query",
-            "description": "Our root query field type. Allows us to run any query from our mutation payload.",
-            "args": [],
-            "type": {
-              "kind": "OBJECT",
-              "name": "Query",
-              "ofType": null
-            },
-            "isDeprecated": false,
-            "deprecationReason": null
-          }
-        ],
-        "inputFields": null,
-        "interfaces": [],
-        "enumValues": null,
-        "possibleTypes": null
-      },
-      {
-        "kind": "INPUT_OBJECT",
-        "name": "UpdateSettingByNodeIdInput",
-        "description": "All input for the `updateSettingByNodeId` mutation.",
-        "fields": null,
-        "inputFields": [
-          {
-            "name": "clientMutationId",
-            "description": "An arbitrary string value with no semantic meaning. Will be included in the\npayload verbatim. May be used to track mutations by the client.",
-            "type": {
-              "kind": "SCALAR",
-              "name": "String",
-              "ofType": null
-            },
-            "defaultValue": null,
-            "isDeprecated": false,
-            "deprecationReason": null
-          },
-          {
-            "name": "nodeId",
-            "description": "The globally unique `ID` which will identify a single `Setting` to be updated.",
-            "type": {
-              "kind": "NON_NULL",
-              "name": null,
-              "ofType": {
-                "kind": "SCALAR",
-                "name": "ID",
-                "ofType": null
-              }
-            },
-            "defaultValue": null,
-            "isDeprecated": false,
-            "deprecationReason": null
-          },
-          {
-            "name": "patch",
-            "description": "An object where the defined keys will be set on the `Setting` being updated.",
-            "type": {
-              "kind": "NON_NULL",
-              "name": null,
-              "ofType": {
-                "kind": "INPUT_OBJECT",
-                "name": "SettingPatch",
-                "ofType": null
-              }
-            },
-            "defaultValue": null,
-            "isDeprecated": false,
-            "deprecationReason": null
-          }
-        ],
-        "interfaces": null,
-        "enumValues": null,
-        "possibleTypes": null
-      },
-      {
-        "kind": "OBJECT",
-        "name": "UpdateSettingPayload",
-        "description": "The output of our update `Setting` mutation.",
-        "fields": [
-          {
-            "name": "clientMutationId",
-            "description": "The exact same `clientMutationId` that was provided in the mutation input,\nunchanged and unused. May be used by a client to track mutations.",
-            "args": [],
-            "type": {
-              "kind": "SCALAR",
-              "name": "String",
-              "ofType": null
-            },
-            "isDeprecated": false,
-            "deprecationReason": null
-          },
-          {
-            "name": "query",
-            "description": "Our root query field type. Allows us to run any query from our mutation payload.",
-            "args": [],
-            "type": {
-              "kind": "OBJECT",
-              "name": "Query",
-              "ofType": null
-            },
-            "isDeprecated": false,
-            "deprecationReason": null
-          },
-          {
-            "name": "setting",
-            "description": "The `Setting` that was updated by this mutation.",
-            "args": [],
-            "type": {
-              "kind": "OBJECT",
-              "name": "Setting",
-              "ofType": null
-            },
-            "isDeprecated": false,
-            "deprecationReason": null
-          },
-          {
-            "name": "settingEdge",
-            "description": "An edge for our `Setting`. May be used by Relay 1.",
-            "args": [
-              {
-                "name": "orderBy",
-                "description": "The method to use when ordering `Setting`.",
-                "type": {
-                  "kind": "LIST",
-                  "name": null,
-                  "ofType": {
-                    "kind": "NON_NULL",
-                    "name": null,
-                    "ofType": {
-                      "kind": "ENUM",
-                      "name": "SettingsOrderBy",
-                      "ofType": null
-                    }
-                  }
-                },
-                "defaultValue": "[PRIMARY_KEY_ASC]",
-                "isDeprecated": false,
-                "deprecationReason": null
-              }
-            ],
-            "type": {
-              "kind": "OBJECT",
-              "name": "SettingsEdge",
-              "ofType": null
-            },
-            "isDeprecated": false,
-            "deprecationReason": null
-          }
-        ],
-        "inputFields": null,
-        "interfaces": [],
-        "enumValues": null,
-        "possibleTypes": null
-      },
-      {
-        "kind": "INPUT_OBJECT",
-        "name": "UpdateTaskByNodeIdInput",
-        "description": "All input for the `updateTaskByNodeId` mutation.",
-        "fields": null,
-        "inputFields": [
-          {
-            "name": "clientMutationId",
-            "description": "An arbitrary string value with no semantic meaning. Will be included in the\npayload verbatim. May be used to track mutations by the client.",
-            "type": {
-              "kind": "SCALAR",
-              "name": "String",
-              "ofType": null
-            },
-            "defaultValue": null,
-            "isDeprecated": false,
-            "deprecationReason": null
-          },
-          {
-            "name": "nodeId",
-            "description": "The globally unique `ID` which will identify a single `Task` to be updated.",
-            "type": {
-              "kind": "NON_NULL",
-              "name": null,
-              "ofType": {
-                "kind": "SCALAR",
-                "name": "ID",
-                "ofType": null
-              }
-            },
-            "defaultValue": null,
-            "isDeprecated": false,
-            "deprecationReason": null
-          },
-          {
-            "name": "patch",
-            "description": "An object where the defined keys will be set on the `Task` being updated.",
-            "type": {
-              "kind": "NON_NULL",
-              "name": null,
-              "ofType": {
-                "kind": "INPUT_OBJECT",
-                "name": "TaskPatch",
-                "ofType": null
-              }
-            },
-            "defaultValue": null,
-            "isDeprecated": false,
-            "deprecationReason": null
-          }
-        ],
-        "interfaces": null,
-        "enumValues": null,
-        "possibleTypes": null
-      },
-      {
-        "kind": "INPUT_OBJECT",
-        "name": "UpdateTaskInput",
-        "description": "All input for the `updateTask` mutation.",
-        "fields": null,
-        "inputFields": [
-          {
-            "name": "clientMutationId",
-            "description": "An arbitrary string value with no semantic meaning. Will be included in the\npayload verbatim. May be used to track mutations by the client.",
-            "type": {
-              "kind": "SCALAR",
-              "name": "String",
-              "ofType": null
-            },
-            "defaultValue": null,
-            "isDeprecated": false,
-            "deprecationReason": null
-          },
-          {
-            "name": "id",
-            "description": null,
-            "type": {
-              "kind": "NON_NULL",
-              "name": null,
-              "ofType": {
-                "kind": "SCALAR",
-                "name": "Int",
-                "ofType": null
-              }
-            },
-            "defaultValue": null,
-            "isDeprecated": false,
-            "deprecationReason": null
-          },
-          {
-            "name": "patch",
-            "description": "An object where the defined keys will be set on the `Task` being updated.",
-            "type": {
-              "kind": "NON_NULL",
-              "name": null,
-              "ofType": {
-                "kind": "INPUT_OBJECT",
-                "name": "TaskPatch",
-                "ofType": null
-              }
-            },
-            "defaultValue": null,
-            "isDeprecated": false,
-            "deprecationReason": null
-          }
-        ],
-        "interfaces": null,
-        "enumValues": null,
-        "possibleTypes": null
-      },
-      {
-        "kind": "OBJECT",
-        "name": "UpdateTaskPayload",
-        "description": "The output of our update `Task` mutation.",
-        "fields": [
-          {
-            "name": "clientMutationId",
-            "description": "The exact same `clientMutationId` that was provided in the mutation input,\nunchanged and unused. May be used by a client to track mutations.",
-            "args": [],
-            "type": {
-              "kind": "SCALAR",
-              "name": "String",
-              "ofType": null
-            },
-            "isDeprecated": false,
-            "deprecationReason": null
-          },
-          {
-            "name": "ctf",
-            "description": "Reads a single `Ctf` that is related to this `Task`.",
-            "args": [],
-            "type": {
-              "kind": "OBJECT",
-              "name": "Ctf",
-              "ofType": null
-            },
-            "isDeprecated": false,
-            "deprecationReason": null
-          },
-          {
-            "name": "query",
-            "description": "Our root query field type. Allows us to run any query from our mutation payload.",
-            "args": [],
-            "type": {
-              "kind": "OBJECT",
-              "name": "Query",
-              "ofType": null
-            },
-            "isDeprecated": false,
-            "deprecationReason": null
-          },
-          {
-            "name": "task",
-            "description": "The `Task` that was updated by this mutation.",
-            "args": [],
-            "type": {
-              "kind": "OBJECT",
-              "name": "Task",
-              "ofType": null
-            },
-            "isDeprecated": false,
-            "deprecationReason": null
-          },
-          {
-            "name": "taskEdge",
-            "description": "An edge for our `Task`. May be used by Relay 1.",
-            "args": [
-              {
-                "name": "orderBy",
-                "description": "The method to use when ordering `Task`.",
-                "type": {
-                  "kind": "LIST",
-                  "name": null,
-                  "ofType": {
-                    "kind": "NON_NULL",
-                    "name": null,
-                    "ofType": {
-                      "kind": "ENUM",
-                      "name": "TasksOrderBy",
-                      "ofType": null
-                    }
-                  }
-                },
-                "defaultValue": "[PRIMARY_KEY_ASC]",
-                "isDeprecated": false,
-                "deprecationReason": null
-              }
-            ],
-            "type": {
               "kind": "OBJECT",
               "name": "TasksEdge",
               "ofType": null
