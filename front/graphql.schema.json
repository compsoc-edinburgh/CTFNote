{
  "__schema": {
    "queryType": {
      "name": "Query"
    },
    "mutationType": {
      "name": "Mutation"
    },
    "subscriptionType": {
      "name": "Subscription"
    },
    "types": [
      {
        "kind": "SCALAR",
        "name": "Boolean",
        "description": "The `Boolean` scalar type represents `true` or `false`.",
        "fields": null,
        "inputFields": null,
        "interfaces": null,
        "enumValues": null,
        "possibleTypes": null
      },
      {
        "kind": "INPUT_OBJECT",
        "name": "ChangePasswordInput",
        "description": "All input for the `changePassword` mutation.",
        "fields": null,
        "inputFields": [
          {
            "name": "clientMutationId",
            "description": "An arbitrary string value with no semantic meaning. Will be included in the\npayload verbatim. May be used to track mutations by the client.",
            "type": {
              "kind": "SCALAR",
              "name": "String",
              "ofType": null
            },
            "defaultValue": null,
            "isDeprecated": false,
            "deprecationReason": null
          },
          {
            "name": "newpassword",
            "description": null,
            "type": {
              "kind": "NON_NULL",
              "name": null,
              "ofType": {
                "kind": "SCALAR",
                "name": "String",
                "ofType": null
              }
            },
            "defaultValue": null,
            "isDeprecated": false,
            "deprecationReason": null
          },
          {
            "name": "oldpassword",
            "description": null,
            "type": {
              "kind": "NON_NULL",
              "name": null,
              "ofType": {
                "kind": "SCALAR",
                "name": "String",
                "ofType": null
              }
            },
            "defaultValue": null,
            "isDeprecated": false,
            "deprecationReason": null
          }
        ],
        "interfaces": null,
        "enumValues": null,
        "possibleTypes": null
      },
      {
        "kind": "OBJECT",
        "name": "ChangePasswordPayload",
        "description": "The output of our `changePassword` mutation.",
        "fields": [
          {
            "name": "changePasswordResponse",
            "description": null,
            "args": [],
            "type": {
              "kind": "OBJECT",
              "name": "ChangePasswordResponse",
              "ofType": null
            },
            "isDeprecated": false,
            "deprecationReason": null
          },
          {
            "name": "clientMutationId",
            "description": "The exact same `clientMutationId` that was provided in the mutation input,\nunchanged and unused. May be used by a client to track mutations.",
            "args": [],
            "type": {
              "kind": "SCALAR",
              "name": "String",
              "ofType": null
            },
            "isDeprecated": false,
            "deprecationReason": null
          },
          {
            "name": "query",
            "description": "Our root query field type. Allows us to run any query from our mutation payload.",
            "args": [],
            "type": {
              "kind": "OBJECT",
              "name": "Query",
              "ofType": null
            },
            "isDeprecated": false,
            "deprecationReason": null
          }
        ],
        "inputFields": null,
        "interfaces": [],
        "enumValues": null,
        "possibleTypes": null
      },
      {
        "kind": "OBJECT",
        "name": "ChangePasswordResponse",
        "description": null,
        "fields": [
          {
            "name": "ok",
            "description": null,
            "args": [],
            "type": {
              "kind": "SCALAR",
              "name": "Boolean",
              "ofType": null
            },
            "isDeprecated": false,
            "deprecationReason": null
          }
        ],
        "inputFields": null,
        "interfaces": [],
        "enumValues": null,
        "possibleTypes": null
      },
      {
        "kind": "INPUT_OBJECT",
        "name": "CreateCtfInput",
        "description": "All input for the create `Ctf` mutation.",
        "fields": null,
        "inputFields": [
          {
            "name": "clientMutationId",
            "description": "An arbitrary string value with no semantic meaning. Will be included in the\npayload verbatim. May be used to track mutations by the client.",
            "type": {
              "kind": "SCALAR",
              "name": "String",
              "ofType": null
            },
            "defaultValue": null,
            "isDeprecated": false,
            "deprecationReason": null
          },
          {
            "name": "ctf",
            "description": "The `Ctf` to be created by this mutation.",
            "type": {
              "kind": "NON_NULL",
              "name": null,
              "ofType": {
                "kind": "INPUT_OBJECT",
                "name": "CtfInput",
                "ofType": null
              }
            },
            "defaultValue": null,
            "isDeprecated": false,
            "deprecationReason": null
          }
        ],
        "interfaces": null,
        "enumValues": null,
        "possibleTypes": null
      },
      {
        "kind": "OBJECT",
        "name": "CreateCtfPayload",
        "description": "The output of our create `Ctf` mutation.",
        "fields": [
          {
            "name": "clientMutationId",
            "description": "The exact same `clientMutationId` that was provided in the mutation input,\nunchanged and unused. May be used by a client to track mutations.",
            "args": [],
            "type": {
              "kind": "SCALAR",
              "name": "String",
              "ofType": null
            },
            "isDeprecated": false,
            "deprecationReason": null
          },
          {
            "name": "ctf",
            "description": "The `Ctf` that was created by this mutation.",
            "args": [],
            "type": {
              "kind": "OBJECT",
              "name": "Ctf",
              "ofType": null
            },
            "isDeprecated": false,
            "deprecationReason": null
          },
          {
            "name": "ctfEdge",
            "description": "An edge for our `Ctf`. May be used by Relay 1.",
            "args": [
              {
                "name": "orderBy",
                "description": "The method to use when ordering `Ctf`.",
                "type": {
                  "kind": "LIST",
                  "name": null,
                  "ofType": {
                    "kind": "NON_NULL",
                    "name": null,
                    "ofType": {
                      "kind": "ENUM",
                      "name": "CtfsOrderBy",
                      "ofType": null
                    }
                  }
                },
                "defaultValue": "[PRIMARY_KEY_ASC]",
                "isDeprecated": false,
                "deprecationReason": null
              }
            ],
            "type": {
              "kind": "OBJECT",
              "name": "CtfsEdge",
              "ofType": null
            },
            "isDeprecated": false,
            "deprecationReason": null
          },
          {
            "name": "query",
            "description": "Our root query field type. Allows us to run any query from our mutation payload.",
            "args": [],
            "type": {
              "kind": "OBJECT",
              "name": "Query",
              "ofType": null
            },
            "isDeprecated": false,
            "deprecationReason": null
          },
          {
            "name": "secrets",
            "description": "Reads a single `CtfSecret` that is related to this `Ctf`.",
            "args": [],
            "type": {
              "kind": "OBJECT",
              "name": "CtfSecret",
              "ofType": null
            },
            "isDeprecated": false,
            "deprecationReason": null
          }
        ],
        "inputFields": null,
        "interfaces": [],
        "enumValues": null,
        "possibleTypes": null
      },
      {
        "kind": "INPUT_OBJECT",
        "name": "CreateInvitationInput",
        "description": "All input for the create `Invitation` mutation.",
        "fields": null,
        "inputFields": [
          {
            "name": "clientMutationId",
            "description": "An arbitrary string value with no semantic meaning. Will be included in the\npayload verbatim. May be used to track mutations by the client.",
            "type": {
              "kind": "SCALAR",
              "name": "String",
              "ofType": null
            },
            "defaultValue": null,
            "isDeprecated": false,
            "deprecationReason": null
          },
          {
            "name": "invitation",
            "description": "The `Invitation` to be created by this mutation.",
            "type": {
              "kind": "NON_NULL",
              "name": null,
              "ofType": {
                "kind": "INPUT_OBJECT",
                "name": "InvitationInput",
                "ofType": null
              }
            },
            "defaultValue": null,
            "isDeprecated": false,
            "deprecationReason": null
          }
        ],
        "interfaces": null,
        "enumValues": null,
        "possibleTypes": null
      },
      {
        "kind": "INPUT_OBJECT",
        "name": "CreateInvitationLinkInput",
        "description": "All input for the `createInvitationLink` mutation.",
        "fields": null,
        "inputFields": [
          {
            "name": "clientMutationId",
            "description": "An arbitrary string value with no semantic meaning. Will be included in the\npayload verbatim. May be used to track mutations by the client.",
            "type": {
              "kind": "SCALAR",
              "name": "String",
              "ofType": null
            },
            "defaultValue": null,
            "isDeprecated": false,
            "deprecationReason": null
          },
          {
            "name": "role",
            "description": null,
            "type": {
              "kind": "ENUM",
              "name": "Role",
              "ofType": null
            },
            "defaultValue": null,
            "isDeprecated": false,
            "deprecationReason": null
          }
        ],
        "interfaces": null,
        "enumValues": null,
        "possibleTypes": null
      },
      {
        "kind": "OBJECT",
        "name": "CreateInvitationLinkPayload",
        "description": "The output of our `createInvitationLink` mutation.",
        "fields": [
          {
            "name": "clientMutationId",
            "description": "The exact same `clientMutationId` that was provided in the mutation input,\nunchanged and unused. May be used by a client to track mutations.",
            "args": [],
            "type": {
              "kind": "SCALAR",
              "name": "String",
              "ofType": null
            },
            "isDeprecated": false,
            "deprecationReason": null
          },
          {
            "name": "invitationLinkResponse",
            "description": null,
            "args": [],
            "type": {
              "kind": "OBJECT",
              "name": "InvitationLinkResponse",
              "ofType": null
            },
            "isDeprecated": false,
            "deprecationReason": null
          },
          {
            "name": "query",
            "description": "Our root query field type. Allows us to run any query from our mutation payload.",
            "args": [],
            "type": {
              "kind": "OBJECT",
              "name": "Query",
              "ofType": null
            },
            "isDeprecated": false,
            "deprecationReason": null
          }
        ],
        "inputFields": null,
        "interfaces": [],
        "enumValues": null,
        "possibleTypes": null
      },
      {
        "kind": "OBJECT",
        "name": "CreateInvitationPayload",
        "description": "The output of our create `Invitation` mutation.",
        "fields": [
          {
            "name": "clientMutationId",
            "description": "The exact same `clientMutationId` that was provided in the mutation input,\nunchanged and unused. May be used by a client to track mutations.",
            "args": [],
            "type": {
              "kind": "SCALAR",
              "name": "String",
              "ofType": null
            },
            "isDeprecated": false,
            "deprecationReason": null
          },
          {
            "name": "ctf",
            "description": "Reads a single `Ctf` that is related to this `Invitation`.",
            "args": [],
            "type": {
              "kind": "OBJECT",
              "name": "Ctf",
              "ofType": null
            },
            "isDeprecated": false,
            "deprecationReason": null
          },
          {
            "name": "invitation",
            "description": "The `Invitation` that was created by this mutation.",
            "args": [],
            "type": {
              "kind": "OBJECT",
              "name": "Invitation",
              "ofType": null
            },
            "isDeprecated": false,
            "deprecationReason": null
          },
          {
            "name": "invitationEdge",
            "description": "An edge for our `Invitation`. May be used by Relay 1.",
            "args": [
              {
                "name": "orderBy",
                "description": "The method to use when ordering `Invitation`.",
                "type": {
                  "kind": "LIST",
                  "name": null,
                  "ofType": {
                    "kind": "NON_NULL",
                    "name": null,
                    "ofType": {
                      "kind": "ENUM",
                      "name": "InvitationsOrderBy",
                      "ofType": null
                    }
                  }
                },
                "defaultValue": "[PRIMARY_KEY_ASC]",
                "isDeprecated": false,
                "deprecationReason": null
              }
            ],
            "type": {
              "kind": "OBJECT",
              "name": "InvitationsEdge",
              "ofType": null
            },
            "isDeprecated": false,
            "deprecationReason": null
          },
          {
            "name": "profile",
            "description": "Reads a single `Profile` that is related to this `Invitation`.",
            "args": [],
            "type": {
              "kind": "OBJECT",
              "name": "Profile",
              "ofType": null
            },
            "isDeprecated": false,
            "deprecationReason": null
          },
          {
            "name": "query",
            "description": "Our root query field type. Allows us to run any query from our mutation payload.",
            "args": [],
            "type": {
              "kind": "OBJECT",
              "name": "Query",
              "ofType": null
            },
            "isDeprecated": false,
            "deprecationReason": null
          }
        ],
        "inputFields": null,
        "interfaces": [],
        "enumValues": null,
        "possibleTypes": null
      },
      {
        "kind": "INPUT_OBJECT",
        "name": "CreateResetPasswordLinkInput",
        "description": "All input for the `createResetPasswordLink` mutation.",
        "fields": null,
        "inputFields": [
          {
            "name": "clientMutationId",
            "description": "An arbitrary string value with no semantic meaning. Will be included in the\npayload verbatim. May be used to track mutations by the client.",
            "type": {
              "kind": "SCALAR",
              "name": "String",
              "ofType": null
            },
            "defaultValue": null,
            "isDeprecated": false,
            "deprecationReason": null
          },
          {
            "name": "userId",
            "description": null,
            "type": {
              "kind": "SCALAR",
              "name": "Int",
              "ofType": null
            },
            "defaultValue": null,
            "isDeprecated": false,
            "deprecationReason": null
          }
        ],
        "interfaces": null,
        "enumValues": null,
        "possibleTypes": null
      },
      {
        "kind": "OBJECT",
        "name": "CreateResetPasswordLinkPayload",
        "description": "The output of our `createResetPasswordLink` mutation.",
        "fields": [
          {
            "name": "clientMutationId",
            "description": "The exact same `clientMutationId` that was provided in the mutation input,\nunchanged and unused. May be used by a client to track mutations.",
            "args": [],
            "type": {
              "kind": "SCALAR",
              "name": "String",
              "ofType": null
            },
            "isDeprecated": false,
            "deprecationReason": null
          },
          {
            "name": "query",
            "description": "Our root query field type. Allows us to run any query from our mutation payload.",
            "args": [],
            "type": {
              "kind": "OBJECT",
              "name": "Query",
              "ofType": null
            },
            "isDeprecated": false,
            "deprecationReason": null
          },
          {
            "name": "resetPasswordLinkResponse",
            "description": null,
            "args": [],
            "type": {
              "kind": "OBJECT",
              "name": "ResetPasswordLinkResponse",
              "ofType": null
            },
            "isDeprecated": false,
            "deprecationReason": null
          }
        ],
        "inputFields": null,
        "interfaces": [],
        "enumValues": null,
        "possibleTypes": null
      },
      {
        "kind": "INPUT_OBJECT",
        "name": "CreateTaskInput",
        "description": null,
        "fields": null,
        "inputFields": [
          {
            "name": "category",
            "description": null,
            "type": {
              "kind": "SCALAR",
              "name": "String",
              "ofType": null
            },
            "defaultValue": null,
            "isDeprecated": false,
            "deprecationReason": null
          },
          {
            "name": "ctfId",
            "description": null,
            "type": {
              "kind": "NON_NULL",
              "name": null,
              "ofType": {
                "kind": "SCALAR",
                "name": "Int",
                "ofType": null
              }
            },
            "defaultValue": null,
            "isDeprecated": false,
            "deprecationReason": null
          },
          {
            "name": "description",
            "description": null,
            "type": {
              "kind": "SCALAR",
              "name": "String",
              "ofType": null
            },
            "defaultValue": null,
            "isDeprecated": false,
            "deprecationReason": null
          },
          {
            "name": "flag",
            "description": null,
            "type": {
              "kind": "SCALAR",
              "name": "String",
              "ofType": null
            },
            "defaultValue": null,
            "isDeprecated": false,
            "deprecationReason": null
          },
          {
            "name": "title",
            "description": null,
            "type": {
              "kind": "NON_NULL",
              "name": null,
              "ofType": {
                "kind": "SCALAR",
                "name": "String",
                "ofType": null
              }
            },
            "defaultValue": null,
            "isDeprecated": false,
            "deprecationReason": null
          }
        ],
        "interfaces": null,
        "enumValues": null,
        "possibleTypes": null
      },
      {
        "kind": "OBJECT",
        "name": "CreateTaskPayload",
        "description": null,
        "fields": [
          {
            "name": "query",
            "description": null,
            "args": [],
            "type": {
              "kind": "OBJECT",
              "name": "Query",
              "ofType": null
            },
            "isDeprecated": false,
            "deprecationReason": null
          },
          {
            "name": "task",
            "description": null,
            "args": [],
            "type": {
              "kind": "OBJECT",
              "name": "Task",
              "ofType": null
            },
            "isDeprecated": false,
            "deprecationReason": null
          }
        ],
        "inputFields": null,
        "interfaces": [],
        "enumValues": null,
        "possibleTypes": null
      },
      {
        "kind": "OBJECT",
        "name": "Ctf",
        "description": null,
        "fields": [
          {
            "name": "ctfUrl",
            "description": null,
            "args": [],
            "type": {
              "kind": "SCALAR",
              "name": "String",
              "ofType": null
            },
            "isDeprecated": false,
            "deprecationReason": null
          },
          {
            "name": "ctftimeUrl",
            "description": null,
            "args": [],
            "type": {
              "kind": "SCALAR",
              "name": "String",
              "ofType": null
            },
            "isDeprecated": false,
            "deprecationReason": null
          },
          {
            "name": "description",
            "description": null,
            "args": [],
            "type": {
              "kind": "NON_NULL",
              "name": null,
              "ofType": {
                "kind": "SCALAR",
                "name": "String",
                "ofType": null
              }
            },
            "isDeprecated": false,
            "deprecationReason": null
          },
          {
            "name": "endTime",
            "description": null,
            "args": [],
            "type": {
              "kind": "NON_NULL",
              "name": null,
              "ofType": {
                "kind": "SCALAR",
                "name": "Datetime",
                "ofType": null
              }
            },
            "isDeprecated": false,
            "deprecationReason": null
          },
          {
            "name": "granted",
            "description": null,
            "args": [],
            "type": {
              "kind": "SCALAR",
              "name": "Boolean",
              "ofType": null
            },
            "isDeprecated": false,
            "deprecationReason": null
          },
          {
            "name": "id",
            "description": null,
            "args": [],
            "type": {
              "kind": "NON_NULL",
              "name": null,
              "ofType": {
                "kind": "SCALAR",
                "name": "Int",
                "ofType": null
              }
            },
            "isDeprecated": false,
            "deprecationReason": null
          },
          {
            "name": "invitations",
            "description": "Reads and enables pagination through a set of `Invitation`.",
            "args": [
              {
                "name": "after",
                "description": "Read all values in the set after (below) this cursor.",
                "type": {
                  "kind": "SCALAR",
                  "name": "Cursor",
                  "ofType": null
                },
                "defaultValue": null,
                "isDeprecated": false,
                "deprecationReason": null
              },
              {
                "name": "before",
                "description": "Read all values in the set before (above) this cursor.",
                "type": {
                  "kind": "SCALAR",
                  "name": "Cursor",
                  "ofType": null
                },
                "defaultValue": null,
                "isDeprecated": false,
                "deprecationReason": null
              },
              {
                "name": "condition",
                "description": "A condition to be used in determining which values should be returned by the collection.",
                "type": {
                  "kind": "INPUT_OBJECT",
                  "name": "InvitationCondition",
                  "ofType": null
                },
                "defaultValue": null,
                "isDeprecated": false,
                "deprecationReason": null
              },
              {
                "name": "first",
                "description": "Only read the first `n` values of the set.",
                "type": {
                  "kind": "SCALAR",
                  "name": "Int",
                  "ofType": null
                },
                "defaultValue": null,
                "isDeprecated": false,
                "deprecationReason": null
              },
              {
                "name": "last",
                "description": "Only read the last `n` values of the set.",
                "type": {
                  "kind": "SCALAR",
                  "name": "Int",
                  "ofType": null
                },
                "defaultValue": null,
                "isDeprecated": false,
                "deprecationReason": null
              },
              {
                "name": "offset",
                "description": "Skip the first `n` values from our `after` cursor, an alternative to cursor\nbased pagination. May not be used with `last`.",
                "type": {
                  "kind": "SCALAR",
                  "name": "Int",
                  "ofType": null
                },
                "defaultValue": null,
                "isDeprecated": false,
                "deprecationReason": null
              },
              {
                "name": "orderBy",
                "description": "The method to use when ordering `Invitation`.",
                "type": {
                  "kind": "LIST",
                  "name": null,
                  "ofType": {
                    "kind": "NON_NULL",
                    "name": null,
                    "ofType": {
                      "kind": "ENUM",
                      "name": "InvitationsOrderBy",
                      "ofType": null
                    }
                  }
                },
                "defaultValue": "[PRIMARY_KEY_ASC]",
                "isDeprecated": false,
                "deprecationReason": null
              }
            ],
            "type": {
              "kind": "NON_NULL",
              "name": null,
              "ofType": {
                "kind": "OBJECT",
                "name": "InvitationsConnection",
                "ofType": null
              }
            },
            "isDeprecated": false,
            "deprecationReason": null
          },
          {
            "name": "logoUrl",
            "description": null,
            "args": [],
            "type": {
              "kind": "SCALAR",
              "name": "String",
              "ofType": null
            },
            "isDeprecated": false,
            "deprecationReason": null
          },
          {
            "name": "nodeId",
            "description": "A globally unique identifier. Can be used in various places throughout the system to identify this single value.",
            "args": [],
            "type": {
              "kind": "NON_NULL",
              "name": null,
              "ofType": {
                "kind": "SCALAR",
                "name": "ID",
                "ofType": null
              }
            },
            "isDeprecated": false,
            "deprecationReason": null
          },
          {
            "name": "secrets",
            "description": "Reads a single `CtfSecret` that is related to this `Ctf`.",
            "args": [],
            "type": {
              "kind": "OBJECT",
              "name": "CtfSecret",
              "ofType": null
            },
            "isDeprecated": false,
            "deprecationReason": null
          },
          {
            "name": "secretsId",
            "description": null,
            "args": [],
            "type": {
              "kind": "NON_NULL",
              "name": null,
              "ofType": {
                "kind": "SCALAR",
                "name": "Int",
                "ofType": null
              }
            },
            "isDeprecated": false,
            "deprecationReason": null
          },
          {
            "name": "startTime",
            "description": null,
            "args": [],
            "type": {
              "kind": "NON_NULL",
              "name": null,
              "ofType": {
                "kind": "SCALAR",
                "name": "Datetime",
                "ofType": null
              }
            },
            "isDeprecated": false,
            "deprecationReason": null
          },
          {
            "name": "tasks",
            "description": "Reads and enables pagination through a set of `Task`.",
            "args": [
              {
                "name": "after",
                "description": "Read all values in the set after (below) this cursor.",
                "type": {
                  "kind": "SCALAR",
                  "name": "Cursor",
                  "ofType": null
                },
                "defaultValue": null,
                "isDeprecated": false,
                "deprecationReason": null
              },
              {
                "name": "before",
                "description": "Read all values in the set before (above) this cursor.",
                "type": {
                  "kind": "SCALAR",
                  "name": "Cursor",
                  "ofType": null
                },
                "defaultValue": null,
                "isDeprecated": false,
                "deprecationReason": null
              },
              {
                "name": "condition",
                "description": "A condition to be used in determining which values should be returned by the collection.",
                "type": {
                  "kind": "INPUT_OBJECT",
                  "name": "TaskCondition",
                  "ofType": null
                },
                "defaultValue": null,
                "isDeprecated": false,
                "deprecationReason": null
              },
              {
                "name": "filter",
                "description": "A filter to be used in determining which values should be returned by the collection.",
                "type": {
                  "kind": "INPUT_OBJECT",
                  "name": "TaskFilter",
                  "ofType": null
                },
                "defaultValue": null,
                "isDeprecated": false,
                "deprecationReason": null
              },
              {
                "name": "first",
                "description": "Only read the first `n` values of the set.",
                "type": {
                  "kind": "SCALAR",
                  "name": "Int",
                  "ofType": null
                },
                "defaultValue": null,
                "isDeprecated": false,
                "deprecationReason": null
              },
              {
                "name": "last",
                "description": "Only read the last `n` values of the set.",
                "type": {
                  "kind": "SCALAR",
                  "name": "Int",
                  "ofType": null
                },
                "defaultValue": null,
                "isDeprecated": false,
                "deprecationReason": null
              },
              {
                "name": "offset",
                "description": "Skip the first `n` values from our `after` cursor, an alternative to cursor\nbased pagination. May not be used with `last`.",
                "type": {
                  "kind": "SCALAR",
                  "name": "Int",
                  "ofType": null
                },
                "defaultValue": null,
                "isDeprecated": false,
                "deprecationReason": null
              },
              {
                "name": "orderBy",
                "description": "The method to use when ordering `Task`.",
                "type": {
                  "kind": "LIST",
                  "name": null,
                  "ofType": {
                    "kind": "NON_NULL",
                    "name": null,
                    "ofType": {
                      "kind": "ENUM",
                      "name": "TasksOrderBy",
                      "ofType": null
                    }
                  }
                },
                "defaultValue": "[PRIMARY_KEY_ASC]",
                "isDeprecated": false,
                "deprecationReason": null
              }
            ],
            "type": {
              "kind": "NON_NULL",
              "name": null,
              "ofType": {
                "kind": "OBJECT",
                "name": "TasksConnection",
                "ofType": null
              }
            },
            "isDeprecated": false,
            "deprecationReason": null
          },
          {
            "name": "title",
            "description": null,
            "args": [],
            "type": {
              "kind": "NON_NULL",
              "name": null,
              "ofType": {
                "kind": "SCALAR",
                "name": "String",
                "ofType": null
              }
            },
            "isDeprecated": false,
            "deprecationReason": null
          },
          {
            "name": "weight",
            "description": null,
            "args": [],
            "type": {
              "kind": "NON_NULL",
              "name": null,
              "ofType": {
                "kind": "SCALAR",
                "name": "Float",
                "ofType": null
              }
            },
            "isDeprecated": false,
            "deprecationReason": null
          }
        ],
        "inputFields": null,
        "interfaces": [
          {
            "kind": "INTERFACE",
            "name": "Node",
            "ofType": null
          }
        ],
        "enumValues": null,
        "possibleTypes": null
      },
      {
        "kind": "INPUT_OBJECT",
        "name": "CtfCondition",
        "description": "A condition to be used against `Ctf` object types. All fields are tested for equality and combined with a logical ‘and.’",
        "fields": null,
        "inputFields": [
          {
            "name": "endTime",
            "description": "Checks for equality with the object’s `endTime` field.",
            "type": {
              "kind": "SCALAR",
              "name": "Datetime",
              "ofType": null
            },
            "defaultValue": null,
            "isDeprecated": false,
            "deprecationReason": null
          },
          {
            "name": "id",
            "description": "Checks for equality with the object’s `id` field.",
            "type": {
              "kind": "SCALAR",
              "name": "Int",
              "ofType": null
            },
            "defaultValue": null,
            "isDeprecated": false,
            "deprecationReason": null
          },
          {
            "name": "secretsId",
            "description": "Checks for equality with the object’s `secretsId` field.",
            "type": {
              "kind": "SCALAR",
              "name": "Int",
              "ofType": null
            },
            "defaultValue": null,
            "isDeprecated": false,
            "deprecationReason": null
          },
          {
            "name": "startTime",
            "description": "Checks for equality with the object’s `startTime` field.",
            "type": {
              "kind": "SCALAR",
              "name": "Datetime",
              "ofType": null
            },
            "defaultValue": null,
            "isDeprecated": false,
            "deprecationReason": null
          },
          {
            "name": "title",
            "description": "Checks for equality with the object’s `title` field.",
            "type": {
              "kind": "SCALAR",
              "name": "String",
              "ofType": null
            },
            "defaultValue": null,
            "isDeprecated": false,
            "deprecationReason": null
          }
        ],
        "interfaces": null,
        "enumValues": null,
        "possibleTypes": null
      },
      {
        "kind": "INPUT_OBJECT",
        "name": "CtfFilter",
        "description": "A filter to be used against `Ctf` object types. All fields are combined with a logical ‘and.’",
        "fields": null,
        "inputFields": [
          {
            "name": "and",
            "description": "Checks for all expressions in this list.",
            "type": {
              "kind": "LIST",
              "name": null,
              "ofType": {
                "kind": "NON_NULL",
                "name": null,
                "ofType": {
                  "kind": "INPUT_OBJECT",
                  "name": "CtfFilter",
                  "ofType": null
                }
              }
            },
            "defaultValue": null,
            "isDeprecated": false,
            "deprecationReason": null
          },
          {
            "name": "not",
            "description": "Negates the expression.",
            "type": {
              "kind": "INPUT_OBJECT",
              "name": "CtfFilter",
              "ofType": null
            },
            "defaultValue": null,
            "isDeprecated": false,
            "deprecationReason": null
          },
          {
            "name": "or",
            "description": "Checks for any expressions in this list.",
            "type": {
              "kind": "LIST",
              "name": null,
              "ofType": {
                "kind": "NON_NULL",
                "name": null,
                "ofType": {
                  "kind": "INPUT_OBJECT",
                  "name": "CtfFilter",
                  "ofType": null
                }
              }
            },
            "defaultValue": null,
            "isDeprecated": false,
            "deprecationReason": null
          },
          {
            "name": "title",
            "description": "Filter by the object’s `title` field.",
            "type": {
              "kind": "INPUT_OBJECT",
              "name": "StringFilter",
              "ofType": null
            },
            "defaultValue": null,
            "isDeprecated": false,
            "deprecationReason": null
          }
        ],
        "interfaces": null,
        "enumValues": null,
        "possibleTypes": null
      },
      {
        "kind": "INPUT_OBJECT",
        "name": "CtfInput",
        "description": "An input for mutations affecting `Ctf`",
        "fields": null,
        "inputFields": [
          {
            "name": "ctfUrl",
            "description": null,
            "type": {
              "kind": "SCALAR",
              "name": "String",
              "ofType": null
            },
            "defaultValue": null,
            "isDeprecated": false,
            "deprecationReason": null
          },
          {
            "name": "ctftimeUrl",
            "description": null,
            "type": {
              "kind": "SCALAR",
              "name": "String",
              "ofType": null
            },
            "defaultValue": null,
            "isDeprecated": false,
            "deprecationReason": null
          },
          {
            "name": "description",
            "description": null,
            "type": {
              "kind": "SCALAR",
              "name": "String",
              "ofType": null
            },
            "defaultValue": null,
            "isDeprecated": false,
            "deprecationReason": null
          },
          {
            "name": "endTime",
            "description": null,
            "type": {
              "kind": "NON_NULL",
              "name": null,
              "ofType": {
                "kind": "SCALAR",
                "name": "Datetime",
                "ofType": null
              }
            },
            "defaultValue": null,
            "isDeprecated": false,
            "deprecationReason": null
          },
          {
            "name": "logoUrl",
            "description": null,
            "type": {
              "kind": "SCALAR",
              "name": "String",
              "ofType": null
            },
            "defaultValue": null,
            "isDeprecated": false,
            "deprecationReason": null
          },
          {
            "name": "startTime",
            "description": null,
            "type": {
              "kind": "NON_NULL",
              "name": null,
              "ofType": {
                "kind": "SCALAR",
                "name": "Datetime",
                "ofType": null
              }
            },
            "defaultValue": null,
            "isDeprecated": false,
            "deprecationReason": null
          },
          {
            "name": "title",
            "description": null,
            "type": {
              "kind": "NON_NULL",
              "name": null,
              "ofType": {
                "kind": "SCALAR",
                "name": "String",
                "ofType": null
              }
            },
            "defaultValue": null,
            "isDeprecated": false,
            "deprecationReason": null
          },
          {
            "name": "weight",
            "description": null,
            "type": {
              "kind": "SCALAR",
              "name": "Float",
              "ofType": null
            },
            "defaultValue": null,
            "isDeprecated": false,
            "deprecationReason": null
          }
        ],
        "interfaces": null,
        "enumValues": null,
        "possibleTypes": null
      },
      {
        "kind": "INPUT_OBJECT",
        "name": "CtfPatch",
        "description": "Represents an update to a `Ctf`. Fields that are set will be updated.",
        "fields": null,
        "inputFields": [
          {
            "name": "ctfUrl",
            "description": null,
            "type": {
              "kind": "SCALAR",
              "name": "String",
              "ofType": null
            },
            "defaultValue": null,
            "isDeprecated": false,
            "deprecationReason": null
          },
          {
            "name": "ctftimeUrl",
            "description": null,
            "type": {
              "kind": "SCALAR",
              "name": "String",
              "ofType": null
            },
            "defaultValue": null,
            "isDeprecated": false,
            "deprecationReason": null
          },
          {
            "name": "description",
            "description": null,
            "type": {
              "kind": "SCALAR",
              "name": "String",
              "ofType": null
            },
            "defaultValue": null,
            "isDeprecated": false,
            "deprecationReason": null
          },
          {
            "name": "endTime",
            "description": null,
            "type": {
              "kind": "SCALAR",
              "name": "Datetime",
              "ofType": null
            },
            "defaultValue": null,
            "isDeprecated": false,
            "deprecationReason": null
          },
          {
            "name": "logoUrl",
            "description": null,
            "type": {
              "kind": "SCALAR",
              "name": "String",
              "ofType": null
            },
            "defaultValue": null,
            "isDeprecated": false,
            "deprecationReason": null
          },
          {
            "name": "startTime",
            "description": null,
            "type": {
              "kind": "SCALAR",
              "name": "Datetime",
              "ofType": null
            },
            "defaultValue": null,
            "isDeprecated": false,
            "deprecationReason": null
          },
          {
            "name": "title",
            "description": null,
            "type": {
              "kind": "SCALAR",
              "name": "String",
              "ofType": null
            },
            "defaultValue": null,
            "isDeprecated": false,
            "deprecationReason": null
          },
          {
            "name": "weight",
            "description": null,
            "type": {
              "kind": "SCALAR",
              "name": "Float",
              "ofType": null
            },
            "defaultValue": null,
            "isDeprecated": false,
            "deprecationReason": null
          }
        ],
        "interfaces": null,
        "enumValues": null,
        "possibleTypes": null
      },
      {
        "kind": "OBJECT",
        "name": "CtfSecret",
        "description": null,
        "fields": [
          {
            "name": "credentials",
            "description": null,
            "args": [],
            "type": {
              "kind": "SCALAR",
              "name": "String",
              "ofType": null
            },
            "isDeprecated": false,
            "deprecationReason": null
          },
          {
            "name": "ctfsBySecretsId",
            "description": "Reads and enables pagination through a set of `Ctf`.",
            "args": [
              {
                "name": "after",
                "description": "Read all values in the set after (below) this cursor.",
                "type": {
                  "kind": "SCALAR",
                  "name": "Cursor",
                  "ofType": null
                },
                "defaultValue": null,
                "isDeprecated": false,
                "deprecationReason": null
              },
              {
                "name": "before",
                "description": "Read all values in the set before (above) this cursor.",
                "type": {
                  "kind": "SCALAR",
                  "name": "Cursor",
                  "ofType": null
                },
                "defaultValue": null,
                "isDeprecated": false,
                "deprecationReason": null
              },
              {
                "name": "condition",
                "description": "A condition to be used in determining which values should be returned by the collection.",
                "type": {
                  "kind": "INPUT_OBJECT",
                  "name": "CtfCondition",
                  "ofType": null
                },
                "defaultValue": null,
                "isDeprecated": false,
                "deprecationReason": null
              },
              {
                "name": "filter",
                "description": "A filter to be used in determining which values should be returned by the collection.",
                "type": {
                  "kind": "INPUT_OBJECT",
                  "name": "CtfFilter",
                  "ofType": null
                },
                "defaultValue": null,
                "isDeprecated": false,
                "deprecationReason": null
              },
              {
                "name": "first",
                "description": "Only read the first `n` values of the set.",
                "type": {
                  "kind": "SCALAR",
                  "name": "Int",
                  "ofType": null
                },
                "defaultValue": null,
                "isDeprecated": false,
                "deprecationReason": null
              },
              {
                "name": "last",
                "description": "Only read the last `n` values of the set.",
                "type": {
                  "kind": "SCALAR",
                  "name": "Int",
                  "ofType": null
                },
                "defaultValue": null,
                "isDeprecated": false,
                "deprecationReason": null
              },
              {
                "name": "offset",
                "description": "Skip the first `n` values from our `after` cursor, an alternative to cursor\nbased pagination. May not be used with `last`.",
                "type": {
                  "kind": "SCALAR",
                  "name": "Int",
                  "ofType": null
                },
                "defaultValue": null,
                "isDeprecated": false,
                "deprecationReason": null
              },
              {
                "name": "orderBy",
                "description": "The method to use when ordering `Ctf`.",
                "type": {
                  "kind": "LIST",
                  "name": null,
                  "ofType": {
                    "kind": "NON_NULL",
                    "name": null,
                    "ofType": {
                      "kind": "ENUM",
                      "name": "CtfsOrderBy",
                      "ofType": null
                    }
                  }
                },
                "defaultValue": "[PRIMARY_KEY_ASC]",
                "isDeprecated": false,
                "deprecationReason": null
              }
            ],
            "type": {
              "kind": "NON_NULL",
              "name": null,
              "ofType": {
                "kind": "OBJECT",
                "name": "CtfsConnection",
                "ofType": null
              }
            },
            "isDeprecated": false,
            "deprecationReason": null
          },
          {
            "name": "id",
            "description": null,
            "args": [],
            "type": {
              "kind": "NON_NULL",
              "name": null,
              "ofType": {
                "kind": "SCALAR",
                "name": "Int",
                "ofType": null
              }
            },
            "isDeprecated": false,
            "deprecationReason": null
          },
          {
            "name": "nodeId",
            "description": "A globally unique identifier. Can be used in various places throughout the system to identify this single value.",
            "args": [],
            "type": {
              "kind": "NON_NULL",
              "name": null,
              "ofType": {
                "kind": "SCALAR",
                "name": "ID",
                "ofType": null
              }
            },
            "isDeprecated": false,
            "deprecationReason": null
          }
        ],
        "inputFields": null,
        "interfaces": [
          {
            "kind": "INTERFACE",
            "name": "Node",
            "ofType": null
          }
        ],
        "enumValues": null,
        "possibleTypes": null
      },
      {
        "kind": "INPUT_OBJECT",
        "name": "CtfSecretCondition",
        "description": "A condition to be used against `CtfSecret` object types. All fields are tested\nfor equality and combined with a logical ‘and.’",
        "fields": null,
        "inputFields": [
          {
            "name": "id",
            "description": "Checks for equality with the object’s `id` field.",
            "type": {
              "kind": "SCALAR",
              "name": "Int",
              "ofType": null
            },
            "defaultValue": null,
            "isDeprecated": false,
            "deprecationReason": null
          }
        ],
        "interfaces": null,
        "enumValues": null,
        "possibleTypes": null
      },
      {
        "kind": "INPUT_OBJECT",
        "name": "CtfSecretPatch",
        "description": "Represents an update to a `CtfSecret`. Fields that are set will be updated.",
        "fields": null,
        "inputFields": [
          {
            "name": "credentials",
            "description": null,
            "type": {
              "kind": "SCALAR",
              "name": "String",
              "ofType": null
            },
            "defaultValue": null,
            "isDeprecated": false,
            "deprecationReason": null
          }
        ],
        "interfaces": null,
        "enumValues": null,
        "possibleTypes": null
      },
      {
        "kind": "OBJECT",
        "name": "CtfSecretsConnection",
        "description": "A connection to a list of `CtfSecret` values.",
        "fields": [
          {
            "name": "edges",
            "description": "A list of edges which contains the `CtfSecret` and cursor to aid in pagination.",
            "args": [],
            "type": {
              "kind": "NON_NULL",
              "name": null,
              "ofType": {
                "kind": "LIST",
                "name": null,
                "ofType": {
                  "kind": "NON_NULL",
                  "name": null,
                  "ofType": {
                    "kind": "OBJECT",
                    "name": "CtfSecretsEdge",
                    "ofType": null
                  }
                }
              }
            },
            "isDeprecated": false,
            "deprecationReason": null
          },
          {
            "name": "nodes",
            "description": "A list of `CtfSecret` objects.",
            "args": [],
            "type": {
              "kind": "NON_NULL",
              "name": null,
              "ofType": {
                "kind": "LIST",
                "name": null,
                "ofType": {
                  "kind": "NON_NULL",
                  "name": null,
                  "ofType": {
                    "kind": "OBJECT",
                    "name": "CtfSecret",
                    "ofType": null
                  }
                }
              }
            },
            "isDeprecated": false,
            "deprecationReason": null
          },
          {
            "name": "pageInfo",
            "description": "Information to aid in pagination.",
            "args": [],
            "type": {
              "kind": "NON_NULL",
              "name": null,
              "ofType": {
                "kind": "OBJECT",
                "name": "PageInfo",
                "ofType": null
              }
            },
            "isDeprecated": false,
            "deprecationReason": null
          },
          {
            "name": "totalCount",
            "description": "The count of *all* `CtfSecret` you could get from the connection.",
            "args": [],
            "type": {
              "kind": "NON_NULL",
              "name": null,
              "ofType": {
                "kind": "SCALAR",
                "name": "Int",
                "ofType": null
              }
            },
            "isDeprecated": false,
            "deprecationReason": null
          }
        ],
        "inputFields": null,
        "interfaces": [],
        "enumValues": null,
        "possibleTypes": null
      },
      {
        "kind": "OBJECT",
        "name": "CtfSecretsEdge",
        "description": "A `CtfSecret` edge in the connection.",
        "fields": [
          {
            "name": "cursor",
            "description": "A cursor for use in pagination.",
            "args": [],
            "type": {
              "kind": "SCALAR",
              "name": "Cursor",
              "ofType": null
            },
            "isDeprecated": false,
            "deprecationReason": null
          },
          {
            "name": "node",
            "description": "The `CtfSecret` at the end of the edge.",
            "args": [],
            "type": {
              "kind": "NON_NULL",
              "name": null,
              "ofType": {
                "kind": "OBJECT",
                "name": "CtfSecret",
                "ofType": null
              }
            },
            "isDeprecated": false,
            "deprecationReason": null
          }
        ],
        "inputFields": null,
        "interfaces": [],
        "enumValues": null,
        "possibleTypes": null
      },
      {
        "kind": "ENUM",
        "name": "CtfSecretsOrderBy",
        "description": "Methods to use when ordering `CtfSecret`.",
        "fields": null,
        "inputFields": null,
        "interfaces": null,
        "enumValues": [
          {
            "name": "ID_ASC",
            "description": null,
            "isDeprecated": false,
            "deprecationReason": null
          },
          {
            "name": "ID_DESC",
            "description": null,
            "isDeprecated": false,
            "deprecationReason": null
          },
          {
            "name": "NATURAL",
            "description": null,
            "isDeprecated": false,
            "deprecationReason": null
          },
          {
            "name": "PRIMARY_KEY_ASC",
            "description": null,
            "isDeprecated": false,
            "deprecationReason": null
          },
          {
            "name": "PRIMARY_KEY_DESC",
            "description": null,
            "isDeprecated": false,
            "deprecationReason": null
          }
        ],
        "possibleTypes": null
      },
      {
        "kind": "OBJECT",
        "name": "CtfsConnection",
        "description": "A connection to a list of `Ctf` values.",
        "fields": [
          {
            "name": "edges",
            "description": "A list of edges which contains the `Ctf` and cursor to aid in pagination.",
            "args": [],
            "type": {
              "kind": "NON_NULL",
              "name": null,
              "ofType": {
                "kind": "LIST",
                "name": null,
                "ofType": {
                  "kind": "NON_NULL",
                  "name": null,
                  "ofType": {
                    "kind": "OBJECT",
                    "name": "CtfsEdge",
                    "ofType": null
                  }
                }
              }
            },
            "isDeprecated": false,
            "deprecationReason": null
          },
          {
            "name": "nodes",
            "description": "A list of `Ctf` objects.",
            "args": [],
            "type": {
              "kind": "NON_NULL",
              "name": null,
              "ofType": {
                "kind": "LIST",
                "name": null,
                "ofType": {
                  "kind": "NON_NULL",
                  "name": null,
                  "ofType": {
                    "kind": "OBJECT",
                    "name": "Ctf",
                    "ofType": null
                  }
                }
              }
            },
            "isDeprecated": false,
            "deprecationReason": null
          },
          {
            "name": "pageInfo",
            "description": "Information to aid in pagination.",
            "args": [],
            "type": {
              "kind": "NON_NULL",
              "name": null,
              "ofType": {
                "kind": "OBJECT",
                "name": "PageInfo",
                "ofType": null
              }
            },
            "isDeprecated": false,
            "deprecationReason": null
          },
          {
            "name": "totalCount",
            "description": "The count of *all* `Ctf` you could get from the connection.",
            "args": [],
            "type": {
              "kind": "NON_NULL",
              "name": null,
              "ofType": {
                "kind": "SCALAR",
                "name": "Int",
                "ofType": null
              }
            },
            "isDeprecated": false,
            "deprecationReason": null
          }
        ],
        "inputFields": null,
        "interfaces": [],
        "enumValues": null,
        "possibleTypes": null
      },
      {
        "kind": "OBJECT",
        "name": "CtfsEdge",
        "description": "A `Ctf` edge in the connection.",
        "fields": [
          {
            "name": "cursor",
            "description": "A cursor for use in pagination.",
            "args": [],
            "type": {
              "kind": "SCALAR",
              "name": "Cursor",
              "ofType": null
            },
            "isDeprecated": false,
            "deprecationReason": null
          },
          {
            "name": "node",
            "description": "The `Ctf` at the end of the edge.",
            "args": [],
            "type": {
              "kind": "NON_NULL",
              "name": null,
              "ofType": {
                "kind": "OBJECT",
                "name": "Ctf",
                "ofType": null
              }
            },
            "isDeprecated": false,
            "deprecationReason": null
          }
        ],
        "inputFields": null,
        "interfaces": [],
        "enumValues": null,
        "possibleTypes": null
      },
      {
        "kind": "ENUM",
        "name": "CtfsOrderBy",
        "description": "Methods to use when ordering `Ctf`.",
        "fields": null,
        "inputFields": null,
        "interfaces": null,
        "enumValues": [
          {
            "name": "END_TIME_ASC",
            "description": null,
            "isDeprecated": false,
            "deprecationReason": null
          },
          {
            "name": "END_TIME_DESC",
            "description": null,
            "isDeprecated": false,
            "deprecationReason": null
          },
          {
            "name": "ID_ASC",
            "description": null,
            "isDeprecated": false,
            "deprecationReason": null
          },
          {
            "name": "ID_DESC",
            "description": null,
            "isDeprecated": false,
            "deprecationReason": null
          },
          {
            "name": "NATURAL",
            "description": null,
            "isDeprecated": false,
            "deprecationReason": null
          },
          {
            "name": "PRIMARY_KEY_ASC",
            "description": null,
            "isDeprecated": false,
            "deprecationReason": null
          },
          {
            "name": "PRIMARY_KEY_DESC",
            "description": null,
            "isDeprecated": false,
            "deprecationReason": null
          },
          {
            "name": "SECRETS_ID_ASC",
            "description": null,
            "isDeprecated": false,
            "deprecationReason": null
          },
          {
            "name": "SECRETS_ID_DESC",
            "description": null,
            "isDeprecated": false,
            "deprecationReason": null
          },
          {
            "name": "START_TIME_ASC",
            "description": null,
            "isDeprecated": false,
            "deprecationReason": null
          },
          {
            "name": "START_TIME_DESC",
            "description": null,
            "isDeprecated": false,
            "deprecationReason": null
          },
          {
            "name": "TITLE_ASC",
            "description": null,
            "isDeprecated": false,
            "deprecationReason": null
          },
          {
            "name": "TITLE_DESC",
            "description": null,
            "isDeprecated": false,
            "deprecationReason": null
          }
        ],
        "possibleTypes": null
      },
      {
        "kind": "SCALAR",
        "name": "Cursor",
        "description": "A location in a connection that can be used for resuming pagination.",
        "fields": null,
        "inputFields": null,
        "interfaces": null,
        "enumValues": null,
        "possibleTypes": null
      },
      {
        "kind": "SCALAR",
        "name": "Datetime",
        "description": "A point in time as described by the [ISO\n8601](https://en.wikipedia.org/wiki/ISO_8601) standard. May or may not include a timezone.",
        "fields": null,
        "inputFields": null,
        "interfaces": null,
        "enumValues": null,
        "possibleTypes": null
      },
      {
        "kind": "INPUT_OBJECT",
        "name": "DeleteCtfByNodeIdInput",
        "description": "All input for the `deleteCtfByNodeId` mutation.",
        "fields": null,
        "inputFields": [
          {
            "name": "clientMutationId",
            "description": "An arbitrary string value with no semantic meaning. Will be included in the\npayload verbatim. May be used to track mutations by the client.",
            "type": {
              "kind": "SCALAR",
              "name": "String",
              "ofType": null
            },
            "defaultValue": null,
            "isDeprecated": false,
            "deprecationReason": null
          },
          {
            "name": "nodeId",
            "description": "The globally unique `ID` which will identify a single `Ctf` to be deleted.",
            "type": {
              "kind": "NON_NULL",
              "name": null,
              "ofType": {
                "kind": "SCALAR",
                "name": "ID",
                "ofType": null
              }
            },
            "defaultValue": null,
            "isDeprecated": false,
            "deprecationReason": null
          }
        ],
        "interfaces": null,
        "enumValues": null,
        "possibleTypes": null
      },
      {
        "kind": "INPUT_OBJECT",
        "name": "DeleteCtfInput",
        "description": "All input for the `deleteCtf` mutation.",
        "fields": null,
        "inputFields": [
          {
            "name": "clientMutationId",
            "description": "An arbitrary string value with no semantic meaning. Will be included in the\npayload verbatim. May be used to track mutations by the client.",
            "type": {
              "kind": "SCALAR",
              "name": "String",
              "ofType": null
            },
            "defaultValue": null,
            "isDeprecated": false,
            "deprecationReason": null
          },
          {
            "name": "id",
            "description": null,
            "type": {
              "kind": "NON_NULL",
              "name": null,
              "ofType": {
                "kind": "SCALAR",
                "name": "Int",
                "ofType": null
              }
            },
            "defaultValue": null,
            "isDeprecated": false,
            "deprecationReason": null
          }
        ],
        "interfaces": null,
        "enumValues": null,
        "possibleTypes": null
      },
      {
        "kind": "OBJECT",
        "name": "DeleteCtfPayload",
        "description": "The output of our delete `Ctf` mutation.",
        "fields": [
          {
            "name": "clientMutationId",
            "description": "The exact same `clientMutationId` that was provided in the mutation input,\nunchanged and unused. May be used by a client to track mutations.",
            "args": [],
            "type": {
              "kind": "SCALAR",
              "name": "String",
              "ofType": null
            },
            "isDeprecated": false,
            "deprecationReason": null
          },
          {
            "name": "ctf",
            "description": "The `Ctf` that was deleted by this mutation.",
            "args": [],
            "type": {
              "kind": "OBJECT",
              "name": "Ctf",
              "ofType": null
            },
            "isDeprecated": false,
            "deprecationReason": null
          },
          {
            "name": "ctfEdge",
            "description": "An edge for our `Ctf`. May be used by Relay 1.",
            "args": [
              {
                "name": "orderBy",
                "description": "The method to use when ordering `Ctf`.",
                "type": {
                  "kind": "LIST",
                  "name": null,
                  "ofType": {
                    "kind": "NON_NULL",
                    "name": null,
                    "ofType": {
                      "kind": "ENUM",
                      "name": "CtfsOrderBy",
                      "ofType": null
                    }
                  }
                },
                "defaultValue": "[PRIMARY_KEY_ASC]",
                "isDeprecated": false,
                "deprecationReason": null
              }
            ],
            "type": {
              "kind": "OBJECT",
              "name": "CtfsEdge",
              "ofType": null
            },
            "isDeprecated": false,
            "deprecationReason": null
          },
          {
            "name": "deletedCtfNodeId",
            "description": null,
            "args": [],
            "type": {
              "kind": "SCALAR",
              "name": "ID",
              "ofType": null
            },
            "isDeprecated": false,
            "deprecationReason": null
          },
          {
            "name": "query",
            "description": "Our root query field type. Allows us to run any query from our mutation payload.",
            "args": [],
            "type": {
              "kind": "OBJECT",
              "name": "Query",
              "ofType": null
            },
            "isDeprecated": false,
            "deprecationReason": null
          },
          {
            "name": "secrets",
            "description": "Reads a single `CtfSecret` that is related to this `Ctf`.",
            "args": [],
            "type": {
              "kind": "OBJECT",
              "name": "CtfSecret",
              "ofType": null
            },
            "isDeprecated": false,
            "deprecationReason": null
          }
        ],
        "inputFields": null,
        "interfaces": [],
        "enumValues": null,
        "possibleTypes": null
      },
      {
        "kind": "INPUT_OBJECT",
        "name": "DeleteInvitationByNodeIdInput",
        "description": "All input for the `deleteInvitationByNodeId` mutation.",
        "fields": null,
        "inputFields": [
          {
            "name": "clientMutationId",
            "description": "An arbitrary string value with no semantic meaning. Will be included in the\npayload verbatim. May be used to track mutations by the client.",
            "type": {
              "kind": "SCALAR",
              "name": "String",
              "ofType": null
            },
            "defaultValue": null,
            "isDeprecated": false,
            "deprecationReason": null
          },
          {
            "name": "nodeId",
            "description": "The globally unique `ID` which will identify a single `Invitation` to be deleted.",
            "type": {
              "kind": "NON_NULL",
              "name": null,
              "ofType": {
                "kind": "SCALAR",
                "name": "ID",
                "ofType": null
              }
            },
            "defaultValue": null,
            "isDeprecated": false,
            "deprecationReason": null
          }
        ],
        "interfaces": null,
        "enumValues": null,
        "possibleTypes": null
      },
      {
        "kind": "INPUT_OBJECT",
        "name": "DeleteInvitationInput",
        "description": "All input for the `deleteInvitation` mutation.",
        "fields": null,
        "inputFields": [
          {
            "name": "clientMutationId",
            "description": "An arbitrary string value with no semantic meaning. Will be included in the\npayload verbatim. May be used to track mutations by the client.",
            "type": {
              "kind": "SCALAR",
              "name": "String",
              "ofType": null
            },
            "defaultValue": null,
            "isDeprecated": false,
            "deprecationReason": null
          },
          {
            "name": "ctfId",
            "description": null,
            "type": {
              "kind": "NON_NULL",
              "name": null,
              "ofType": {
                "kind": "SCALAR",
                "name": "Int",
                "ofType": null
              }
            },
            "defaultValue": null,
            "isDeprecated": false,
            "deprecationReason": null
          },
          {
            "name": "profileId",
            "description": null,
            "type": {
              "kind": "NON_NULL",
              "name": null,
              "ofType": {
                "kind": "SCALAR",
                "name": "Int",
                "ofType": null
              }
            },
            "defaultValue": null,
            "isDeprecated": false,
            "deprecationReason": null
          }
        ],
        "interfaces": null,
        "enumValues": null,
        "possibleTypes": null
      },
      {
        "kind": "OBJECT",
        "name": "DeleteInvitationPayload",
        "description": "The output of our delete `Invitation` mutation.",
        "fields": [
          {
            "name": "clientMutationId",
            "description": "The exact same `clientMutationId` that was provided in the mutation input,\nunchanged and unused. May be used by a client to track mutations.",
            "args": [],
            "type": {
              "kind": "SCALAR",
              "name": "String",
              "ofType": null
            },
            "isDeprecated": false,
            "deprecationReason": null
          },
          {
            "name": "ctf",
            "description": "Reads a single `Ctf` that is related to this `Invitation`.",
            "args": [],
            "type": {
              "kind": "OBJECT",
              "name": "Ctf",
              "ofType": null
            },
            "isDeprecated": false,
            "deprecationReason": null
          },
          {
            "name": "deletedInvitationNodeId",
            "description": null,
            "args": [],
            "type": {
              "kind": "SCALAR",
              "name": "ID",
              "ofType": null
            },
            "isDeprecated": false,
            "deprecationReason": null
          },
          {
            "name": "invitation",
            "description": "The `Invitation` that was deleted by this mutation.",
            "args": [],
            "type": {
              "kind": "OBJECT",
              "name": "Invitation",
              "ofType": null
            },
            "isDeprecated": false,
            "deprecationReason": null
          },
          {
            "name": "invitationEdge",
            "description": "An edge for our `Invitation`. May be used by Relay 1.",
            "args": [
              {
                "name": "orderBy",
                "description": "The method to use when ordering `Invitation`.",
                "type": {
                  "kind": "LIST",
                  "name": null,
                  "ofType": {
                    "kind": "NON_NULL",
                    "name": null,
                    "ofType": {
                      "kind": "ENUM",
                      "name": "InvitationsOrderBy",
                      "ofType": null
                    }
                  }
                },
                "defaultValue": "[PRIMARY_KEY_ASC]",
                "isDeprecated": false,
                "deprecationReason": null
              }
            ],
            "type": {
              "kind": "OBJECT",
              "name": "InvitationsEdge",
              "ofType": null
            },
            "isDeprecated": false,
            "deprecationReason": null
          },
          {
            "name": "profile",
            "description": "Reads a single `Profile` that is related to this `Invitation`.",
            "args": [],
            "type": {
              "kind": "OBJECT",
              "name": "Profile",
              "ofType": null
            },
            "isDeprecated": false,
            "deprecationReason": null
          },
          {
            "name": "query",
            "description": "Our root query field type. Allows us to run any query from our mutation payload.",
            "args": [],
            "type": {
              "kind": "OBJECT",
              "name": "Query",
              "ofType": null
            },
            "isDeprecated": false,
            "deprecationReason": null
          }
        ],
        "inputFields": null,
        "interfaces": [],
        "enumValues": null,
        "possibleTypes": null
      },
      {
        "kind": "INPUT_OBJECT",
        "name": "DeleteTaskByNodeIdInput",
        "description": "All input for the `deleteTaskByNodeId` mutation.",
        "fields": null,
        "inputFields": [
          {
            "name": "clientMutationId",
            "description": "An arbitrary string value with no semantic meaning. Will be included in the\npayload verbatim. May be used to track mutations by the client.",
            "type": {
              "kind": "SCALAR",
              "name": "String",
              "ofType": null
            },
            "defaultValue": null,
            "isDeprecated": false,
            "deprecationReason": null
          },
          {
            "name": "nodeId",
            "description": "The globally unique `ID` which will identify a single `Task` to be deleted.",
            "type": {
              "kind": "NON_NULL",
              "name": null,
              "ofType": {
                "kind": "SCALAR",
                "name": "ID",
                "ofType": null
              }
            },
            "defaultValue": null,
            "isDeprecated": false,
            "deprecationReason": null
          }
        ],
        "interfaces": null,
        "enumValues": null,
        "possibleTypes": null
      },
      {
        "kind": "INPUT_OBJECT",
        "name": "DeleteTaskInput",
        "description": "All input for the `deleteTask` mutation.",
        "fields": null,
        "inputFields": [
          {
            "name": "clientMutationId",
            "description": "An arbitrary string value with no semantic meaning. Will be included in the\npayload verbatim. May be used to track mutations by the client.",
            "type": {
              "kind": "SCALAR",
              "name": "String",
              "ofType": null
            },
            "defaultValue": null,
            "isDeprecated": false,
            "deprecationReason": null
          },
          {
            "name": "id",
            "description": null,
            "type": {
              "kind": "NON_NULL",
              "name": null,
              "ofType": {
                "kind": "SCALAR",
                "name": "Int",
                "ofType": null
              }
            },
            "defaultValue": null,
            "isDeprecated": false,
            "deprecationReason": null
          }
        ],
        "interfaces": null,
        "enumValues": null,
        "possibleTypes": null
      },
      {
        "kind": "OBJECT",
        "name": "DeleteTaskPayload",
        "description": "The output of our delete `Task` mutation.",
        "fields": [
          {
            "name": "clientMutationId",
            "description": "The exact same `clientMutationId` that was provided in the mutation input,\nunchanged and unused. May be used by a client to track mutations.",
            "args": [],
            "type": {
              "kind": "SCALAR",
              "name": "String",
              "ofType": null
            },
            "isDeprecated": false,
            "deprecationReason": null
          },
          {
            "name": "ctf",
            "description": "Reads a single `Ctf` that is related to this `Task`.",
            "args": [],
            "type": {
              "kind": "OBJECT",
              "name": "Ctf",
              "ofType": null
            },
            "isDeprecated": false,
            "deprecationReason": null
          },
          {
            "name": "deletedTaskNodeId",
            "description": null,
            "args": [],
            "type": {
              "kind": "SCALAR",
              "name": "ID",
              "ofType": null
            },
            "isDeprecated": false,
            "deprecationReason": null
          },
          {
            "name": "query",
            "description": "Our root query field type. Allows us to run any query from our mutation payload.",
            "args": [],
            "type": {
              "kind": "OBJECT",
              "name": "Query",
              "ofType": null
            },
            "isDeprecated": false,
            "deprecationReason": null
          },
          {
            "name": "task",
            "description": "The `Task` that was deleted by this mutation.",
            "args": [],
            "type": {
              "kind": "OBJECT",
              "name": "Task",
              "ofType": null
            },
            "isDeprecated": false,
            "deprecationReason": null
          },
          {
            "name": "taskEdge",
            "description": "An edge for our `Task`. May be used by Relay 1.",
            "args": [
              {
                "name": "orderBy",
                "description": "The method to use when ordering `Task`.",
                "type": {
                  "kind": "LIST",
                  "name": null,
                  "ofType": {
                    "kind": "NON_NULL",
                    "name": null,
                    "ofType": {
                      "kind": "ENUM",
                      "name": "TasksOrderBy",
                      "ofType": null
                    }
                  }
                },
                "defaultValue": "[PRIMARY_KEY_ASC]",
                "isDeprecated": false,
                "deprecationReason": null
              }
            ],
            "type": {
              "kind": "OBJECT",
              "name": "TasksEdge",
              "ofType": null
            },
            "isDeprecated": false,
            "deprecationReason": null
          }
        ],
        "inputFields": null,
        "interfaces": [],
        "enumValues": null,
        "possibleTypes": null
      },
      {
        "kind": "INPUT_OBJECT",
        "name": "DeleteUserInput",
        "description": "All input for the `deleteUser` mutation.",
        "fields": null,
        "inputFields": [
          {
            "name": "clientMutationId",
            "description": "An arbitrary string value with no semantic meaning. Will be included in the\npayload verbatim. May be used to track mutations by the client.",
            "type": {
              "kind": "SCALAR",
              "name": "String",
              "ofType": null
            },
            "defaultValue": null,
            "isDeprecated": false,
            "deprecationReason": null
          },
          {
            "name": "userId",
            "description": null,
            "type": {
              "kind": "SCALAR",
              "name": "Int",
              "ofType": null
            },
            "defaultValue": null,
            "isDeprecated": false,
            "deprecationReason": null
          }
        ],
        "interfaces": null,
        "enumValues": null,
        "possibleTypes": null
      },
      {
        "kind": "OBJECT",
        "name": "DeleteUserPayload",
        "description": "The output of our `deleteUser` mutation.",
        "fields": [
          {
            "name": "clientMutationId",
            "description": "The exact same `clientMutationId` that was provided in the mutation input,\nunchanged and unused. May be used by a client to track mutations.",
            "args": [],
            "type": {
              "kind": "SCALAR",
              "name": "String",
              "ofType": null
            },
            "isDeprecated": false,
            "deprecationReason": null
          },
          {
            "name": "query",
            "description": "Our root query field type. Allows us to run any query from our mutation payload.",
            "args": [],
            "type": {
              "kind": "OBJECT",
              "name": "Query",
              "ofType": null
            },
            "isDeprecated": false,
            "deprecationReason": null
          },
          {
            "name": "userResponse",
            "description": null,
            "args": [],
            "type": {
              "kind": "OBJECT",
              "name": "UserResponse",
              "ofType": null
            },
            "isDeprecated": false,
            "deprecationReason": null
          }
        ],
        "inputFields": null,
        "interfaces": [],
        "enumValues": null,
        "possibleTypes": null
      },
      {
        "kind": "SCALAR",
        "name": "Float",
        "description": "The `Float` scalar type represents signed double-precision fractional values as specified by [IEEE 754](https://en.wikipedia.org/wiki/IEEE_floating_point).",
        "fields": null,
        "inputFields": null,
        "interfaces": null,
        "enumValues": null,
        "possibleTypes": null
      },
      {
        "kind": "SCALAR",
        "name": "ID",
        "description": "The `ID` scalar type represents a unique identifier, often used to refetch an object or as key for a cache. The ID type appears in a JSON response as a String; however, it is not intended to be human-readable. When expected as an input type, any string (such as `\"4\"`) or integer (such as `4`) input value will be accepted as an ID.",
        "fields": null,
        "inputFields": null,
        "interfaces": null,
        "enumValues": null,
        "possibleTypes": null
      },
      {
        "kind": "INPUT_OBJECT",
        "name": "ImportCtfInput",
        "description": null,
        "fields": null,
        "inputFields": [
          {
            "name": "ctftimeId",
            "description": null,
            "type": {
              "kind": "NON_NULL",
              "name": null,
              "ofType": {
                "kind": "SCALAR",
                "name": "Int",
                "ofType": null
              }
            },
            "defaultValue": null,
            "isDeprecated": false,
            "deprecationReason": null
          }
        ],
        "interfaces": null,
        "enumValues": null,
        "possibleTypes": null
      },
      {
        "kind": "OBJECT",
        "name": "ImportCtfPayload",
        "description": null,
        "fields": [
          {
            "name": "ctf",
            "description": null,
            "args": [],
            "type": {
              "kind": "OBJECT",
              "name": "Ctf",
              "ofType": null
            },
            "isDeprecated": false,
            "deprecationReason": null
          },
          {
            "name": "query",
            "description": null,
            "args": [],
            "type": {
              "kind": "OBJECT",
              "name": "Query",
              "ofType": null
            },
            "isDeprecated": false,
            "deprecationReason": null
          }
        ],
        "inputFields": null,
        "interfaces": [],
        "enumValues": null,
        "possibleTypes": null
      },
      {
        "kind": "SCALAR",
        "name": "Int",
        "description": "The `Int` scalar type represents non-fractional signed whole numeric values. Int can represent values between -(2^31) and 2^31 - 1.",
        "fields": null,
        "inputFields": null,
        "interfaces": null,
        "enumValues": null,
        "possibleTypes": null
      },
      {
        "kind": "OBJECT",
        "name": "Invitation",
        "description": null,
        "fields": [
          {
            "name": "ctf",
            "description": "Reads a single `Ctf` that is related to this `Invitation`.",
            "args": [],
            "type": {
              "kind": "OBJECT",
              "name": "Ctf",
              "ofType": null
            },
            "isDeprecated": false,
            "deprecationReason": null
          },
          {
            "name": "ctfId",
            "description": null,
            "args": [],
            "type": {
              "kind": "NON_NULL",
              "name": null,
              "ofType": {
                "kind": "SCALAR",
                "name": "Int",
                "ofType": null
              }
            },
            "isDeprecated": false,
            "deprecationReason": null
          },
          {
            "name": "nodeId",
            "description": "A globally unique identifier. Can be used in various places throughout the system to identify this single value.",
            "args": [],
            "type": {
              "kind": "NON_NULL",
              "name": null,
              "ofType": {
                "kind": "SCALAR",
                "name": "ID",
                "ofType": null
              }
            },
            "isDeprecated": false,
            "deprecationReason": null
          },
          {
            "name": "profile",
            "description": "Reads a single `Profile` that is related to this `Invitation`.",
            "args": [],
            "type": {
              "kind": "OBJECT",
              "name": "Profile",
              "ofType": null
            },
            "isDeprecated": false,
            "deprecationReason": null
          },
          {
            "name": "profileId",
            "description": null,
            "args": [],
            "type": {
              "kind": "NON_NULL",
              "name": null,
              "ofType": {
                "kind": "SCALAR",
                "name": "Int",
                "ofType": null
              }
            },
            "isDeprecated": false,
            "deprecationReason": null
          }
        ],
        "inputFields": null,
        "interfaces": [
          {
            "kind": "INTERFACE",
            "name": "Node",
            "ofType": null
          }
        ],
        "enumValues": null,
        "possibleTypes": null
      },
      {
        "kind": "INPUT_OBJECT",
        "name": "InvitationCondition",
        "description": "A condition to be used against `Invitation` object types. All fields are tested\nfor equality and combined with a logical ‘and.’",
        "fields": null,
        "inputFields": [
          {
            "name": "ctfId",
            "description": "Checks for equality with the object’s `ctfId` field.",
            "type": {
              "kind": "SCALAR",
              "name": "Int",
              "ofType": null
            },
            "defaultValue": null,
            "isDeprecated": false,
            "deprecationReason": null
          },
          {
            "name": "profileId",
            "description": "Checks for equality with the object’s `profileId` field.",
            "type": {
              "kind": "SCALAR",
              "name": "Int",
              "ofType": null
            },
            "defaultValue": null,
            "isDeprecated": false,
            "deprecationReason": null
          }
        ],
        "interfaces": null,
        "enumValues": null,
        "possibleTypes": null
      },
      {
        "kind": "INPUT_OBJECT",
        "name": "InvitationInput",
        "description": "An input for mutations affecting `Invitation`",
        "fields": null,
        "inputFields": [
          {
            "name": "ctfId",
            "description": null,
            "type": {
              "kind": "NON_NULL",
              "name": null,
              "ofType": {
                "kind": "SCALAR",
                "name": "Int",
                "ofType": null
              }
            },
            "defaultValue": null,
            "isDeprecated": false,
            "deprecationReason": null
          },
          {
            "name": "profileId",
            "description": null,
            "type": {
              "kind": "NON_NULL",
              "name": null,
              "ofType": {
                "kind": "SCALAR",
                "name": "Int",
                "ofType": null
              }
            },
            "defaultValue": null,
            "isDeprecated": false,
            "deprecationReason": null
          }
        ],
        "interfaces": null,
        "enumValues": null,
        "possibleTypes": null
      },
      {
        "kind": "OBJECT",
        "name": "InvitationLinkResponse",
        "description": null,
        "fields": [
          {
            "name": "token",
            "description": null,
            "args": [],
            "type": {
              "kind": "SCALAR",
              "name": "String",
              "ofType": null
            },
            "isDeprecated": false,
            "deprecationReason": null
          }
        ],
        "inputFields": null,
        "interfaces": [],
        "enumValues": null,
        "possibleTypes": null
      },
      {
        "kind": "OBJECT",
        "name": "InvitationsConnection",
        "description": "A connection to a list of `Invitation` values.",
        "fields": [
          {
            "name": "edges",
            "description": "A list of edges which contains the `Invitation` and cursor to aid in pagination.",
            "args": [],
            "type": {
              "kind": "NON_NULL",
              "name": null,
              "ofType": {
                "kind": "LIST",
                "name": null,
                "ofType": {
                  "kind": "NON_NULL",
                  "name": null,
                  "ofType": {
                    "kind": "OBJECT",
                    "name": "InvitationsEdge",
                    "ofType": null
                  }
                }
              }
            },
            "isDeprecated": false,
            "deprecationReason": null
          },
          {
            "name": "nodes",
            "description": "A list of `Invitation` objects.",
            "args": [],
            "type": {
              "kind": "NON_NULL",
              "name": null,
              "ofType": {
                "kind": "LIST",
                "name": null,
                "ofType": {
                  "kind": "NON_NULL",
                  "name": null,
                  "ofType": {
                    "kind": "OBJECT",
                    "name": "Invitation",
                    "ofType": null
                  }
                }
              }
            },
            "isDeprecated": false,
            "deprecationReason": null
          },
          {
            "name": "pageInfo",
            "description": "Information to aid in pagination.",
            "args": [],
            "type": {
              "kind": "NON_NULL",
              "name": null,
              "ofType": {
                "kind": "OBJECT",
                "name": "PageInfo",
                "ofType": null
              }
            },
            "isDeprecated": false,
            "deprecationReason": null
          },
          {
            "name": "totalCount",
            "description": "The count of *all* `Invitation` you could get from the connection.",
            "args": [],
            "type": {
              "kind": "NON_NULL",
              "name": null,
              "ofType": {
                "kind": "SCALAR",
                "name": "Int",
                "ofType": null
              }
            },
            "isDeprecated": false,
            "deprecationReason": null
          }
        ],
        "inputFields": null,
        "interfaces": [],
        "enumValues": null,
        "possibleTypes": null
      },
      {
        "kind": "OBJECT",
        "name": "InvitationsEdge",
        "description": "A `Invitation` edge in the connection.",
        "fields": [
          {
            "name": "cursor",
            "description": "A cursor for use in pagination.",
            "args": [],
            "type": {
              "kind": "SCALAR",
              "name": "Cursor",
              "ofType": null
            },
            "isDeprecated": false,
            "deprecationReason": null
          },
          {
            "name": "node",
            "description": "The `Invitation` at the end of the edge.",
            "args": [],
            "type": {
              "kind": "NON_NULL",
              "name": null,
              "ofType": {
                "kind": "OBJECT",
                "name": "Invitation",
                "ofType": null
              }
            },
            "isDeprecated": false,
            "deprecationReason": null
          }
        ],
        "inputFields": null,
        "interfaces": [],
        "enumValues": null,
        "possibleTypes": null
      },
      {
        "kind": "ENUM",
        "name": "InvitationsOrderBy",
        "description": "Methods to use when ordering `Invitation`.",
        "fields": null,
        "inputFields": null,
        "interfaces": null,
        "enumValues": [
          {
            "name": "CTF_ID_ASC",
            "description": null,
            "isDeprecated": false,
            "deprecationReason": null
          },
          {
            "name": "CTF_ID_DESC",
            "description": null,
            "isDeprecated": false,
            "deprecationReason": null
          },
          {
            "name": "NATURAL",
            "description": null,
            "isDeprecated": false,
            "deprecationReason": null
          },
          {
            "name": "PRIMARY_KEY_ASC",
            "description": null,
            "isDeprecated": false,
            "deprecationReason": null
          },
          {
            "name": "PRIMARY_KEY_DESC",
            "description": null,
            "isDeprecated": false,
            "deprecationReason": null
          },
          {
            "name": "PROFILE_ID_ASC",
            "description": null,
            "isDeprecated": false,
            "deprecationReason": null
          },
          {
            "name": "PROFILE_ID_DESC",
            "description": null,
            "isDeprecated": false,
            "deprecationReason": null
          }
        ],
        "possibleTypes": null
      },
      {
        "kind": "SCALAR",
        "name": "JSON",
        "description": "The `JSON` scalar type represents JSON values as specified by [ECMA-404](http://www.ecma-international.org/publications/files/ECMA-ST/ECMA-404.pdf).",
        "fields": null,
        "inputFields": null,
        "interfaces": null,
        "enumValues": null,
        "possibleTypes": null
      },
      {
        "kind": "SCALAR",
        "name": "Jwt",
        "description": "A JSON Web Token defined by [RFC 7519](https://tools.ietf.org/html/rfc7519)\nwhich securely represents claims between two parties.",
        "fields": null,
        "inputFields": null,
        "interfaces": null,
        "enumValues": null,
        "possibleTypes": null
      },
      {
        "kind": "OBJECT",
        "name": "ListenPayload",
        "description": null,
        "fields": [
          {
            "name": "query",
            "description": "Our root query field type. Allows us to run any query from our subscription payload.",
            "args": [],
            "type": {
              "kind": "OBJECT",
              "name": "Query",
              "ofType": null
            },
            "isDeprecated": false,
            "deprecationReason": null
          },
          {
            "name": "relatedNode",
            "description": null,
            "args": [],
            "type": {
              "kind": "INTERFACE",
              "name": "Node",
              "ofType": null
            },
            "isDeprecated": false,
            "deprecationReason": null
          },
          {
            "name": "relatedNodeId",
            "description": null,
            "args": [],
            "type": {
              "kind": "SCALAR",
              "name": "ID",
              "ofType": null
            },
            "isDeprecated": false,
            "deprecationReason": null
          }
        ],
        "inputFields": null,
        "interfaces": [],
        "enumValues": null,
        "possibleTypes": null
      },
      {
        "kind": "INPUT_OBJECT",
        "name": "LoginInput",
        "description": "All input for the `login` mutation.",
        "fields": null,
        "inputFields": [
          {
            "name": "clientMutationId",
            "description": "An arbitrary string value with no semantic meaning. Will be included in the\npayload verbatim. May be used to track mutations by the client.",
            "type": {
              "kind": "SCALAR",
              "name": "String",
              "ofType": null
            },
            "defaultValue": null,
            "isDeprecated": false,
            "deprecationReason": null
          },
          {
            "name": "login",
            "description": null,
            "type": {
              "kind": "NON_NULL",
              "name": null,
              "ofType": {
                "kind": "SCALAR",
                "name": "String",
                "ofType": null
              }
            },
            "defaultValue": null,
            "isDeprecated": false,
            "deprecationReason": null
          },
          {
            "name": "password",
            "description": null,
            "type": {
              "kind": "NON_NULL",
              "name": null,
              "ofType": {
                "kind": "SCALAR",
                "name": "String",
                "ofType": null
              }
            },
            "defaultValue": null,
            "isDeprecated": false,
            "deprecationReason": null
          }
        ],
        "interfaces": null,
        "enumValues": null,
        "possibleTypes": null
      },
      {
        "kind": "OBJECT",
        "name": "LoginPayload",
        "description": "The output of our `login` mutation.",
        "fields": [
          {
            "name": "clientMutationId",
            "description": "The exact same `clientMutationId` that was provided in the mutation input,\nunchanged and unused. May be used by a client to track mutations.",
            "args": [],
            "type": {
              "kind": "SCALAR",
              "name": "String",
              "ofType": null
            },
            "isDeprecated": false,
            "deprecationReason": null
          },
          {
            "name": "jwt",
            "description": null,
            "args": [],
            "type": {
              "kind": "SCALAR",
              "name": "Jwt",
              "ofType": null
            },
            "isDeprecated": false,
            "deprecationReason": null
          },
          {
            "name": "query",
            "description": "Our root query field type. Allows us to run any query from our mutation payload.",
            "args": [],
            "type": {
              "kind": "OBJECT",
              "name": "Query",
              "ofType": null
            },
            "isDeprecated": false,
            "deprecationReason": null
          }
        ],
        "inputFields": null,
        "interfaces": [],
        "enumValues": null,
        "possibleTypes": null
      },
      {
        "kind": "OBJECT",
        "name": "Mutation",
        "description": "The root mutation type which contains root level fields which mutate data.",
        "fields": [
          {
            "name": "changePassword",
            "description": null,
            "args": [
              {
                "name": "input",
                "description": "The exclusive input argument for this mutation. An object type, make sure to see documentation for this object’s fields.",
                "type": {
                  "kind": "NON_NULL",
                  "name": null,
                  "ofType": {
                    "kind": "INPUT_OBJECT",
                    "name": "ChangePasswordInput",
                    "ofType": null
                  }
                },
                "defaultValue": null,
                "isDeprecated": false,
                "deprecationReason": null
              }
            ],
            "type": {
              "kind": "OBJECT",
              "name": "ChangePasswordPayload",
              "ofType": null
            },
            "isDeprecated": false,
            "deprecationReason": null
          },
          {
            "name": "createCtf",
            "description": "Creates a single `Ctf`.",
            "args": [
              {
                "name": "input",
                "description": "The exclusive input argument for this mutation. An object type, make sure to see documentation for this object’s fields.",
                "type": {
                  "kind": "NON_NULL",
                  "name": null,
                  "ofType": {
                    "kind": "INPUT_OBJECT",
                    "name": "CreateCtfInput",
                    "ofType": null
                  }
                },
                "defaultValue": null,
                "isDeprecated": false,
                "deprecationReason": null
              }
            ],
            "type": {
              "kind": "OBJECT",
              "name": "CreateCtfPayload",
              "ofType": null
            },
            "isDeprecated": false,
            "deprecationReason": null
          },
          {
            "name": "createInvitation",
            "description": "Creates a single `Invitation`.",
            "args": [
              {
                "name": "input",
                "description": "The exclusive input argument for this mutation. An object type, make sure to see documentation for this object’s fields.",
                "type": {
                  "kind": "NON_NULL",
                  "name": null,
                  "ofType": {
                    "kind": "INPUT_OBJECT",
                    "name": "CreateInvitationInput",
                    "ofType": null
                  }
                },
                "defaultValue": null,
                "isDeprecated": false,
                "deprecationReason": null
              }
            ],
            "type": {
              "kind": "OBJECT",
              "name": "CreateInvitationPayload",
              "ofType": null
            },
            "isDeprecated": false,
            "deprecationReason": null
          },
          {
            "name": "createInvitationLink",
            "description": null,
            "args": [
              {
                "name": "input",
                "description": "The exclusive input argument for this mutation. An object type, make sure to see documentation for this object’s fields.",
                "type": {
                  "kind": "NON_NULL",
                  "name": null,
                  "ofType": {
                    "kind": "INPUT_OBJECT",
                    "name": "CreateInvitationLinkInput",
                    "ofType": null
                  }
                },
                "defaultValue": null,
                "isDeprecated": false,
                "deprecationReason": null
              }
            ],
            "type": {
              "kind": "OBJECT",
              "name": "CreateInvitationLinkPayload",
              "ofType": null
            },
            "isDeprecated": false,
            "deprecationReason": null
          },
          {
            "name": "createResetPasswordLink",
            "description": null,
            "args": [
              {
                "name": "input",
                "description": "The exclusive input argument for this mutation. An object type, make sure to see documentation for this object’s fields.",
                "type": {
                  "kind": "NON_NULL",
                  "name": null,
                  "ofType": {
                    "kind": "INPUT_OBJECT",
                    "name": "CreateResetPasswordLinkInput",
                    "ofType": null
                  }
                },
                "defaultValue": null,
                "isDeprecated": false,
                "deprecationReason": null
              }
            ],
            "type": {
              "kind": "OBJECT",
              "name": "CreateResetPasswordLinkPayload",
              "ofType": null
            },
            "isDeprecated": false,
            "deprecationReason": null
          },
          {
            "name": "createTask",
            "description": null,
            "args": [
              {
                "name": "input",
                "description": "The exclusive input argument for this mutation. An object type, make sure to see documentation for this object’s fields.",
                "type": {
                  "kind": "INPUT_OBJECT",
                  "name": "CreateTaskInput",
                  "ofType": null
                },
                "defaultValue": null,
                "isDeprecated": false,
                "deprecationReason": null
              }
            ],
            "type": {
              "kind": "OBJECT",
              "name": "CreateTaskPayload",
              "ofType": null
            },
            "isDeprecated": false,
            "deprecationReason": null
          },
          {
            "name": "deleteCtf",
            "description": "Deletes a single `Ctf` using a unique key.",
            "args": [
              {
                "name": "input",
                "description": "The exclusive input argument for this mutation. An object type, make sure to see documentation for this object’s fields.",
                "type": {
                  "kind": "NON_NULL",
                  "name": null,
                  "ofType": {
                    "kind": "INPUT_OBJECT",
                    "name": "DeleteCtfInput",
                    "ofType": null
                  }
                },
                "defaultValue": null,
                "isDeprecated": false,
                "deprecationReason": null
              }
            ],
            "type": {
              "kind": "OBJECT",
              "name": "DeleteCtfPayload",
              "ofType": null
            },
            "isDeprecated": false,
            "deprecationReason": null
          },
          {
            "name": "deleteCtfByNodeId",
            "description": "Deletes a single `Ctf` using its globally unique id.",
            "args": [
              {
                "name": "input",
                "description": "The exclusive input argument for this mutation. An object type, make sure to see documentation for this object’s fields.",
                "type": {
                  "kind": "NON_NULL",
                  "name": null,
                  "ofType": {
                    "kind": "INPUT_OBJECT",
                    "name": "DeleteCtfByNodeIdInput",
                    "ofType": null
                  }
                },
                "defaultValue": null,
                "isDeprecated": false,
                "deprecationReason": null
              }
            ],
            "type": {
              "kind": "OBJECT",
              "name": "DeleteCtfPayload",
              "ofType": null
            },
            "isDeprecated": false,
            "deprecationReason": null
          },
          {
            "name": "deleteInvitation",
            "description": "Deletes a single `Invitation` using a unique key.",
            "args": [
              {
                "name": "input",
                "description": "The exclusive input argument for this mutation. An object type, make sure to see documentation for this object’s fields.",
                "type": {
                  "kind": "NON_NULL",
                  "name": null,
                  "ofType": {
                    "kind": "INPUT_OBJECT",
                    "name": "DeleteInvitationInput",
                    "ofType": null
                  }
                },
                "defaultValue": null,
                "isDeprecated": false,
                "deprecationReason": null
              }
            ],
            "type": {
              "kind": "OBJECT",
              "name": "DeleteInvitationPayload",
              "ofType": null
            },
            "isDeprecated": false,
            "deprecationReason": null
          },
          {
            "name": "deleteInvitationByNodeId",
            "description": "Deletes a single `Invitation` using its globally unique id.",
            "args": [
              {
                "name": "input",
                "description": "The exclusive input argument for this mutation. An object type, make sure to see documentation for this object’s fields.",
                "type": {
                  "kind": "NON_NULL",
                  "name": null,
                  "ofType": {
                    "kind": "INPUT_OBJECT",
                    "name": "DeleteInvitationByNodeIdInput",
                    "ofType": null
                  }
                },
                "defaultValue": null,
                "isDeprecated": false,
                "deprecationReason": null
              }
            ],
            "type": {
              "kind": "OBJECT",
              "name": "DeleteInvitationPayload",
              "ofType": null
            },
            "isDeprecated": false,
            "deprecationReason": null
          },
          {
            "name": "deleteTask",
            "description": "Deletes a single `Task` using a unique key.",
            "args": [
              {
                "name": "input",
                "description": "The exclusive input argument for this mutation. An object type, make sure to see documentation for this object’s fields.",
                "type": {
                  "kind": "NON_NULL",
                  "name": null,
                  "ofType": {
                    "kind": "INPUT_OBJECT",
                    "name": "DeleteTaskInput",
                    "ofType": null
                  }
                },
                "defaultValue": null,
                "isDeprecated": false,
                "deprecationReason": null
              }
            ],
            "type": {
              "kind": "OBJECT",
              "name": "DeleteTaskPayload",
              "ofType": null
            },
            "isDeprecated": false,
            "deprecationReason": null
          },
          {
            "name": "deleteTaskByNodeId",
            "description": "Deletes a single `Task` using its globally unique id.",
            "args": [
              {
                "name": "input",
                "description": "The exclusive input argument for this mutation. An object type, make sure to see documentation for this object’s fields.",
                "type": {
                  "kind": "NON_NULL",
                  "name": null,
                  "ofType": {
                    "kind": "INPUT_OBJECT",
                    "name": "DeleteTaskByNodeIdInput",
                    "ofType": null
                  }
                },
                "defaultValue": null,
                "isDeprecated": false,
                "deprecationReason": null
              }
            ],
            "type": {
              "kind": "OBJECT",
              "name": "DeleteTaskPayload",
              "ofType": null
            },
            "isDeprecated": false,
            "deprecationReason": null
          },
          {
            "name": "deleteUser",
            "description": null,
            "args": [
              {
                "name": "input",
                "description": "The exclusive input argument for this mutation. An object type, make sure to see documentation for this object’s fields.",
                "type": {
                  "kind": "NON_NULL",
                  "name": null,
                  "ofType": {
                    "kind": "INPUT_OBJECT",
                    "name": "DeleteUserInput",
                    "ofType": null
                  }
                },
                "defaultValue": null,
                "isDeprecated": false,
                "deprecationReason": null
              }
            ],
            "type": {
              "kind": "OBJECT",
              "name": "DeleteUserPayload",
              "ofType": null
            },
            "isDeprecated": false,
            "deprecationReason": null
          },
          {
            "name": "importCtf",
            "description": null,
            "args": [
              {
                "name": "input",
                "description": "The exclusive input argument for this mutation. An object type, make sure to see documentation for this object’s fields.",
                "type": {
                  "kind": "INPUT_OBJECT",
                  "name": "ImportCtfInput",
                  "ofType": null
                },
                "defaultValue": null,
                "isDeprecated": false,
                "deprecationReason": null
              }
            ],
            "type": {
              "kind": "OBJECT",
              "name": "ImportCtfPayload",
              "ofType": null
            },
            "isDeprecated": false,
            "deprecationReason": null
          },
          {
            "name": "login",
            "description": null,
            "args": [
              {
                "name": "input",
                "description": "The exclusive input argument for this mutation. An object type, make sure to see documentation for this object’s fields.",
                "type": {
                  "kind": "NON_NULL",
                  "name": null,
                  "ofType": {
                    "kind": "INPUT_OBJECT",
                    "name": "LoginInput",
                    "ofType": null
                  }
                },
                "defaultValue": null,
                "isDeprecated": false,
                "deprecationReason": null
              }
            ],
            "type": {
              "kind": "OBJECT",
              "name": "LoginPayload",
              "ofType": null
            },
            "isDeprecated": false,
            "deprecationReason": null
          },
          {
            "name": "register",
            "description": null,
            "args": [
              {
                "name": "input",
                "description": "The exclusive input argument for this mutation. An object type, make sure to see documentation for this object’s fields.",
                "type": {
                  "kind": "NON_NULL",
                  "name": null,
                  "ofType": {
                    "kind": "INPUT_OBJECT",
                    "name": "RegisterInput",
                    "ofType": null
                  }
                },
                "defaultValue": null,
                "isDeprecated": false,
                "deprecationReason": null
              }
            ],
            "type": {
              "kind": "OBJECT",
              "name": "RegisterPayload",
              "ofType": null
            },
            "isDeprecated": false,
            "deprecationReason": null
          },
          {
            "name": "registerWithPassword",
            "description": null,
            "args": [
              {
                "name": "input",
                "description": "The exclusive input argument for this mutation. An object type, make sure to see documentation for this object’s fields.",
                "type": {
                  "kind": "NON_NULL",
                  "name": null,
                  "ofType": {
                    "kind": "INPUT_OBJECT",
                    "name": "RegisterWithPasswordInput",
                    "ofType": null
                  }
                },
                "defaultValue": null,
                "isDeprecated": false,
                "deprecationReason": null
              }
            ],
            "type": {
              "kind": "OBJECT",
              "name": "RegisterWithPasswordPayload",
              "ofType": null
            },
            "isDeprecated": false,
            "deprecationReason": null
          },
          {
            "name": "registerWithToken",
            "description": null,
            "args": [
              {
                "name": "input",
                "description": "The exclusive input argument for this mutation. An object type, make sure to see documentation for this object’s fields.",
                "type": {
                  "kind": "NON_NULL",
                  "name": null,
                  "ofType": {
                    "kind": "INPUT_OBJECT",
                    "name": "RegisterWithTokenInput",
                    "ofType": null
                  }
                },
                "defaultValue": null,
                "isDeprecated": false,
                "deprecationReason": null
              }
            ],
            "type": {
              "kind": "OBJECT",
              "name": "RegisterWithTokenPayload",
              "ofType": null
            },
            "isDeprecated": false,
            "deprecationReason": null
          },
          {
            "name": "resetPassword",
            "description": null,
            "args": [
              {
                "name": "input",
                "description": "The exclusive input argument for this mutation. An object type, make sure to see documentation for this object’s fields.",
                "type": {
                  "kind": "NON_NULL",
                  "name": null,
                  "ofType": {
                    "kind": "INPUT_OBJECT",
                    "name": "ResetPasswordInput",
                    "ofType": null
                  }
                },
                "defaultValue": null,
                "isDeprecated": false,
                "deprecationReason": null
              }
            ],
            "type": {
              "kind": "OBJECT",
              "name": "ResetPasswordPayload",
              "ofType": null
            },
            "isDeprecated": false,
            "deprecationReason": null
          },
          {
            "name": "startWorkingOn",
            "description": null,
            "args": [
              {
                "name": "input",
                "description": "The exclusive input argument for this mutation. An object type, make sure to see documentation for this object’s fields.",
                "type": {
                  "kind": "NON_NULL",
                  "name": null,
                  "ofType": {
                    "kind": "INPUT_OBJECT",
                    "name": "StartWorkingOnInput",
                    "ofType": null
                  }
                },
                "defaultValue": null,
                "isDeprecated": false,
                "deprecationReason": null
              }
            ],
            "type": {
              "kind": "OBJECT",
              "name": "StartWorkingOnPayload",
              "ofType": null
            },
            "isDeprecated": false,
            "deprecationReason": null
          },
          {
            "name": "stopWorkingOn",
            "description": null,
            "args": [
              {
                "name": "input",
                "description": "The exclusive input argument for this mutation. An object type, make sure to see documentation for this object’s fields.",
                "type": {
                  "kind": "NON_NULL",
                  "name": null,
                  "ofType": {
                    "kind": "INPUT_OBJECT",
                    "name": "StopWorkingOnInput",
                    "ofType": null
                  }
                },
                "defaultValue": null,
                "isDeprecated": false,
                "deprecationReason": null
              }
            ],
            "type": {
              "kind": "OBJECT",
              "name": "StopWorkingOnPayload",
              "ofType": null
            },
            "isDeprecated": false,
            "deprecationReason": null
          },
          {
            "name": "updateCtf",
            "description": "Updates a single `Ctf` using a unique key and a patch.",
            "args": [
              {
                "name": "input",
                "description": "The exclusive input argument for this mutation. An object type, make sure to see documentation for this object’s fields.",
                "type": {
                  "kind": "NON_NULL",
                  "name": null,
                  "ofType": {
                    "kind": "INPUT_OBJECT",
                    "name": "UpdateCtfInput",
                    "ofType": null
                  }
                },
                "defaultValue": null,
                "isDeprecated": false,
                "deprecationReason": null
              }
            ],
            "type": {
              "kind": "OBJECT",
              "name": "UpdateCtfPayload",
              "ofType": null
            },
            "isDeprecated": false,
            "deprecationReason": null
          },
          {
            "name": "updateCtfByNodeId",
            "description": "Updates a single `Ctf` using its globally unique id and a patch.",
            "args": [
              {
                "name": "input",
                "description": "The exclusive input argument for this mutation. An object type, make sure to see documentation for this object’s fields.",
                "type": {
                  "kind": "NON_NULL",
                  "name": null,
                  "ofType": {
                    "kind": "INPUT_OBJECT",
                    "name": "UpdateCtfByNodeIdInput",
                    "ofType": null
                  }
                },
                "defaultValue": null,
                "isDeprecated": false,
                "deprecationReason": null
              }
            ],
            "type": {
              "kind": "OBJECT",
              "name": "UpdateCtfPayload",
              "ofType": null
            },
            "isDeprecated": false,
            "deprecationReason": null
          },
          {
            "name": "updateCtfSecret",
            "description": "Updates a single `CtfSecret` using a unique key and a patch.",
            "args": [
              {
                "name": "input",
                "description": "The exclusive input argument for this mutation. An object type, make sure to see documentation for this object’s fields.",
                "type": {
                  "kind": "NON_NULL",
                  "name": null,
                  "ofType": {
                    "kind": "INPUT_OBJECT",
                    "name": "UpdateCtfSecretInput",
                    "ofType": null
                  }
                },
                "defaultValue": null,
                "isDeprecated": false,
                "deprecationReason": null
              }
            ],
            "type": {
              "kind": "OBJECT",
              "name": "UpdateCtfSecretPayload",
              "ofType": null
            },
            "isDeprecated": false,
            "deprecationReason": null
          },
          {
            "name": "updateCtfSecretByNodeId",
            "description": "Updates a single `CtfSecret` using its globally unique id and a patch.",
            "args": [
              {
                "name": "input",
                "description": "The exclusive input argument for this mutation. An object type, make sure to see documentation for this object’s fields.",
                "type": {
                  "kind": "NON_NULL",
                  "name": null,
                  "ofType": {
                    "kind": "INPUT_OBJECT",
                    "name": "UpdateCtfSecretByNodeIdInput",
                    "ofType": null
                  }
                },
                "defaultValue": null,
                "isDeprecated": false,
                "deprecationReason": null
              }
            ],
            "type": {
              "kind": "OBJECT",
              "name": "UpdateCtfSecretPayload",
              "ofType": null
            },
            "isDeprecated": false,
            "deprecationReason": null
          },
          {
            "name": "updateProfile",
            "description": "Updates a single `Profile` using a unique key and a patch.",
            "args": [
              {
                "name": "input",
                "description": "The exclusive input argument for this mutation. An object type, make sure to see documentation for this object’s fields.",
                "type": {
                  "kind": "NON_NULL",
                  "name": null,
                  "ofType": {
                    "kind": "INPUT_OBJECT",
                    "name": "UpdateProfileInput",
                    "ofType": null
                  }
                },
                "defaultValue": null,
                "isDeprecated": false,
                "deprecationReason": null
              }
            ],
            "type": {
              "kind": "OBJECT",
              "name": "UpdateProfilePayload",
              "ofType": null
            },
            "isDeprecated": false,
            "deprecationReason": null
          },
          {
            "name": "updateProfileByNodeId",
            "description": "Updates a single `Profile` using its globally unique id and a patch.",
            "args": [
              {
                "name": "input",
                "description": "The exclusive input argument for this mutation. An object type, make sure to see documentation for this object’s fields.",
                "type": {
                  "kind": "NON_NULL",
                  "name": null,
                  "ofType": {
                    "kind": "INPUT_OBJECT",
                    "name": "UpdateProfileByNodeIdInput",
                    "ofType": null
                  }
                },
                "defaultValue": null,
                "isDeprecated": false,
                "deprecationReason": null
              }
            ],
            "type": {
              "kind": "OBJECT",
              "name": "UpdateProfilePayload",
              "ofType": null
            },
            "isDeprecated": false,
            "deprecationReason": null
          },
          {
            "name": "updateProfileByUsername",
            "description": "Updates a single `Profile` using a unique key and a patch.",
            "args": [
              {
                "name": "input",
                "description": "The exclusive input argument for this mutation. An object type, make sure to see documentation for this object’s fields.",
                "type": {
                  "kind": "NON_NULL",
                  "name": null,
                  "ofType": {
                    "kind": "INPUT_OBJECT",
                    "name": "UpdateProfileByUsernameInput",
                    "ofType": null
                  }
                },
                "defaultValue": null,
                "isDeprecated": false,
                "deprecationReason": null
              }
            ],
            "type": {
              "kind": "OBJECT",
              "name": "UpdateProfilePayload",
              "ofType": null
            },
            "isDeprecated": false,
            "deprecationReason": null
          },
          {
            "name": "updateSettingByNodeId",
            "description": "Updates a single `Setting` using its globally unique id and a patch.",
            "args": [
              {
                "name": "input",
                "description": "The exclusive input argument for this mutation. An object type, make sure to see documentation for this object’s fields.",
                "type": {
                  "kind": "NON_NULL",
                  "name": null,
                  "ofType": {
                    "kind": "INPUT_OBJECT",
                    "name": "UpdateSettingByNodeIdInput",
                    "ofType": null
                  }
                },
                "defaultValue": null,
                "isDeprecated": false,
                "deprecationReason": null
              }
            ],
            "type": {
              "kind": "OBJECT",
              "name": "UpdateSettingPayload",
              "ofType": null
            },
            "isDeprecated": false,
            "deprecationReason": null
          },
          {
            "name": "updateTask",
            "description": "Updates a single `Task` using a unique key and a patch.",
            "args": [
              {
                "name": "input",
                "description": "The exclusive input argument for this mutation. An object type, make sure to see documentation for this object’s fields.",
                "type": {
                  "kind": "NON_NULL",
                  "name": null,
                  "ofType": {
                    "kind": "INPUT_OBJECT",
                    "name": "UpdateTaskInput",
                    "ofType": null
                  }
                },
                "defaultValue": null,
                "isDeprecated": false,
                "deprecationReason": null
              }
            ],
            "type": {
              "kind": "OBJECT",
              "name": "UpdateTaskPayload",
              "ofType": null
            },
            "isDeprecated": false,
            "deprecationReason": null
          },
          {
            "name": "updateTaskByNodeId",
            "description": "Updates a single `Task` using its globally unique id and a patch.",
            "args": [
              {
                "name": "input",
                "description": "The exclusive input argument for this mutation. An object type, make sure to see documentation for this object’s fields.",
                "type": {
                  "kind": "NON_NULL",
                  "name": null,
                  "ofType": {
                    "kind": "INPUT_OBJECT",
                    "name": "UpdateTaskByNodeIdInput",
                    "ofType": null
                  }
                },
                "defaultValue": null,
                "isDeprecated": false,
                "deprecationReason": null
              }
            ],
            "type": {
              "kind": "OBJECT",
              "name": "UpdateTaskPayload",
              "ofType": null
            },
            "isDeprecated": false,
            "deprecationReason": null
          },
          {
            "name": "updateUserRole",
            "description": null,
            "args": [
              {
                "name": "input",
                "description": "The exclusive input argument for this mutation. An object type, make sure to see documentation for this object’s fields.",
                "type": {
                  "kind": "NON_NULL",
                  "name": null,
                  "ofType": {
                    "kind": "INPUT_OBJECT",
                    "name": "UpdateUserRoleInput",
                    "ofType": null
                  }
                },
                "defaultValue": null,
                "isDeprecated": false,
                "deprecationReason": null
              }
            ],
            "type": {
              "kind": "OBJECT",
              "name": "UpdateUserRolePayload",
              "ofType": null
            },
            "isDeprecated": false,
            "deprecationReason": null
          },
          {
            "name": "uploadCtfLogo",
            "description": null,
            "args": [
              {
                "name": "logo",
                "description": null,
                "type": {
                  "kind": "NON_NULL",
                  "name": null,
                  "ofType": {
                    "kind": "SCALAR",
                    "name": "Upload",
                    "ofType": null
                  }
                },
                "defaultValue": null,
                "isDeprecated": false,
                "deprecationReason": null
              }
            ],
            "type": {
              "kind": "NON_NULL",
              "name": null,
              "ofType": {
                "kind": "SCALAR",
                "name": "String",
                "ofType": null
              }
            },
            "isDeprecated": false,
            "deprecationReason": null
          }
        ],
        "inputFields": null,
        "interfaces": [],
        "enumValues": null,
        "possibleTypes": null
      },
      {
        "kind": "INTERFACE",
        "name": "Node",
        "description": "An object with a globally unique `ID`.",
        "fields": [
          {
            "name": "nodeId",
            "description": "A globally unique identifier. Can be used in various places throughout the system to identify this single value.",
            "args": [],
            "type": {
              "kind": "NON_NULL",
              "name": null,
              "ofType": {
                "kind": "SCALAR",
                "name": "ID",
                "ofType": null
              }
            },
            "isDeprecated": false,
            "deprecationReason": null
          }
        ],
        "inputFields": null,
        "interfaces": [],
        "enumValues": null,
        "possibleTypes": [
          {
            "kind": "OBJECT",
            "name": "Ctf",
            "ofType": null
          },
          {
            "kind": "OBJECT",
            "name": "CtfSecret",
            "ofType": null
          },
          {
            "kind": "OBJECT",
            "name": "Invitation",
            "ofType": null
          },
          {
            "kind": "OBJECT",
            "name": "Profile",
            "ofType": null
          },
          {
            "kind": "OBJECT",
            "name": "Query",
            "ofType": null
          },
          {
            "kind": "OBJECT",
            "name": "Setting",
            "ofType": null
          },
          {
            "kind": "OBJECT",
            "name": "Task",
            "ofType": null
          },
          {
            "kind": "OBJECT",
            "name": "WorkOnTask",
            "ofType": null
          }
        ]
      },
      {
        "kind": "OBJECT",
        "name": "PageInfo",
        "description": "Information about pagination in a connection.",
        "fields": [
          {
            "name": "endCursor",
            "description": "When paginating forwards, the cursor to continue.",
            "args": [],
            "type": {
              "kind": "SCALAR",
              "name": "Cursor",
              "ofType": null
            },
            "isDeprecated": false,
            "deprecationReason": null
          },
          {
            "name": "hasNextPage",
            "description": "When paginating forwards, are there more items?",
            "args": [],
            "type": {
              "kind": "NON_NULL",
              "name": null,
              "ofType": {
                "kind": "SCALAR",
                "name": "Boolean",
                "ofType": null
              }
            },
            "isDeprecated": false,
            "deprecationReason": null
          },
          {
            "name": "hasPreviousPage",
            "description": "When paginating backwards, are there more items?",
            "args": [],
            "type": {
              "kind": "NON_NULL",
              "name": null,
              "ofType": {
                "kind": "SCALAR",
                "name": "Boolean",
                "ofType": null
              }
            },
            "isDeprecated": false,
            "deprecationReason": null
          },
          {
            "name": "startCursor",
            "description": "When paginating backwards, the cursor to continue.",
            "args": [],
            "type": {
              "kind": "SCALAR",
              "name": "Cursor",
              "ofType": null
            },
            "isDeprecated": false,
            "deprecationReason": null
          }
        ],
        "inputFields": null,
        "interfaces": [],
        "enumValues": null,
        "possibleTypes": null
      },
      {
        "kind": "OBJECT",
        "name": "Profile",
        "description": null,
        "fields": [
          {
            "name": "color",
            "description": null,
            "args": [],
            "type": {
              "kind": "SCALAR",
              "name": "String",
              "ofType": null
            },
            "isDeprecated": false,
            "deprecationReason": null
          },
          {
            "name": "description",
            "description": null,
            "args": [],
            "type": {
              "kind": "NON_NULL",
              "name": null,
              "ofType": {
                "kind": "SCALAR",
                "name": "String",
                "ofType": null
              }
            },
            "isDeprecated": false,
            "deprecationReason": null
          },
          {
            "name": "id",
            "description": null,
            "args": [],
            "type": {
              "kind": "NON_NULL",
              "name": null,
              "ofType": {
                "kind": "SCALAR",
                "name": "Int",
                "ofType": null
              }
            },
            "isDeprecated": false,
            "deprecationReason": null
          },
          {
            "name": "invitations",
            "description": "Reads and enables pagination through a set of `Invitation`.",
            "args": [
              {
                "name": "after",
                "description": "Read all values in the set after (below) this cursor.",
                "type": {
                  "kind": "SCALAR",
                  "name": "Cursor",
                  "ofType": null
                },
                "defaultValue": null,
                "isDeprecated": false,
                "deprecationReason": null
              },
              {
                "name": "before",
                "description": "Read all values in the set before (above) this cursor.",
                "type": {
                  "kind": "SCALAR",
                  "name": "Cursor",
                  "ofType": null
                },
                "defaultValue": null,
                "isDeprecated": false,
                "deprecationReason": null
              },
              {
                "name": "condition",
                "description": "A condition to be used in determining which values should be returned by the collection.",
                "type": {
                  "kind": "INPUT_OBJECT",
                  "name": "InvitationCondition",
                  "ofType": null
                },
                "defaultValue": null,
                "isDeprecated": false,
                "deprecationReason": null
              },
              {
                "name": "first",
                "description": "Only read the first `n` values of the set.",
                "type": {
                  "kind": "SCALAR",
                  "name": "Int",
                  "ofType": null
                },
                "defaultValue": null,
                "isDeprecated": false,
                "deprecationReason": null
              },
              {
                "name": "last",
                "description": "Only read the last `n` values of the set.",
                "type": {
                  "kind": "SCALAR",
                  "name": "Int",
                  "ofType": null
                },
                "defaultValue": null,
                "isDeprecated": false,
                "deprecationReason": null
              },
              {
                "name": "offset",
                "description": "Skip the first `n` values from our `after` cursor, an alternative to cursor\nbased pagination. May not be used with `last`.",
                "type": {
                  "kind": "SCALAR",
                  "name": "Int",
                  "ofType": null
                },
                "defaultValue": null,
                "isDeprecated": false,
                "deprecationReason": null
              },
              {
                "name": "orderBy",
                "description": "The method to use when ordering `Invitation`.",
                "type": {
                  "kind": "LIST",
                  "name": null,
                  "ofType": {
                    "kind": "NON_NULL",
                    "name": null,
                    "ofType": {
                      "kind": "ENUM",
                      "name": "InvitationsOrderBy",
                      "ofType": null
                    }
                  }
                },
                "defaultValue": "[PRIMARY_KEY_ASC]",
                "isDeprecated": false,
                "deprecationReason": null
              }
            ],
            "type": {
              "kind": "NON_NULL",
              "name": null,
              "ofType": {
                "kind": "OBJECT",
                "name": "InvitationsConnection",
                "ofType": null
              }
            },
            "isDeprecated": false,
            "deprecationReason": null
          },
          {
            "name": "lastactive",
            "description": null,
            "args": [],
            "type": {
              "kind": "NON_NULL",
              "name": null,
              "ofType": {
                "kind": "SCALAR",
                "name": "Datetime",
                "ofType": null
              }
            },
            "isDeprecated": false,
            "deprecationReason": null
          },
          {
            "name": "nodeId",
            "description": "A globally unique identifier. Can be used in various places throughout the system to identify this single value.",
            "args": [],
            "type": {
              "kind": "NON_NULL",
              "name": null,
              "ofType": {
                "kind": "SCALAR",
                "name": "ID",
                "ofType": null
              }
            },
            "isDeprecated": false,
            "deprecationReason": null
          },
          {
            "name": "role",
            "description": null,
            "args": [],
            "type": {
              "kind": "ENUM",
              "name": "Role",
              "ofType": null
            },
            "isDeprecated": false,
            "deprecationReason": null
          },
          {
            "name": "username",
            "description": null,
            "args": [],
            "type": {
              "kind": "NON_NULL",
              "name": null,
              "ofType": {
                "kind": "SCALAR",
                "name": "String",
                "ofType": null
              }
            },
            "isDeprecated": false,
            "deprecationReason": null
          },
          {
            "name": "workOnTasks",
            "description": "Reads and enables pagination through a set of `WorkOnTask`.",
            "args": [
              {
                "name": "after",
                "description": "Read all values in the set after (below) this cursor.",
                "type": {
                  "kind": "SCALAR",
                  "name": "Cursor",
                  "ofType": null
                },
                "defaultValue": null,
                "isDeprecated": false,
                "deprecationReason": null
              },
              {
                "name": "before",
                "description": "Read all values in the set before (above) this cursor.",
                "type": {
                  "kind": "SCALAR",
                  "name": "Cursor",
                  "ofType": null
                },
                "defaultValue": null,
                "isDeprecated": false,
                "deprecationReason": null
              },
              {
                "name": "condition",
                "description": "A condition to be used in determining which values should be returned by the collection.",
                "type": {
                  "kind": "INPUT_OBJECT",
                  "name": "WorkOnTaskCondition",
                  "ofType": null
                },
                "defaultValue": null,
                "isDeprecated": false,
                "deprecationReason": null
              },
              {
                "name": "first",
                "description": "Only read the first `n` values of the set.",
                "type": {
                  "kind": "SCALAR",
                  "name": "Int",
                  "ofType": null
                },
                "defaultValue": null,
                "isDeprecated": false,
                "deprecationReason": null
              },
              {
                "name": "last",
                "description": "Only read the last `n` values of the set.",
                "type": {
                  "kind": "SCALAR",
                  "name": "Int",
                  "ofType": null
                },
                "defaultValue": null,
                "isDeprecated": false,
                "deprecationReason": null
              },
              {
                "name": "offset",
                "description": "Skip the first `n` values from our `after` cursor, an alternative to cursor\nbased pagination. May not be used with `last`.",
                "type": {
                  "kind": "SCALAR",
                  "name": "Int",
                  "ofType": null
                },
                "defaultValue": null,
                "isDeprecated": false,
                "deprecationReason": null
              },
              {
                "name": "orderBy",
                "description": "The method to use when ordering `WorkOnTask`.",
                "type": {
                  "kind": "LIST",
                  "name": null,
                  "ofType": {
                    "kind": "NON_NULL",
                    "name": null,
                    "ofType": {
                      "kind": "ENUM",
                      "name": "WorkOnTasksOrderBy",
                      "ofType": null
                    }
                  }
                },
                "defaultValue": "[PRIMARY_KEY_ASC]",
                "isDeprecated": false,
                "deprecationReason": null
              }
            ],
            "type": {
              "kind": "NON_NULL",
              "name": null,
              "ofType": {
                "kind": "OBJECT",
                "name": "WorkOnTasksConnection",
                "ofType": null
              }
            },
            "isDeprecated": false,
            "deprecationReason": null
          }
        ],
        "inputFields": null,
        "interfaces": [
          {
            "kind": "INTERFACE",
            "name": "Node",
            "ofType": null
          }
        ],
        "enumValues": null,
        "possibleTypes": null
      },
      {
        "kind": "INPUT_OBJECT",
        "name": "ProfileCondition",
        "description": "A condition to be used against `Profile` object types. All fields are tested for equality and combined with a logical ‘and.’",
        "fields": null,
        "inputFields": [
          {
            "name": "id",
            "description": "Checks for equality with the object’s `id` field.",
            "type": {
              "kind": "SCALAR",
              "name": "Int",
              "ofType": null
            },
            "defaultValue": null,
            "isDeprecated": false,
            "deprecationReason": null
          },
          {
            "name": "username",
            "description": "Checks for equality with the object’s `username` field.",
            "type": {
              "kind": "SCALAR",
              "name": "String",
              "ofType": null
            },
            "defaultValue": null,
            "isDeprecated": false,
            "deprecationReason": null
          }
        ],
        "interfaces": null,
        "enumValues": null,
        "possibleTypes": null
      },
      {
        "kind": "INPUT_OBJECT",
        "name": "ProfileFilter",
        "description": "A filter to be used against `Profile` object types. All fields are combined with a logical ‘and.’",
        "fields": null,
        "inputFields": [
          {
            "name": "and",
            "description": "Checks for all expressions in this list.",
            "type": {
              "kind": "LIST",
              "name": null,
              "ofType": {
                "kind": "NON_NULL",
                "name": null,
                "ofType": {
                  "kind": "INPUT_OBJECT",
                  "name": "ProfileFilter",
                  "ofType": null
                }
              }
            },
            "defaultValue": null,
            "isDeprecated": false,
            "deprecationReason": null
          },
          {
            "name": "not",
            "description": "Negates the expression.",
            "type": {
              "kind": "INPUT_OBJECT",
              "name": "ProfileFilter",
              "ofType": null
            },
            "defaultValue": null,
            "isDeprecated": false,
            "deprecationReason": null
          },
          {
            "name": "or",
            "description": "Checks for any expressions in this list.",
            "type": {
              "kind": "LIST",
              "name": null,
              "ofType": {
                "kind": "NON_NULL",
                "name": null,
                "ofType": {
                  "kind": "INPUT_OBJECT",
                  "name": "ProfileFilter",
                  "ofType": null
                }
              }
            },
            "defaultValue": null,
            "isDeprecated": false,
            "deprecationReason": null
          },
          {
            "name": "username",
            "description": "Filter by the object’s `username` field.",
            "type": {
              "kind": "INPUT_OBJECT",
              "name": "StringFilter",
              "ofType": null
            },
            "defaultValue": null,
            "isDeprecated": false,
            "deprecationReason": null
          }
        ],
        "interfaces": null,
        "enumValues": null,
        "possibleTypes": null
      },
      {
        "kind": "INPUT_OBJECT",
        "name": "ProfilePatch",
        "description": "Represents an update to a `Profile`. Fields that are set will be updated.",
        "fields": null,
        "inputFields": [
          {
            "name": "color",
            "description": null,
            "type": {
              "kind": "SCALAR",
              "name": "String",
              "ofType": null
            },
            "defaultValue": null,
            "isDeprecated": false,
            "deprecationReason": null
          },
          {
            "name": "description",
            "description": null,
            "type": {
              "kind": "SCALAR",
              "name": "String",
              "ofType": null
            },
            "defaultValue": null,
            "isDeprecated": false,
            "deprecationReason": null
          },
          {
            "name": "username",
            "description": null,
            "type": {
              "kind": "SCALAR",
              "name": "String",
              "ofType": null
            },
            "defaultValue": null,
            "isDeprecated": false,
            "deprecationReason": null
          }
        ],
        "interfaces": null,
        "enumValues": null,
        "possibleTypes": null
      },
      {
        "kind": "OBJECT",
        "name": "ProfilesConnection",
        "description": "A connection to a list of `Profile` values.",
        "fields": [
          {
            "name": "edges",
            "description": "A list of edges which contains the `Profile` and cursor to aid in pagination.",
            "args": [],
            "type": {
              "kind": "NON_NULL",
              "name": null,
              "ofType": {
                "kind": "LIST",
                "name": null,
                "ofType": {
                  "kind": "NON_NULL",
                  "name": null,
                  "ofType": {
                    "kind": "OBJECT",
                    "name": "ProfilesEdge",
                    "ofType": null
                  }
                }
              }
            },
            "isDeprecated": false,
            "deprecationReason": null
          },
          {
            "name": "nodes",
            "description": "A list of `Profile` objects.",
            "args": [],
            "type": {
              "kind": "NON_NULL",
              "name": null,
              "ofType": {
                "kind": "LIST",
                "name": null,
                "ofType": {
                  "kind": "NON_NULL",
                  "name": null,
                  "ofType": {
                    "kind": "OBJECT",
                    "name": "Profile",
                    "ofType": null
                  }
                }
              }
            },
            "isDeprecated": false,
            "deprecationReason": null
          },
          {
            "name": "pageInfo",
            "description": "Information to aid in pagination.",
            "args": [],
            "type": {
              "kind": "NON_NULL",
              "name": null,
              "ofType": {
                "kind": "OBJECT",
                "name": "PageInfo",
                "ofType": null
              }
            },
            "isDeprecated": false,
            "deprecationReason": null
          },
          {
            "name": "totalCount",
            "description": "The count of *all* `Profile` you could get from the connection.",
            "args": [],
            "type": {
              "kind": "NON_NULL",
              "name": null,
              "ofType": {
                "kind": "SCALAR",
                "name": "Int",
                "ofType": null
              }
            },
            "isDeprecated": false,
            "deprecationReason": null
          }
        ],
        "inputFields": null,
        "interfaces": [],
        "enumValues": null,
        "possibleTypes": null
      },
      {
        "kind": "OBJECT",
        "name": "ProfilesEdge",
        "description": "A `Profile` edge in the connection.",
        "fields": [
          {
            "name": "cursor",
            "description": "A cursor for use in pagination.",
            "args": [],
            "type": {
              "kind": "SCALAR",
              "name": "Cursor",
              "ofType": null
            },
            "isDeprecated": false,
            "deprecationReason": null
          },
          {
            "name": "node",
            "description": "The `Profile` at the end of the edge.",
            "args": [],
            "type": {
              "kind": "NON_NULL",
              "name": null,
              "ofType": {
                "kind": "OBJECT",
                "name": "Profile",
                "ofType": null
              }
            },
            "isDeprecated": false,
            "deprecationReason": null
          }
        ],
        "inputFields": null,
        "interfaces": [],
        "enumValues": null,
        "possibleTypes": null
      },
      {
        "kind": "ENUM",
        "name": "ProfilesOrderBy",
        "description": "Methods to use when ordering `Profile`.",
        "fields": null,
        "inputFields": null,
        "interfaces": null,
        "enumValues": [
          {
            "name": "ID_ASC",
            "description": null,
            "isDeprecated": false,
            "deprecationReason": null
          },
          {
            "name": "ID_DESC",
            "description": null,
            "isDeprecated": false,
            "deprecationReason": null
          },
          {
            "name": "NATURAL",
            "description": null,
            "isDeprecated": false,
            "deprecationReason": null
          },
          {
            "name": "PRIMARY_KEY_ASC",
            "description": null,
            "isDeprecated": false,
            "deprecationReason": null
          },
          {
            "name": "PRIMARY_KEY_DESC",
            "description": null,
            "isDeprecated": false,
            "deprecationReason": null
          },
          {
            "name": "USERNAME_ASC",
            "description": null,
            "isDeprecated": false,
            "deprecationReason": null
          },
          {
            "name": "USERNAME_DESC",
            "description": null,
            "isDeprecated": false,
            "deprecationReason": null
          }
        ],
        "possibleTypes": null
      },
      {
        "kind": "OBJECT",
        "name": "Query",
        "description": "The root query type which gives access points into the data universe.",
        "fields": [
          {
            "name": "ctf",
            "description": null,
            "args": [
              {
                "name": "id",
                "description": null,
                "type": {
                  "kind": "NON_NULL",
                  "name": null,
                  "ofType": {
                    "kind": "SCALAR",
                    "name": "Int",
                    "ofType": null
                  }
                },
                "defaultValue": null,
                "isDeprecated": false,
                "deprecationReason": null
              }
            ],
            "type": {
              "kind": "OBJECT",
              "name": "Ctf",
              "ofType": null
            },
            "isDeprecated": false,
            "deprecationReason": null
          },
          {
            "name": "ctfByNodeId",
            "description": "Reads a single `Ctf` using its globally unique `ID`.",
            "args": [
              {
                "name": "nodeId",
                "description": "The globally unique `ID` to be used in selecting a single `Ctf`.",
                "type": {
                  "kind": "NON_NULL",
                  "name": null,
                  "ofType": {
                    "kind": "SCALAR",
                    "name": "ID",
                    "ofType": null
                  }
                },
                "defaultValue": null,
                "isDeprecated": false,
                "deprecationReason": null
              }
            ],
            "type": {
              "kind": "OBJECT",
              "name": "Ctf",
              "ofType": null
            },
            "isDeprecated": false,
            "deprecationReason": null
          },
          {
            "name": "ctfSecret",
            "description": null,
            "args": [
              {
                "name": "id",
                "description": null,
                "type": {
                  "kind": "NON_NULL",
                  "name": null,
                  "ofType": {
                    "kind": "SCALAR",
                    "name": "Int",
                    "ofType": null
                  }
                },
                "defaultValue": null,
                "isDeprecated": false,
                "deprecationReason": null
              }
            ],
            "type": {
              "kind": "OBJECT",
              "name": "CtfSecret",
              "ofType": null
            },
            "isDeprecated": false,
            "deprecationReason": null
          },
          {
            "name": "ctfSecretByNodeId",
            "description": "Reads a single `CtfSecret` using its globally unique `ID`.",
            "args": [
              {
                "name": "nodeId",
                "description": "The globally unique `ID` to be used in selecting a single `CtfSecret`.",
                "type": {
                  "kind": "NON_NULL",
                  "name": null,
                  "ofType": {
                    "kind": "SCALAR",
                    "name": "ID",
                    "ofType": null
                  }
                },
                "defaultValue": null,
                "isDeprecated": false,
                "deprecationReason": null
              }
            ],
            "type": {
              "kind": "OBJECT",
              "name": "CtfSecret",
              "ofType": null
            },
            "isDeprecated": false,
            "deprecationReason": null
          },
          {
            "name": "ctfSecrets",
            "description": "Reads and enables pagination through a set of `CtfSecret`.",
            "args": [
              {
                "name": "after",
                "description": "Read all values in the set after (below) this cursor.",
                "type": {
                  "kind": "SCALAR",
                  "name": "Cursor",
                  "ofType": null
                },
                "defaultValue": null,
                "isDeprecated": false,
                "deprecationReason": null
              },
              {
                "name": "before",
                "description": "Read all values in the set before (above) this cursor.",
                "type": {
                  "kind": "SCALAR",
                  "name": "Cursor",
                  "ofType": null
                },
                "defaultValue": null,
                "isDeprecated": false,
                "deprecationReason": null
              },
              {
                "name": "condition",
                "description": "A condition to be used in determining which values should be returned by the collection.",
                "type": {
                  "kind": "INPUT_OBJECT",
                  "name": "CtfSecretCondition",
                  "ofType": null
                },
                "defaultValue": null,
                "isDeprecated": false,
                "deprecationReason": null
              },
              {
                "name": "first",
                "description": "Only read the first `n` values of the set.",
                "type": {
                  "kind": "SCALAR",
                  "name": "Int",
                  "ofType": null
                },
                "defaultValue": null,
                "isDeprecated": false,
                "deprecationReason": null
              },
              {
                "name": "last",
                "description": "Only read the last `n` values of the set.",
                "type": {
                  "kind": "SCALAR",
                  "name": "Int",
                  "ofType": null
                },
                "defaultValue": null,
                "isDeprecated": false,
                "deprecationReason": null
              },
              {
                "name": "offset",
                "description": "Skip the first `n` values from our `after` cursor, an alternative to cursor\nbased pagination. May not be used with `last`.",
                "type": {
                  "kind": "SCALAR",
                  "name": "Int",
                  "ofType": null
                },
                "defaultValue": null,
                "isDeprecated": false,
                "deprecationReason": null
              },
              {
                "name": "orderBy",
                "description": "The method to use when ordering `CtfSecret`.",
                "type": {
                  "kind": "LIST",
                  "name": null,
                  "ofType": {
                    "kind": "NON_NULL",
                    "name": null,
                    "ofType": {
                      "kind": "ENUM",
                      "name": "CtfSecretsOrderBy",
                      "ofType": null
                    }
                  }
                },
                "defaultValue": "[PRIMARY_KEY_ASC]",
                "isDeprecated": false,
                "deprecationReason": null
              }
            ],
            "type": {
              "kind": "OBJECT",
              "name": "CtfSecretsConnection",
              "ofType": null
            },
            "isDeprecated": false,
            "deprecationReason": null
          },
          {
            "name": "ctfs",
            "description": "Reads and enables pagination through a set of `Ctf`.",
            "args": [
              {
                "name": "after",
                "description": "Read all values in the set after (below) this cursor.",
                "type": {
                  "kind": "SCALAR",
                  "name": "Cursor",
                  "ofType": null
                },
                "defaultValue": null,
                "isDeprecated": false,
                "deprecationReason": null
              },
              {
                "name": "before",
                "description": "Read all values in the set before (above) this cursor.",
                "type": {
                  "kind": "SCALAR",
                  "name": "Cursor",
                  "ofType": null
                },
                "defaultValue": null,
                "isDeprecated": false,
                "deprecationReason": null
              },
              {
                "name": "condition",
                "description": "A condition to be used in determining which values should be returned by the collection.",
                "type": {
                  "kind": "INPUT_OBJECT",
                  "name": "CtfCondition",
                  "ofType": null
                },
                "defaultValue": null,
                "isDeprecated": false,
                "deprecationReason": null
              },
              {
                "name": "filter",
                "description": "A filter to be used in determining which values should be returned by the collection.",
                "type": {
                  "kind": "INPUT_OBJECT",
                  "name": "CtfFilter",
                  "ofType": null
                },
                "defaultValue": null,
                "isDeprecated": false,
                "deprecationReason": null
              },
              {
                "name": "first",
                "description": "Only read the first `n` values of the set.",
                "type": {
                  "kind": "SCALAR",
                  "name": "Int",
                  "ofType": null
                },
                "defaultValue": null,
                "isDeprecated": false,
                "deprecationReason": null
              },
              {
                "name": "last",
                "description": "Only read the last `n` values of the set.",
                "type": {
                  "kind": "SCALAR",
                  "name": "Int",
                  "ofType": null
                },
                "defaultValue": null,
                "isDeprecated": false,
                "deprecationReason": null
              },
              {
                "name": "offset",
                "description": "Skip the first `n` values from our `after` cursor, an alternative to cursor\nbased pagination. May not be used with `last`.",
                "type": {
                  "kind": "SCALAR",
                  "name": "Int",
                  "ofType": null
                },
                "defaultValue": null,
                "isDeprecated": false,
                "deprecationReason": null
              },
              {
                "name": "orderBy",
                "description": "The method to use when ordering `Ctf`.",
                "type": {
                  "kind": "LIST",
                  "name": null,
                  "ofType": {
                    "kind": "NON_NULL",
                    "name": null,
                    "ofType": {
                      "kind": "ENUM",
                      "name": "CtfsOrderBy",
                      "ofType": null
                    }
                  }
                },
                "defaultValue": "[PRIMARY_KEY_ASC]",
                "isDeprecated": false,
                "deprecationReason": null
              }
            ],
            "type": {
              "kind": "OBJECT",
              "name": "CtfsConnection",
              "ofType": null
            },
            "isDeprecated": false,
            "deprecationReason": null
          },
          {
            "name": "guests",
            "description": "Reads and enables pagination through a set of `Profile`.",
            "args": [
              {
                "name": "after",
                "description": "Read all values in the set after (below) this cursor.",
                "type": {
                  "kind": "SCALAR",
                  "name": "Cursor",
                  "ofType": null
                },
                "defaultValue": null,
                "isDeprecated": false,
                "deprecationReason": null
              },
              {
                "name": "before",
                "description": "Read all values in the set before (above) this cursor.",
                "type": {
                  "kind": "SCALAR",
                  "name": "Cursor",
                  "ofType": null
                },
                "defaultValue": null,
                "isDeprecated": false,
                "deprecationReason": null
              },
              {
                "name": "first",
                "description": "Only read the first `n` values of the set.",
                "type": {
                  "kind": "SCALAR",
                  "name": "Int",
                  "ofType": null
                },
                "defaultValue": null,
                "isDeprecated": false,
                "deprecationReason": null
              },
              {
                "name": "last",
                "description": "Only read the last `n` values of the set.",
                "type": {
                  "kind": "SCALAR",
                  "name": "Int",
                  "ofType": null
                },
                "defaultValue": null,
                "isDeprecated": false,
                "deprecationReason": null
              },
              {
                "name": "offset",
                "description": "Skip the first `n` values from our `after` cursor, an alternative to cursor\nbased pagination. May not be used with `last`.",
                "type": {
                  "kind": "SCALAR",
                  "name": "Int",
                  "ofType": null
                },
                "defaultValue": null,
                "isDeprecated": false,
                "deprecationReason": null
              }
            ],
            "type": {
              "kind": "OBJECT",
              "name": "ProfilesConnection",
              "ofType": null
            },
            "isDeprecated": false,
            "deprecationReason": null
          },
          {
            "name": "incomingCtf",
            "description": "Reads and enables pagination through a set of `Ctf`.",
            "args": [
              {
                "name": "after",
                "description": "Read all values in the set after (below) this cursor.",
                "type": {
                  "kind": "SCALAR",
                  "name": "Cursor",
                  "ofType": null
                },
                "defaultValue": null,
                "isDeprecated": false,
                "deprecationReason": null
              },
              {
                "name": "before",
                "description": "Read all values in the set before (above) this cursor.",
                "type": {
                  "kind": "SCALAR",
                  "name": "Cursor",
                  "ofType": null
                },
                "defaultValue": null,
                "isDeprecated": false,
                "deprecationReason": null
              },
              {
                "name": "first",
                "description": "Only read the first `n` values of the set.",
                "type": {
                  "kind": "SCALAR",
                  "name": "Int",
                  "ofType": null
                },
                "defaultValue": null,
                "isDeprecated": false,
                "deprecationReason": null
              },
              {
                "name": "last",
                "description": "Only read the last `n` values of the set.",
                "type": {
                  "kind": "SCALAR",
                  "name": "Int",
                  "ofType": null
                },
                "defaultValue": null,
                "isDeprecated": false,
                "deprecationReason": null
              },
              {
                "name": "offset",
                "description": "Skip the first `n` values from our `after` cursor, an alternative to cursor\nbased pagination. May not be used with `last`.",
                "type": {
                  "kind": "SCALAR",
                  "name": "Int",
                  "ofType": null
                },
                "defaultValue": null,
                "isDeprecated": false,
                "deprecationReason": null
              }
            ],
            "type": {
              "kind": "OBJECT",
              "name": "CtfsConnection",
              "ofType": null
            },
            "isDeprecated": false,
            "deprecationReason": null
          },
          {
            "name": "invitation",
            "description": null,
            "args": [
              {
                "name": "ctfId",
                "description": null,
                "type": {
                  "kind": "NON_NULL",
                  "name": null,
                  "ofType": {
                    "kind": "SCALAR",
                    "name": "Int",
                    "ofType": null
                  }
                },
                "defaultValue": null,
                "isDeprecated": false,
                "deprecationReason": null
              },
              {
                "name": "profileId",
                "description": null,
                "type": {
                  "kind": "NON_NULL",
                  "name": null,
                  "ofType": {
                    "kind": "SCALAR",
                    "name": "Int",
                    "ofType": null
                  }
                },
                "defaultValue": null,
                "isDeprecated": false,
                "deprecationReason": null
              }
            ],
            "type": {
              "kind": "OBJECT",
              "name": "Invitation",
              "ofType": null
            },
            "isDeprecated": false,
            "deprecationReason": null
          },
          {
            "name": "invitationByNodeId",
            "description": "Reads a single `Invitation` using its globally unique `ID`.",
            "args": [
              {
                "name": "nodeId",
                "description": "The globally unique `ID` to be used in selecting a single `Invitation`.",
                "type": {
                  "kind": "NON_NULL",
                  "name": null,
                  "ofType": {
                    "kind": "SCALAR",
                    "name": "ID",
                    "ofType": null
                  }
                },
                "defaultValue": null,
                "isDeprecated": false,
                "deprecationReason": null
              }
            ],
            "type": {
              "kind": "OBJECT",
              "name": "Invitation",
              "ofType": null
            },
            "isDeprecated": false,
            "deprecationReason": null
          },
          {
            "name": "invitations",
            "description": "Reads and enables pagination through a set of `Invitation`.",
            "args": [
              {
                "name": "after",
                "description": "Read all values in the set after (below) this cursor.",
                "type": {
                  "kind": "SCALAR",
                  "name": "Cursor",
                  "ofType": null
                },
                "defaultValue": null,
                "isDeprecated": false,
                "deprecationReason": null
              },
              {
                "name": "before",
                "description": "Read all values in the set before (above) this cursor.",
                "type": {
                  "kind": "SCALAR",
                  "name": "Cursor",
                  "ofType": null
                },
                "defaultValue": null,
                "isDeprecated": false,
                "deprecationReason": null
              },
              {
                "name": "condition",
                "description": "A condition to be used in determining which values should be returned by the collection.",
                "type": {
                  "kind": "INPUT_OBJECT",
                  "name": "InvitationCondition",
                  "ofType": null
                },
                "defaultValue": null,
                "isDeprecated": false,
                "deprecationReason": null
              },
              {
                "name": "first",
                "description": "Only read the first `n` values of the set.",
                "type": {
                  "kind": "SCALAR",
                  "name": "Int",
                  "ofType": null
                },
                "defaultValue": null,
                "isDeprecated": false,
                "deprecationReason": null
              },
              {
                "name": "last",
                "description": "Only read the last `n` values of the set.",
                "type": {
                  "kind": "SCALAR",
                  "name": "Int",
                  "ofType": null
                },
                "defaultValue": null,
                "isDeprecated": false,
                "deprecationReason": null
              },
              {
                "name": "offset",
                "description": "Skip the first `n` values from our `after` cursor, an alternative to cursor\nbased pagination. May not be used with `last`.",
                "type": {
                  "kind": "SCALAR",
                  "name": "Int",
                  "ofType": null
                },
                "defaultValue": null,
                "isDeprecated": false,
                "deprecationReason": null
              },
              {
                "name": "orderBy",
                "description": "The method to use when ordering `Invitation`.",
                "type": {
                  "kind": "LIST",
                  "name": null,
                  "ofType": {
                    "kind": "NON_NULL",
                    "name": null,
                    "ofType": {
                      "kind": "ENUM",
                      "name": "InvitationsOrderBy",
                      "ofType": null
                    }
                  }
                },
                "defaultValue": "[PRIMARY_KEY_ASC]",
                "isDeprecated": false,
                "deprecationReason": null
              }
            ],
            "type": {
              "kind": "OBJECT",
              "name": "InvitationsConnection",
              "ofType": null
            },
            "isDeprecated": false,
            "deprecationReason": null
          },
          {
            "name": "me",
            "description": null,
            "args": [],
            "type": {
              "kind": "OBJECT",
              "name": "Profile",
              "ofType": null
            },
            "isDeprecated": false,
            "deprecationReason": null
          },
          {
            "name": "newToken",
            "description": null,
            "args": [],
            "type": {
              "kind": "SCALAR",
              "name": "Jwt",
              "ofType": null
            },
            "isDeprecated": false,
            "deprecationReason": null
          },
          {
            "name": "node",
            "description": "Fetches an object given its globally unique `ID`.",
            "args": [
              {
                "name": "nodeId",
                "description": "The globally unique `ID`.",
                "type": {
                  "kind": "NON_NULL",
                  "name": null,
                  "ofType": {
                    "kind": "SCALAR",
                    "name": "ID",
                    "ofType": null
                  }
                },
                "defaultValue": null,
                "isDeprecated": false,
                "deprecationReason": null
              }
            ],
            "type": {
              "kind": "INTERFACE",
              "name": "Node",
              "ofType": null
            },
            "isDeprecated": false,
            "deprecationReason": null
          },
          {
            "name": "nodeId",
            "description": "The root query type must be a `Node` to work well with Relay 1 mutations. This just resolves to `query`.",
            "args": [],
            "type": {
              "kind": "NON_NULL",
              "name": null,
              "ofType": {
                "kind": "SCALAR",
                "name": "ID",
                "ofType": null
              }
            },
            "isDeprecated": false,
            "deprecationReason": null
          },
          {
            "name": "pastCtf",
            "description": "Reads and enables pagination through a set of `Ctf`.",
            "args": [
              {
                "name": "after",
                "description": "Read all values in the set after (below) this cursor.",
                "type": {
                  "kind": "SCALAR",
                  "name": "Cursor",
                  "ofType": null
                },
                "defaultValue": null,
                "isDeprecated": false,
                "deprecationReason": null
              },
              {
                "name": "before",
                "description": "Read all values in the set before (above) this cursor.",
                "type": {
                  "kind": "SCALAR",
                  "name": "Cursor",
                  "ofType": null
                },
                "defaultValue": null,
                "isDeprecated": false,
                "deprecationReason": null
              },
              {
                "name": "first",
                "description": "Only read the first `n` values of the set.",
                "type": {
                  "kind": "SCALAR",
                  "name": "Int",
                  "ofType": null
                },
                "defaultValue": null,
                "isDeprecated": false,
                "deprecationReason": null
              },
              {
                "name": "last",
                "description": "Only read the last `n` values of the set.",
                "type": {
                  "kind": "SCALAR",
                  "name": "Int",
                  "ofType": null
                },
                "defaultValue": null,
                "isDeprecated": false,
                "deprecationReason": null
              },
              {
                "name": "offset",
                "description": "Skip the first `n` values from our `after` cursor, an alternative to cursor\nbased pagination. May not be used with `last`.",
                "type": {
                  "kind": "SCALAR",
                  "name": "Int",
                  "ofType": null
                },
                "defaultValue": null,
                "isDeprecated": false,
                "deprecationReason": null
              }
            ],
            "type": {
              "kind": "OBJECT",
              "name": "CtfsConnection",
              "ofType": null
            },
            "isDeprecated": false,
            "deprecationReason": null
          },
          {
            "name": "profile",
            "description": null,
            "args": [
              {
                "name": "id",
                "description": null,
                "type": {
                  "kind": "NON_NULL",
                  "name": null,
                  "ofType": {
                    "kind": "SCALAR",
                    "name": "Int",
                    "ofType": null
                  }
                },
                "defaultValue": null,
                "isDeprecated": false,
                "deprecationReason": null
              }
            ],
            "type": {
              "kind": "OBJECT",
              "name": "Profile",
              "ofType": null
            },
            "isDeprecated": false,
            "deprecationReason": null
          },
          {
            "name": "profileByNodeId",
            "description": "Reads a single `Profile` using its globally unique `ID`.",
            "args": [
              {
                "name": "nodeId",
                "description": "The globally unique `ID` to be used in selecting a single `Profile`.",
                "type": {
                  "kind": "NON_NULL",
                  "name": null,
                  "ofType": {
                    "kind": "SCALAR",
                    "name": "ID",
                    "ofType": null
                  }
                },
                "defaultValue": null,
                "isDeprecated": false,
                "deprecationReason": null
              }
            ],
            "type": {
              "kind": "OBJECT",
              "name": "Profile",
              "ofType": null
            },
            "isDeprecated": false,
            "deprecationReason": null
          },
          {
            "name": "profileByUsername",
            "description": null,
            "args": [
              {
                "name": "username",
                "description": null,
                "type": {
                  "kind": "NON_NULL",
                  "name": null,
                  "ofType": {
                    "kind": "SCALAR",
                    "name": "String",
                    "ofType": null
                  }
                },
                "defaultValue": null,
                "isDeprecated": false,
                "deprecationReason": null
              }
            ],
            "type": {
              "kind": "OBJECT",
              "name": "Profile",
              "ofType": null
            },
            "isDeprecated": false,
            "deprecationReason": null
          },
          {
            "name": "profiles",
            "description": "Reads and enables pagination through a set of `Profile`.",
            "args": [
              {
                "name": "after",
                "description": "Read all values in the set after (below) this cursor.",
                "type": {
                  "kind": "SCALAR",
                  "name": "Cursor",
                  "ofType": null
                },
                "defaultValue": null,
                "isDeprecated": false,
                "deprecationReason": null
              },
              {
                "name": "before",
                "description": "Read all values in the set before (above) this cursor.",
                "type": {
                  "kind": "SCALAR",
                  "name": "Cursor",
                  "ofType": null
                },
                "defaultValue": null,
                "isDeprecated": false,
                "deprecationReason": null
              },
              {
                "name": "condition",
                "description": "A condition to be used in determining which values should be returned by the collection.",
                "type": {
                  "kind": "INPUT_OBJECT",
                  "name": "ProfileCondition",
                  "ofType": null
                },
                "defaultValue": null,
                "isDeprecated": false,
                "deprecationReason": null
              },
              {
                "name": "filter",
                "description": "A filter to be used in determining which values should be returned by the collection.",
                "type": {
                  "kind": "INPUT_OBJECT",
                  "name": "ProfileFilter",
                  "ofType": null
                },
                "defaultValue": null,
                "isDeprecated": false,
                "deprecationReason": null
              },
              {
                "name": "first",
                "description": "Only read the first `n` values of the set.",
                "type": {
                  "kind": "SCALAR",
                  "name": "Int",
                  "ofType": null
                },
                "defaultValue": null,
                "isDeprecated": false,
                "deprecationReason": null
              },
              {
                "name": "last",
                "description": "Only read the last `n` values of the set.",
                "type": {
                  "kind": "SCALAR",
                  "name": "Int",
                  "ofType": null
                },
                "defaultValue": null,
                "isDeprecated": false,
                "deprecationReason": null
              },
              {
                "name": "offset",
                "description": "Skip the first `n` values from our `after` cursor, an alternative to cursor\nbased pagination. May not be used with `last`.",
                "type": {
                  "kind": "SCALAR",
                  "name": "Int",
                  "ofType": null
                },
                "defaultValue": null,
                "isDeprecated": false,
                "deprecationReason": null
              },
              {
                "name": "orderBy",
                "description": "The method to use when ordering `Profile`.",
                "type": {
                  "kind": "LIST",
                  "name": null,
                  "ofType": {
                    "kind": "NON_NULL",
                    "name": null,
                    "ofType": {
                      "kind": "ENUM",
                      "name": "ProfilesOrderBy",
                      "ofType": null
                    }
                  }
                },
                "defaultValue": "[PRIMARY_KEY_ASC]",
                "isDeprecated": false,
                "deprecationReason": null
              }
            ],
            "type": {
              "kind": "OBJECT",
              "name": "ProfilesConnection",
              "ofType": null
            },
            "isDeprecated": false,
            "deprecationReason": null
          },
          {
            "name": "query",
            "description": "Exposes the root query type nested one level down. This is helpful for Relay 1\nwhich can only query top level fields if they are in a particular form.",
            "args": [],
            "type": {
              "kind": "NON_NULL",
              "name": null,
              "ofType": {
                "kind": "OBJECT",
                "name": "Query",
                "ofType": null
              }
            },
            "isDeprecated": false,
            "deprecationReason": null
          },
          {
            "name": "settingByNodeId",
            "description": "Reads a single `Setting` using its globally unique `ID`.",
            "args": [
              {
                "name": "nodeId",
                "description": "The globally unique `ID` to be used in selecting a single `Setting`.",
                "type": {
                  "kind": "NON_NULL",
                  "name": null,
                  "ofType": {
                    "kind": "SCALAR",
                    "name": "ID",
                    "ofType": null
                  }
                },
                "defaultValue": null,
                "isDeprecated": false,
                "deprecationReason": null
              }
            ],
            "type": {
              "kind": "OBJECT",
              "name": "Setting",
              "ofType": null
            },
            "isDeprecated": false,
            "deprecationReason": null
          },
          {
            "name": "settings",
            "description": "Reads and enables pagination through a set of `Setting`.",
            "args": [
              {
                "name": "after",
                "description": "Read all values in the set after (below) this cursor.",
                "type": {
                  "kind": "SCALAR",
                  "name": "Cursor",
                  "ofType": null
                },
                "defaultValue": null,
                "isDeprecated": false,
                "deprecationReason": null
              },
              {
                "name": "before",
                "description": "Read all values in the set before (above) this cursor.",
                "type": {
                  "kind": "SCALAR",
                  "name": "Cursor",
                  "ofType": null
                },
                "defaultValue": null,
                "isDeprecated": false,
                "deprecationReason": null
              },
              {
                "name": "first",
                "description": "Only read the first `n` values of the set.",
                "type": {
                  "kind": "SCALAR",
                  "name": "Int",
                  "ofType": null
                },
                "defaultValue": null,
                "isDeprecated": false,
                "deprecationReason": null
              },
              {
                "name": "last",
                "description": "Only read the last `n` values of the set.",
                "type": {
                  "kind": "SCALAR",
                  "name": "Int",
                  "ofType": null
                },
                "defaultValue": null,
                "isDeprecated": false,
                "deprecationReason": null
              },
              {
                "name": "offset",
                "description": "Skip the first `n` values from our `after` cursor, an alternative to cursor\nbased pagination. May not be used with `last`.",
                "type": {
                  "kind": "SCALAR",
                  "name": "Int",
                  "ofType": null
                },
                "defaultValue": null,
                "isDeprecated": false,
                "deprecationReason": null
              },
              {
                "name": "orderBy",
                "description": "The method to use when ordering `Setting`.",
                "type": {
                  "kind": "LIST",
                  "name": null,
                  "ofType": {
                    "kind": "NON_NULL",
                    "name": null,
                    "ofType": {
                      "kind": "ENUM",
                      "name": "SettingsOrderBy",
                      "ofType": null
                    }
                  }
                },
                "defaultValue": "[PRIMARY_KEY_ASC]",
                "isDeprecated": false,
                "deprecationReason": null
              }
            ],
            "type": {
              "kind": "OBJECT",
              "name": "SettingsConnection",
              "ofType": null
            },
            "isDeprecated": false,
            "deprecationReason": null
          },
          {
            "name": "task",
            "description": null,
            "args": [
              {
                "name": "id",
                "description": null,
                "type": {
                  "kind": "NON_NULL",
                  "name": null,
                  "ofType": {
                    "kind": "SCALAR",
                    "name": "Int",
                    "ofType": null
                  }
                },
                "defaultValue": null,
                "isDeprecated": false,
                "deprecationReason": null
              }
            ],
            "type": {
              "kind": "OBJECT",
              "name": "Task",
              "ofType": null
            },
            "isDeprecated": false,
            "deprecationReason": null
          },
          {
            "name": "taskByNodeId",
            "description": "Reads a single `Task` using its globally unique `ID`.",
            "args": [
              {
                "name": "nodeId",
                "description": "The globally unique `ID` to be used in selecting a single `Task`.",
                "type": {
                  "kind": "NON_NULL",
                  "name": null,
                  "ofType": {
                    "kind": "SCALAR",
                    "name": "ID",
                    "ofType": null
                  }
                },
                "defaultValue": null,
                "isDeprecated": false,
                "deprecationReason": null
              }
            ],
            "type": {
              "kind": "OBJECT",
              "name": "Task",
              "ofType": null
            },
            "isDeprecated": false,
            "deprecationReason": null
          },
          {
            "name": "tasks",
            "description": "Reads and enables pagination through a set of `Task`.",
            "args": [
              {
                "name": "after",
                "description": "Read all values in the set after (below) this cursor.",
                "type": {
                  "kind": "SCALAR",
                  "name": "Cursor",
                  "ofType": null
                },
                "defaultValue": null,
                "isDeprecated": false,
                "deprecationReason": null
              },
              {
                "name": "before",
                "description": "Read all values in the set before (above) this cursor.",
                "type": {
                  "kind": "SCALAR",
                  "name": "Cursor",
                  "ofType": null
                },
                "defaultValue": null,
                "isDeprecated": false,
                "deprecationReason": null
              },
              {
                "name": "condition",
                "description": "A condition to be used in determining which values should be returned by the collection.",
                "type": {
                  "kind": "INPUT_OBJECT",
                  "name": "TaskCondition",
                  "ofType": null
                },
                "defaultValue": null,
                "isDeprecated": false,
                "deprecationReason": null
              },
              {
                "name": "filter",
                "description": "A filter to be used in determining which values should be returned by the collection.",
                "type": {
                  "kind": "INPUT_OBJECT",
                  "name": "TaskFilter",
                  "ofType": null
                },
                "defaultValue": null,
                "isDeprecated": false,
                "deprecationReason": null
              },
              {
                "name": "first",
                "description": "Only read the first `n` values of the set.",
                "type": {
                  "kind": "SCALAR",
                  "name": "Int",
                  "ofType": null
                },
                "defaultValue": null,
                "isDeprecated": false,
                "deprecationReason": null
              },
              {
                "name": "last",
                "description": "Only read the last `n` values of the set.",
                "type": {
                  "kind": "SCALAR",
                  "name": "Int",
                  "ofType": null
                },
                "defaultValue": null,
                "isDeprecated": false,
                "deprecationReason": null
              },
              {
                "name": "offset",
                "description": "Skip the first `n` values from our `after` cursor, an alternative to cursor\nbased pagination. May not be used with `last`.",
                "type": {
                  "kind": "SCALAR",
                  "name": "Int",
                  "ofType": null
                },
                "defaultValue": null,
                "isDeprecated": false,
                "deprecationReason": null
              },
              {
                "name": "orderBy",
                "description": "The method to use when ordering `Task`.",
                "type": {
                  "kind": "LIST",
                  "name": null,
                  "ofType": {
                    "kind": "NON_NULL",
                    "name": null,
                    "ofType": {
                      "kind": "ENUM",
                      "name": "TasksOrderBy",
                      "ofType": null
                    }
                  }
                },
                "defaultValue": "[PRIMARY_KEY_ASC]",
                "isDeprecated": false,
                "deprecationReason": null
              }
            ],
            "type": {
              "kind": "OBJECT",
              "name": "TasksConnection",
              "ofType": null
            },
            "isDeprecated": false,
            "deprecationReason": null
          },
          {
            "name": "users",
            "description": "Reads and enables pagination through a set of `User`.",
            "args": [
              {
                "name": "after",
                "description": "Read all values in the set after (below) this cursor.",
                "type": {
                  "kind": "SCALAR",
                  "name": "Cursor",
                  "ofType": null
                },
                "defaultValue": null,
                "isDeprecated": false,
                "deprecationReason": null
              },
              {
                "name": "before",
                "description": "Read all values in the set before (above) this cursor.",
                "type": {
                  "kind": "SCALAR",
                  "name": "Cursor",
                  "ofType": null
                },
                "defaultValue": null,
                "isDeprecated": false,
                "deprecationReason": null
              },
              {
                "name": "first",
                "description": "Only read the first `n` values of the set.",
                "type": {
                  "kind": "SCALAR",
                  "name": "Int",
                  "ofType": null
                },
                "defaultValue": null,
                "isDeprecated": false,
                "deprecationReason": null
              },
              {
                "name": "last",
                "description": "Only read the last `n` values of the set.",
                "type": {
                  "kind": "SCALAR",
                  "name": "Int",
                  "ofType": null
                },
                "defaultValue": null,
                "isDeprecated": false,
                "deprecationReason": null
              },
              {
                "name": "offset",
                "description": "Skip the first `n` values from our `after` cursor, an alternative to cursor\nbased pagination. May not be used with `last`.",
                "type": {
                  "kind": "SCALAR",
                  "name": "Int",
                  "ofType": null
                },
                "defaultValue": null,
                "isDeprecated": false,
                "deprecationReason": null
              },
              {
                "name": "orderBy",
                "description": "The method to use when ordering `User`.",
                "type": {
                  "kind": "LIST",
                  "name": null,
                  "ofType": {
                    "kind": "NON_NULL",
                    "name": null,
                    "ofType": {
                      "kind": "ENUM",
                      "name": "UsersOrderBy",
                      "ofType": null
                    }
                  }
                },
                "defaultValue": "[NATURAL]",
                "isDeprecated": false,
                "deprecationReason": null
              }
            ],
            "type": {
              "kind": "OBJECT",
              "name": "UsersConnection",
              "ofType": null
            },
            "isDeprecated": false,
            "deprecationReason": null
          },
          {
            "name": "workOnTask",
            "description": null,
            "args": [
              {
                "name": "profileId",
                "description": null,
                "type": {
                  "kind": "NON_NULL",
                  "name": null,
                  "ofType": {
                    "kind": "SCALAR",
                    "name": "Int",
                    "ofType": null
                  }
                },
                "defaultValue": null,
                "isDeprecated": false,
                "deprecationReason": null
              },
              {
                "name": "taskId",
                "description": null,
                "type": {
                  "kind": "NON_NULL",
                  "name": null,
                  "ofType": {
                    "kind": "SCALAR",
                    "name": "Int",
                    "ofType": null
                  }
                },
                "defaultValue": null,
                "isDeprecated": false,
                "deprecationReason": null
              }
            ],
            "type": {
              "kind": "OBJECT",
              "name": "WorkOnTask",
              "ofType": null
            },
            "isDeprecated": false,
            "deprecationReason": null
          },
          {
            "name": "workOnTaskByNodeId",
            "description": "Reads a single `WorkOnTask` using its globally unique `ID`.",
            "args": [
              {
                "name": "nodeId",
                "description": "The globally unique `ID` to be used in selecting a single `WorkOnTask`.",
                "type": {
                  "kind": "NON_NULL",
                  "name": null,
                  "ofType": {
                    "kind": "SCALAR",
                    "name": "ID",
                    "ofType": null
                  }
                },
                "defaultValue": null,
                "isDeprecated": false,
                "deprecationReason": null
              }
            ],
            "type": {
              "kind": "OBJECT",
              "name": "WorkOnTask",
              "ofType": null
            },
            "isDeprecated": false,
            "deprecationReason": null
          },
          {
            "name": "workOnTasks",
            "description": "Reads and enables pagination through a set of `WorkOnTask`.",
            "args": [
              {
                "name": "after",
                "description": "Read all values in the set after (below) this cursor.",
                "type": {
                  "kind": "SCALAR",
                  "name": "Cursor",
                  "ofType": null
                },
                "defaultValue": null,
                "isDeprecated": false,
                "deprecationReason": null
              },
              {
                "name": "before",
                "description": "Read all values in the set before (above) this cursor.",
                "type": {
                  "kind": "SCALAR",
                  "name": "Cursor",
                  "ofType": null
                },
                "defaultValue": null,
                "isDeprecated": false,
                "deprecationReason": null
              },
              {
                "name": "condition",
                "description": "A condition to be used in determining which values should be returned by the collection.",
                "type": {
                  "kind": "INPUT_OBJECT",
                  "name": "WorkOnTaskCondition",
                  "ofType": null
                },
                "defaultValue": null,
                "isDeprecated": false,
                "deprecationReason": null
              },
              {
                "name": "first",
                "description": "Only read the first `n` values of the set.",
                "type": {
                  "kind": "SCALAR",
                  "name": "Int",
                  "ofType": null
                },
                "defaultValue": null,
                "isDeprecated": false,
                "deprecationReason": null
              },
              {
                "name": "last",
                "description": "Only read the last `n` values of the set.",
                "type": {
                  "kind": "SCALAR",
                  "name": "Int",
                  "ofType": null
                },
                "defaultValue": null,
                "isDeprecated": false,
                "deprecationReason": null
              },
              {
                "name": "offset",
                "description": "Skip the first `n` values from our `after` cursor, an alternative to cursor\nbased pagination. May not be used with `last`.",
                "type": {
                  "kind": "SCALAR",
                  "name": "Int",
                  "ofType": null
                },
                "defaultValue": null,
                "isDeprecated": false,
                "deprecationReason": null
              },
              {
                "name": "orderBy",
                "description": "The method to use when ordering `WorkOnTask`.",
                "type": {
                  "kind": "LIST",
                  "name": null,
                  "ofType": {
                    "kind": "NON_NULL",
                    "name": null,
                    "ofType": {
                      "kind": "ENUM",
                      "name": "WorkOnTasksOrderBy",
                      "ofType": null
                    }
                  }
                },
                "defaultValue": "[PRIMARY_KEY_ASC]",
                "isDeprecated": false,
                "deprecationReason": null
              }
            ],
            "type": {
              "kind": "OBJECT",
              "name": "WorkOnTasksConnection",
              "ofType": null
            },
            "isDeprecated": false,
            "deprecationReason": null
          }
        ],
        "inputFields": null,
        "interfaces": [
          {
            "kind": "INTERFACE",
            "name": "Node",
            "ofType": null
          }
        ],
        "enumValues": null,
        "possibleTypes": null
      },
      {
        "kind": "INPUT_OBJECT",
        "name": "RegisterInput",
        "description": "All input for the `register` mutation.",
        "fields": null,
        "inputFields": [
          {
            "name": "clientMutationId",
            "description": "An arbitrary string value with no semantic meaning. Will be included in the\npayload verbatim. May be used to track mutations by the client.",
            "type": {
              "kind": "SCALAR",
              "name": "String",
              "ofType": null
            },
            "defaultValue": null,
            "isDeprecated": false,
            "deprecationReason": null
          },
          {
            "name": "login",
            "description": null,
            "type": {
              "kind": "NON_NULL",
              "name": null,
              "ofType": {
                "kind": "SCALAR",
                "name": "String",
                "ofType": null
              }
            },
            "defaultValue": null,
            "isDeprecated": false,
            "deprecationReason": null
          },
          {
            "name": "password",
            "description": null,
            "type": {
              "kind": "NON_NULL",
              "name": null,
              "ofType": {
                "kind": "SCALAR",
                "name": "String",
                "ofType": null
              }
            },
            "defaultValue": null,
            "isDeprecated": false,
            "deprecationReason": null
          }
        ],
        "interfaces": null,
        "enumValues": null,
        "possibleTypes": null
      },
      {
        "kind": "OBJECT",
        "name": "RegisterPayload",
        "description": "The output of our `register` mutation.",
        "fields": [
          {
            "name": "clientMutationId",
            "description": "The exact same `clientMutationId` that was provided in the mutation input,\nunchanged and unused. May be used by a client to track mutations.",
            "args": [],
            "type": {
              "kind": "SCALAR",
              "name": "String",
              "ofType": null
            },
            "isDeprecated": false,
            "deprecationReason": null
          },
          {
            "name": "jwt",
            "description": null,
            "args": [],
            "type": {
              "kind": "SCALAR",
              "name": "Jwt",
              "ofType": null
            },
            "isDeprecated": false,
            "deprecationReason": null
          },
          {
            "name": "query",
            "description": "Our root query field type. Allows us to run any query from our mutation payload.",
            "args": [],
            "type": {
              "kind": "OBJECT",
              "name": "Query",
              "ofType": null
            },
            "isDeprecated": false,
            "deprecationReason": null
          }
        ],
        "inputFields": null,
        "interfaces": [],
        "enumValues": null,
        "possibleTypes": null
      },
      {
        "kind": "INPUT_OBJECT",
        "name": "RegisterWithPasswordInput",
        "description": "All input for the `registerWithPassword` mutation.",
        "fields": null,
        "inputFields": [
          {
            "name": "clientMutationId",
            "description": "An arbitrary string value with no semantic meaning. Will be included in the\npayload verbatim. May be used to track mutations by the client.",
            "type": {
              "kind": "SCALAR",
              "name": "String",
              "ofType": null
            },
            "defaultValue": null,
            "isDeprecated": false,
            "deprecationReason": null
          },
          {
            "name": "ctfnotePassword",
            "description": null,
            "type": {
              "kind": "NON_NULL",
              "name": null,
              "ofType": {
                "kind": "SCALAR",
                "name": "String",
                "ofType": null
              }
            },
            "defaultValue": null,
            "isDeprecated": false,
            "deprecationReason": null
          },
          {
            "name": "login",
            "description": null,
            "type": {
              "kind": "NON_NULL",
              "name": null,
              "ofType": {
                "kind": "SCALAR",
                "name": "String",
                "ofType": null
              }
            },
            "defaultValue": null,
            "isDeprecated": false,
            "deprecationReason": null
          },
          {
            "name": "password",
            "description": null,
            "type": {
              "kind": "NON_NULL",
              "name": null,
              "ofType": {
                "kind": "SCALAR",
                "name": "String",
                "ofType": null
              }
            },
            "defaultValue": null,
            "isDeprecated": false,
            "deprecationReason": null
          }
        ],
        "interfaces": null,
        "enumValues": null,
        "possibleTypes": null
      },
      {
        "kind": "OBJECT",
        "name": "RegisterWithPasswordPayload",
        "description": "The output of our `registerWithPassword` mutation.",
        "fields": [
          {
            "name": "clientMutationId",
            "description": "The exact same `clientMutationId` that was provided in the mutation input,\nunchanged and unused. May be used by a client to track mutations.",
            "args": [],
            "type": {
              "kind": "SCALAR",
              "name": "String",
              "ofType": null
            },
            "isDeprecated": false,
            "deprecationReason": null
          },
          {
            "name": "jwt",
            "description": null,
            "args": [],
            "type": {
              "kind": "SCALAR",
              "name": "Jwt",
              "ofType": null
            },
            "isDeprecated": false,
            "deprecationReason": null
          },
          {
            "name": "query",
            "description": "Our root query field type. Allows us to run any query from our mutation payload.",
            "args": [],
            "type": {
              "kind": "OBJECT",
              "name": "Query",
              "ofType": null
            },
            "isDeprecated": false,
            "deprecationReason": null
          }
        ],
        "inputFields": null,
        "interfaces": [],
        "enumValues": null,
        "possibleTypes": null
      },
      {
        "kind": "INPUT_OBJECT",
        "name": "RegisterWithTokenInput",
        "description": "All input for the `registerWithToken` mutation.",
        "fields": null,
        "inputFields": [
          {
            "name": "clientMutationId",
            "description": "An arbitrary string value with no semantic meaning. Will be included in the\npayload verbatim. May be used to track mutations by the client.",
            "type": {
              "kind": "SCALAR",
              "name": "String",
              "ofType": null
            },
            "defaultValue": null,
            "isDeprecated": false,
            "deprecationReason": null
          },
          {
            "name": "login",
            "description": null,
            "type": {
              "kind": "SCALAR",
              "name": "String",
              "ofType": null
            },
            "defaultValue": null,
            "isDeprecated": false,
            "deprecationReason": null
          },
          {
            "name": "password",
            "description": null,
            "type": {
              "kind": "SCALAR",
              "name": "String",
              "ofType": null
            },
            "defaultValue": null,
            "isDeprecated": false,
            "deprecationReason": null
          },
          {
            "name": "token",
            "description": null,
            "type": {
              "kind": "SCALAR",
              "name": "String",
              "ofType": null
            },
            "defaultValue": null,
            "isDeprecated": false,
            "deprecationReason": null
          }
        ],
        "interfaces": null,
        "enumValues": null,
        "possibleTypes": null
      },
      {
        "kind": "OBJECT",
        "name": "RegisterWithTokenPayload",
        "description": "The output of our `registerWithToken` mutation.",
        "fields": [
          {
            "name": "clientMutationId",
            "description": "The exact same `clientMutationId` that was provided in the mutation input,\nunchanged and unused. May be used by a client to track mutations.",
            "args": [],
            "type": {
              "kind": "SCALAR",
              "name": "String",
              "ofType": null
            },
            "isDeprecated": false,
            "deprecationReason": null
          },
          {
            "name": "jwt",
            "description": null,
            "args": [],
            "type": {
              "kind": "SCALAR",
              "name": "Jwt",
              "ofType": null
            },
            "isDeprecated": false,
            "deprecationReason": null
          },
          {
            "name": "query",
            "description": "Our root query field type. Allows us to run any query from our mutation payload.",
            "args": [],
            "type": {
              "kind": "OBJECT",
              "name": "Query",
              "ofType": null
            },
            "isDeprecated": false,
            "deprecationReason": null
          }
        ],
        "inputFields": null,
        "interfaces": [],
        "enumValues": null,
        "possibleTypes": null
      },
      {
        "kind": "INPUT_OBJECT",
        "name": "ResetPasswordInput",
        "description": "All input for the `resetPassword` mutation.",
        "fields": null,
        "inputFields": [
          {
            "name": "clientMutationId",
            "description": "An arbitrary string value with no semantic meaning. Will be included in the\npayload verbatim. May be used to track mutations by the client.",
            "type": {
              "kind": "SCALAR",
              "name": "String",
              "ofType": null
            },
            "defaultValue": null,
            "isDeprecated": false,
            "deprecationReason": null
          },
          {
            "name": "password",
            "description": null,
            "type": {
              "kind": "SCALAR",
              "name": "String",
              "ofType": null
            },
            "defaultValue": null,
            "isDeprecated": false,
            "deprecationReason": null
          },
          {
            "name": "token",
            "description": null,
            "type": {
              "kind": "SCALAR",
              "name": "String",
              "ofType": null
            },
            "defaultValue": null,
            "isDeprecated": false,
            "deprecationReason": null
          }
        ],
        "interfaces": null,
        "enumValues": null,
        "possibleTypes": null
      },
      {
        "kind": "OBJECT",
        "name": "ResetPasswordLinkResponse",
        "description": null,
        "fields": [
          {
            "name": "token",
            "description": null,
            "args": [],
            "type": {
              "kind": "SCALAR",
              "name": "String",
              "ofType": null
            },
            "isDeprecated": false,
            "deprecationReason": null
          }
        ],
        "inputFields": null,
        "interfaces": [],
        "enumValues": null,
        "possibleTypes": null
      },
      {
        "kind": "OBJECT",
        "name": "ResetPasswordPayload",
        "description": "The output of our `resetPassword` mutation.",
        "fields": [
          {
            "name": "clientMutationId",
            "description": "The exact same `clientMutationId` that was provided in the mutation input,\nunchanged and unused. May be used by a client to track mutations.",
            "args": [],
            "type": {
              "kind": "SCALAR",
              "name": "String",
              "ofType": null
            },
            "isDeprecated": false,
            "deprecationReason": null
          },
          {
            "name": "jwt",
            "description": null,
            "args": [],
            "type": {
              "kind": "SCALAR",
              "name": "Jwt",
              "ofType": null
            },
            "isDeprecated": false,
            "deprecationReason": null
          },
          {
            "name": "query",
            "description": "Our root query field type. Allows us to run any query from our mutation payload.",
            "args": [],
            "type": {
              "kind": "OBJECT",
              "name": "Query",
              "ofType": null
            },
            "isDeprecated": false,
            "deprecationReason": null
          }
        ],
        "inputFields": null,
        "interfaces": [],
        "enumValues": null,
        "possibleTypes": null
      },
      {
        "kind": "ENUM",
        "name": "Role",
        "description": null,
        "fields": null,
        "inputFields": null,
        "interfaces": null,
        "enumValues": [
          {
            "name": "USER_ADMIN",
            "description": null,
            "isDeprecated": false,
            "deprecationReason": null
          },
          {
            "name": "USER_FRIEND",
            "description": null,
            "isDeprecated": false,
            "deprecationReason": null
          },
          {
            "name": "USER_GUEST",
            "description": null,
            "isDeprecated": false,
            "deprecationReason": null
          },
          {
            "name": "USER_MANAGER",
            "description": null,
            "isDeprecated": false,
            "deprecationReason": null
          },
          {
            "name": "USER_MEMBER",
            "description": null,
            "isDeprecated": false,
            "deprecationReason": null
          }
        ],
        "possibleTypes": null
      },
      {
        "kind": "OBJECT",
        "name": "Setting",
        "description": null,
        "fields": [
          {
<<<<<<< HEAD
=======
            "name": "icalPassword",
            "description": null,
            "args": [],
            "type": {
              "kind": "SCALAR",
              "name": "String",
              "ofType": null
            },
            "isDeprecated": false,
            "deprecationReason": null
          },
          {
>>>>>>> b6e3ec54
            "name": "nodeId",
            "description": "A globally unique identifier. Can be used in various places throughout the system to identify this single value.",
            "args": [],
            "type": {
              "kind": "NON_NULL",
              "name": null,
              "ofType": {
                "kind": "SCALAR",
                "name": "ID",
                "ofType": null
              }
            },
            "isDeprecated": false,
            "deprecationReason": null
          },
          {
            "name": "registrationAllowed",
            "description": null,
            "args": [],
            "type": {
              "kind": "NON_NULL",
              "name": null,
              "ofType": {
                "kind": "SCALAR",
                "name": "Boolean",
                "ofType": null
              }
            },
            "isDeprecated": false,
            "deprecationReason": null
          },
          {
            "name": "registrationDefaultRole",
            "description": null,
            "args": [],
            "type": {
              "kind": "NON_NULL",
              "name": null,
              "ofType": {
                "kind": "ENUM",
                "name": "Role",
                "ofType": null
              }
            },
            "isDeprecated": false,
            "deprecationReason": null
          },
          {
            "name": "registrationPassword",
            "description": null,
            "args": [],
            "type": {
              "kind": "NON_NULL",
              "name": null,
              "ofType": {
                "kind": "SCALAR",
                "name": "String",
                "ofType": null
              }
            },
            "isDeprecated": false,
            "deprecationReason": null
          },
          {
            "name": "registrationPasswordAllowed",
            "description": null,
            "args": [],
            "type": {
              "kind": "NON_NULL",
              "name": null,
              "ofType": {
                "kind": "SCALAR",
                "name": "Boolean",
                "ofType": null
              }
            },
            "isDeprecated": false,
            "deprecationReason": null
          },
          {
            "name": "style",
            "description": null,
            "args": [],
            "type": {
              "kind": "NON_NULL",
              "name": null,
              "ofType": {
                "kind": "SCALAR",
                "name": "JSON",
                "ofType": null
              }
            },
            "isDeprecated": false,
            "deprecationReason": null
          }
        ],
        "inputFields": null,
        "interfaces": [
          {
            "kind": "INTERFACE",
            "name": "Node",
            "ofType": null
          }
        ],
        "enumValues": null,
        "possibleTypes": null
      },
      {
        "kind": "INPUT_OBJECT",
        "name": "SettingPatch",
        "description": "Represents an update to a `Setting`. Fields that are set will be updated.",
        "fields": null,
        "inputFields": [
          {
            "name": "icalPassword",
            "description": null,
            "type": {
              "kind": "SCALAR",
              "name": "String",
              "ofType": null
            },
            "defaultValue": null,
            "isDeprecated": false,
            "deprecationReason": null
          },
          {
            "name": "registrationAllowed",
            "description": null,
            "type": {
              "kind": "SCALAR",
              "name": "Boolean",
              "ofType": null
            },
            "defaultValue": null,
            "isDeprecated": false,
            "deprecationReason": null
          },
          {
            "name": "registrationDefaultRole",
            "description": null,
            "type": {
              "kind": "ENUM",
              "name": "Role",
              "ofType": null
            },
            "defaultValue": null,
            "isDeprecated": false,
            "deprecationReason": null
          },
          {
            "name": "registrationPassword",
            "description": null,
            "type": {
              "kind": "SCALAR",
              "name": "String",
              "ofType": null
            },
            "defaultValue": null,
            "isDeprecated": false,
            "deprecationReason": null
          },
          {
            "name": "registrationPasswordAllowed",
            "description": null,
            "type": {
              "kind": "SCALAR",
              "name": "Boolean",
              "ofType": null
            },
            "defaultValue": null,
            "isDeprecated": false,
            "deprecationReason": null
          },
          {
            "name": "style",
            "description": null,
            "type": {
              "kind": "SCALAR",
              "name": "JSON",
              "ofType": null
            },
            "defaultValue": null,
            "isDeprecated": false,
            "deprecationReason": null
          }
        ],
        "interfaces": null,
        "enumValues": null,
        "possibleTypes": null
      },
      {
        "kind": "OBJECT",
        "name": "SettingsConnection",
        "description": "A connection to a list of `Setting` values.",
        "fields": [
          {
            "name": "edges",
            "description": "A list of edges which contains the `Setting` and cursor to aid in pagination.",
            "args": [],
            "type": {
              "kind": "NON_NULL",
              "name": null,
              "ofType": {
                "kind": "LIST",
                "name": null,
                "ofType": {
                  "kind": "NON_NULL",
                  "name": null,
                  "ofType": {
                    "kind": "OBJECT",
                    "name": "SettingsEdge",
                    "ofType": null
                  }
                }
              }
            },
            "isDeprecated": false,
            "deprecationReason": null
          },
          {
            "name": "nodes",
            "description": "A list of `Setting` objects.",
            "args": [],
            "type": {
              "kind": "NON_NULL",
              "name": null,
              "ofType": {
                "kind": "LIST",
                "name": null,
                "ofType": {
                  "kind": "NON_NULL",
                  "name": null,
                  "ofType": {
                    "kind": "OBJECT",
                    "name": "Setting",
                    "ofType": null
                  }
                }
              }
            },
            "isDeprecated": false,
            "deprecationReason": null
          },
          {
            "name": "pageInfo",
            "description": "Information to aid in pagination.",
            "args": [],
            "type": {
              "kind": "NON_NULL",
              "name": null,
              "ofType": {
                "kind": "OBJECT",
                "name": "PageInfo",
                "ofType": null
              }
            },
            "isDeprecated": false,
            "deprecationReason": null
          },
          {
            "name": "totalCount",
            "description": "The count of *all* `Setting` you could get from the connection.",
            "args": [],
            "type": {
              "kind": "NON_NULL",
              "name": null,
              "ofType": {
                "kind": "SCALAR",
                "name": "Int",
                "ofType": null
              }
            },
            "isDeprecated": false,
            "deprecationReason": null
          }
        ],
        "inputFields": null,
        "interfaces": [],
        "enumValues": null,
        "possibleTypes": null
      },
      {
        "kind": "OBJECT",
        "name": "SettingsEdge",
        "description": "A `Setting` edge in the connection.",
        "fields": [
          {
            "name": "cursor",
            "description": "A cursor for use in pagination.",
            "args": [],
            "type": {
              "kind": "SCALAR",
              "name": "Cursor",
              "ofType": null
            },
            "isDeprecated": false,
            "deprecationReason": null
          },
          {
            "name": "node",
            "description": "The `Setting` at the end of the edge.",
            "args": [],
            "type": {
              "kind": "NON_NULL",
              "name": null,
              "ofType": {
                "kind": "OBJECT",
                "name": "Setting",
                "ofType": null
              }
            },
            "isDeprecated": false,
            "deprecationReason": null
          }
        ],
        "inputFields": null,
        "interfaces": [],
        "enumValues": null,
        "possibleTypes": null
      },
      {
        "kind": "ENUM",
        "name": "SettingsOrderBy",
        "description": "Methods to use when ordering `Setting`.",
        "fields": null,
        "inputFields": null,
        "interfaces": null,
        "enumValues": [
          {
            "name": "NATURAL",
            "description": null,
            "isDeprecated": false,
            "deprecationReason": null
          },
          {
            "name": "PRIMARY_KEY_ASC",
            "description": null,
            "isDeprecated": false,
            "deprecationReason": null
          },
          {
            "name": "PRIMARY_KEY_DESC",
            "description": null,
            "isDeprecated": false,
            "deprecationReason": null
          }
        ],
        "possibleTypes": null
      },
      {
        "kind": "INPUT_OBJECT",
        "name": "StartWorkingOnInput",
        "description": "All input for the `startWorkingOn` mutation.",
        "fields": null,
        "inputFields": [
          {
            "name": "clientMutationId",
            "description": "An arbitrary string value with no semantic meaning. Will be included in the\npayload verbatim. May be used to track mutations by the client.",
            "type": {
              "kind": "SCALAR",
              "name": "String",
              "ofType": null
            },
            "defaultValue": null,
            "isDeprecated": false,
            "deprecationReason": null
          },
          {
            "name": "taskId",
            "description": null,
            "type": {
              "kind": "SCALAR",
              "name": "Int",
              "ofType": null
            },
            "defaultValue": null,
            "isDeprecated": false,
            "deprecationReason": null
          }
        ],
        "interfaces": null,
        "enumValues": null,
        "possibleTypes": null
      },
      {
        "kind": "OBJECT",
        "name": "StartWorkingOnPayload",
        "description": "The output of our `startWorkingOn` mutation.",
        "fields": [
          {
            "name": "clientMutationId",
            "description": "The exact same `clientMutationId` that was provided in the mutation input,\nunchanged and unused. May be used by a client to track mutations.",
            "args": [],
            "type": {
              "kind": "SCALAR",
              "name": "String",
              "ofType": null
            },
            "isDeprecated": false,
            "deprecationReason": null
          },
          {
            "name": "profile",
            "description": "Reads a single `Profile` that is related to this `WorkOnTask`.",
            "args": [],
            "type": {
              "kind": "OBJECT",
              "name": "Profile",
              "ofType": null
            },
            "isDeprecated": false,
            "deprecationReason": null
          },
          {
            "name": "query",
            "description": "Our root query field type. Allows us to run any query from our mutation payload.",
            "args": [],
            "type": {
              "kind": "OBJECT",
              "name": "Query",
              "ofType": null
            },
            "isDeprecated": false,
            "deprecationReason": null
          },
          {
            "name": "task",
            "description": "Reads a single `Task` that is related to this `WorkOnTask`.",
            "args": [],
            "type": {
              "kind": "OBJECT",
              "name": "Task",
              "ofType": null
            },
            "isDeprecated": false,
            "deprecationReason": null
          },
          {
            "name": "workOnTask",
            "description": null,
            "args": [],
            "type": {
              "kind": "OBJECT",
              "name": "WorkOnTask",
              "ofType": null
            },
            "isDeprecated": false,
            "deprecationReason": null
          },
          {
            "name": "workOnTaskEdge",
            "description": "An edge for our `WorkOnTask`. May be used by Relay 1.",
            "args": [
              {
                "name": "orderBy",
                "description": "The method to use when ordering `WorkOnTask`.",
                "type": {
                  "kind": "LIST",
                  "name": null,
                  "ofType": {
                    "kind": "NON_NULL",
                    "name": null,
                    "ofType": {
                      "kind": "ENUM",
                      "name": "WorkOnTasksOrderBy",
                      "ofType": null
                    }
                  }
                },
                "defaultValue": "[PRIMARY_KEY_ASC]",
                "isDeprecated": false,
                "deprecationReason": null
              }
            ],
            "type": {
              "kind": "OBJECT",
              "name": "WorkOnTasksEdge",
              "ofType": null
            },
            "isDeprecated": false,
            "deprecationReason": null
          }
        ],
        "inputFields": null,
        "interfaces": [],
        "enumValues": null,
        "possibleTypes": null
      },
      {
        "kind": "INPUT_OBJECT",
        "name": "StopWorkingOnInput",
        "description": "All input for the `stopWorkingOn` mutation.",
        "fields": null,
        "inputFields": [
          {
            "name": "clientMutationId",
            "description": "An arbitrary string value with no semantic meaning. Will be included in the\npayload verbatim. May be used to track mutations by the client.",
            "type": {
              "kind": "SCALAR",
              "name": "String",
              "ofType": null
            },
            "defaultValue": null,
            "isDeprecated": false,
            "deprecationReason": null
          },
          {
            "name": "taskId",
            "description": null,
            "type": {
              "kind": "SCALAR",
              "name": "Int",
              "ofType": null
            },
            "defaultValue": null,
            "isDeprecated": false,
            "deprecationReason": null
          }
        ],
        "interfaces": null,
        "enumValues": null,
        "possibleTypes": null
      },
      {
        "kind": "OBJECT",
        "name": "StopWorkingOnPayload",
        "description": "The output of our `stopWorkingOn` mutation.",
        "fields": [
          {
            "name": "clientMutationId",
            "description": "The exact same `clientMutationId` that was provided in the mutation input,\nunchanged and unused. May be used by a client to track mutations.",
            "args": [],
            "type": {
              "kind": "SCALAR",
              "name": "String",
              "ofType": null
            },
            "isDeprecated": false,
            "deprecationReason": null
          },
          {
            "name": "profile",
            "description": "Reads a single `Profile` that is related to this `WorkOnTask`.",
            "args": [],
            "type": {
              "kind": "OBJECT",
              "name": "Profile",
              "ofType": null
            },
            "isDeprecated": false,
            "deprecationReason": null
          },
          {
            "name": "query",
            "description": "Our root query field type. Allows us to run any query from our mutation payload.",
            "args": [],
            "type": {
              "kind": "OBJECT",
              "name": "Query",
              "ofType": null
            },
            "isDeprecated": false,
            "deprecationReason": null
          },
          {
            "name": "task",
            "description": "Reads a single `Task` that is related to this `WorkOnTask`.",
            "args": [],
            "type": {
              "kind": "OBJECT",
              "name": "Task",
              "ofType": null
            },
            "isDeprecated": false,
            "deprecationReason": null
          },
          {
            "name": "workOnTask",
            "description": null,
            "args": [],
            "type": {
              "kind": "OBJECT",
              "name": "WorkOnTask",
              "ofType": null
            },
            "isDeprecated": false,
            "deprecationReason": null
          },
          {
            "name": "workOnTaskEdge",
            "description": "An edge for our `WorkOnTask`. May be used by Relay 1.",
            "args": [
              {
                "name": "orderBy",
                "description": "The method to use when ordering `WorkOnTask`.",
                "type": {
                  "kind": "LIST",
                  "name": null,
                  "ofType": {
                    "kind": "NON_NULL",
                    "name": null,
                    "ofType": {
                      "kind": "ENUM",
                      "name": "WorkOnTasksOrderBy",
                      "ofType": null
                    }
                  }
                },
                "defaultValue": "[PRIMARY_KEY_ASC]",
                "isDeprecated": false,
                "deprecationReason": null
              }
            ],
            "type": {
              "kind": "OBJECT",
              "name": "WorkOnTasksEdge",
              "ofType": null
            },
            "isDeprecated": false,
            "deprecationReason": null
          }
        ],
        "inputFields": null,
        "interfaces": [],
        "enumValues": null,
        "possibleTypes": null
      },
      {
        "kind": "SCALAR",
        "name": "String",
        "description": "The `String` scalar type represents textual data, represented as UTF-8 character sequences. The String type is most often used by GraphQL to represent free-form human-readable text.",
        "fields": null,
        "inputFields": null,
        "interfaces": null,
        "enumValues": null,
        "possibleTypes": null
      },
      {
        "kind": "INPUT_OBJECT",
        "name": "StringFilter",
        "description": "A filter to be used against String fields. All fields are combined with a logical ‘and.’",
        "fields": null,
        "inputFields": [
          {
            "name": "includesInsensitive",
            "description": "Contains the specified string (case-insensitive).",
            "type": {
              "kind": "SCALAR",
              "name": "String",
              "ofType": null
            },
            "defaultValue": null,
            "isDeprecated": false,
            "deprecationReason": null
          }
        ],
        "interfaces": null,
        "enumValues": null,
        "possibleTypes": null
      },
      {
        "kind": "OBJECT",
        "name": "Subscription",
        "description": "The root subscription type: contains realtime events you can subscribe to with the `subscription` operation.",
        "fields": [
          {
            "name": "listen",
            "description": null,
            "args": [
              {
                "name": "topic",
                "description": null,
                "type": {
                  "kind": "NON_NULL",
                  "name": null,
                  "ofType": {
                    "kind": "SCALAR",
                    "name": "String",
                    "ofType": null
                  }
                },
                "defaultValue": null,
                "isDeprecated": false,
                "deprecationReason": null
              }
            ],
            "type": {
              "kind": "NON_NULL",
              "name": null,
              "ofType": {
                "kind": "OBJECT",
                "name": "ListenPayload",
                "ofType": null
              }
            },
            "isDeprecated": false,
            "deprecationReason": null
          }
        ],
        "inputFields": null,
        "interfaces": [],
        "enumValues": null,
        "possibleTypes": null
      },
      {
        "kind": "OBJECT",
        "name": "Task",
        "description": null,
        "fields": [
          {
            "name": "category",
            "description": null,
            "args": [],
            "type": {
              "kind": "NON_NULL",
              "name": null,
              "ofType": {
                "kind": "SCALAR",
                "name": "String",
                "ofType": null
              }
            },
            "isDeprecated": false,
            "deprecationReason": null
          },
          {
            "name": "ctf",
            "description": "Reads a single `Ctf` that is related to this `Task`.",
            "args": [],
            "type": {
              "kind": "OBJECT",
              "name": "Ctf",
              "ofType": null
            },
            "isDeprecated": false,
            "deprecationReason": null
          },
          {
            "name": "ctfId",
            "description": null,
            "args": [],
            "type": {
              "kind": "NON_NULL",
              "name": null,
              "ofType": {
                "kind": "SCALAR",
                "name": "Int",
                "ofType": null
              }
            },
            "isDeprecated": false,
            "deprecationReason": null
          },
          {
            "name": "description",
            "description": null,
            "args": [],
            "type": {
              "kind": "NON_NULL",
              "name": null,
              "ofType": {
                "kind": "SCALAR",
                "name": "String",
                "ofType": null
              }
            },
            "isDeprecated": false,
            "deprecationReason": null
          },
          {
            "name": "flag",
            "description": null,
            "args": [],
            "type": {
              "kind": "NON_NULL",
              "name": null,
              "ofType": {
                "kind": "SCALAR",
                "name": "String",
                "ofType": null
              }
            },
            "isDeprecated": false,
            "deprecationReason": null
          },
          {
            "name": "id",
            "description": null,
            "args": [],
            "type": {
              "kind": "NON_NULL",
              "name": null,
              "ofType": {
                "kind": "SCALAR",
                "name": "Int",
                "ofType": null
              }
            },
            "isDeprecated": false,
            "deprecationReason": null
          },
          {
            "name": "nodeId",
            "description": "A globally unique identifier. Can be used in various places throughout the system to identify this single value.",
            "args": [],
            "type": {
              "kind": "NON_NULL",
              "name": null,
              "ofType": {
                "kind": "SCALAR",
                "name": "ID",
                "ofType": null
              }
            },
            "isDeprecated": false,
            "deprecationReason": null
          },
          {
            "name": "padUrl",
            "description": null,
            "args": [],
            "type": {
              "kind": "NON_NULL",
              "name": null,
              "ofType": {
                "kind": "SCALAR",
                "name": "String",
                "ofType": null
              }
            },
            "isDeprecated": false,
            "deprecationReason": null
          },
          {
            "name": "solved",
            "description": null,
            "args": [],
            "type": {
              "kind": "SCALAR",
              "name": "Boolean",
              "ofType": null
            },
            "isDeprecated": false,
            "deprecationReason": null
          },
          {
            "name": "title",
            "description": null,
            "args": [],
            "type": {
              "kind": "NON_NULL",
              "name": null,
              "ofType": {
                "kind": "SCALAR",
                "name": "String",
                "ofType": null
              }
            },
            "isDeprecated": false,
            "deprecationReason": null
          },
          {
            "name": "workOnTasks",
            "description": "Reads and enables pagination through a set of `WorkOnTask`.",
            "args": [
              {
                "name": "after",
                "description": "Read all values in the set after (below) this cursor.",
                "type": {
                  "kind": "SCALAR",
                  "name": "Cursor",
                  "ofType": null
                },
                "defaultValue": null,
                "isDeprecated": false,
                "deprecationReason": null
              },
              {
                "name": "before",
                "description": "Read all values in the set before (above) this cursor.",
                "type": {
                  "kind": "SCALAR",
                  "name": "Cursor",
                  "ofType": null
                },
                "defaultValue": null,
                "isDeprecated": false,
                "deprecationReason": null
              },
              {
                "name": "condition",
                "description": "A condition to be used in determining which values should be returned by the collection.",
                "type": {
                  "kind": "INPUT_OBJECT",
                  "name": "WorkOnTaskCondition",
                  "ofType": null
                },
                "defaultValue": null,
                "isDeprecated": false,
                "deprecationReason": null
              },
              {
                "name": "first",
                "description": "Only read the first `n` values of the set.",
                "type": {
                  "kind": "SCALAR",
                  "name": "Int",
                  "ofType": null
                },
                "defaultValue": null,
                "isDeprecated": false,
                "deprecationReason": null
              },
              {
                "name": "last",
                "description": "Only read the last `n` values of the set.",
                "type": {
                  "kind": "SCALAR",
                  "name": "Int",
                  "ofType": null
                },
                "defaultValue": null,
                "isDeprecated": false,
                "deprecationReason": null
              },
              {
                "name": "offset",
                "description": "Skip the first `n` values from our `after` cursor, an alternative to cursor\nbased pagination. May not be used with `last`.",
                "type": {
                  "kind": "SCALAR",
                  "name": "Int",
                  "ofType": null
                },
                "defaultValue": null,
                "isDeprecated": false,
                "deprecationReason": null
              },
              {
                "name": "orderBy",
                "description": "The method to use when ordering `WorkOnTask`.",
                "type": {
                  "kind": "LIST",
                  "name": null,
                  "ofType": {
                    "kind": "NON_NULL",
                    "name": null,
                    "ofType": {
                      "kind": "ENUM",
                      "name": "WorkOnTasksOrderBy",
                      "ofType": null
                    }
                  }
                },
                "defaultValue": "[PRIMARY_KEY_ASC]",
                "isDeprecated": false,
                "deprecationReason": null
              }
            ],
            "type": {
              "kind": "NON_NULL",
              "name": null,
              "ofType": {
                "kind": "OBJECT",
                "name": "WorkOnTasksConnection",
                "ofType": null
              }
            },
            "isDeprecated": false,
            "deprecationReason": null
          }
        ],
        "inputFields": null,
        "interfaces": [
          {
            "kind": "INTERFACE",
            "name": "Node",
            "ofType": null
          }
        ],
        "enumValues": null,
        "possibleTypes": null
      },
      {
        "kind": "INPUT_OBJECT",
        "name": "TaskCondition",
        "description": "A condition to be used against `Task` object types. All fields are tested for equality and combined with a logical ‘and.’",
        "fields": null,
        "inputFields": [
          {
            "name": "ctfId",
            "description": "Checks for equality with the object’s `ctfId` field.",
            "type": {
              "kind": "SCALAR",
              "name": "Int",
              "ofType": null
            },
            "defaultValue": null,
            "isDeprecated": false,
            "deprecationReason": null
          },
          {
            "name": "id",
            "description": "Checks for equality with the object’s `id` field.",
            "type": {
              "kind": "SCALAR",
              "name": "Int",
              "ofType": null
            },
            "defaultValue": null,
            "isDeprecated": false,
            "deprecationReason": null
          },
          {
            "name": "title",
            "description": "Checks for equality with the object’s `title` field.",
            "type": {
              "kind": "SCALAR",
              "name": "String",
              "ofType": null
            },
            "defaultValue": null,
            "isDeprecated": false,
            "deprecationReason": null
          }
        ],
        "interfaces": null,
        "enumValues": null,
        "possibleTypes": null
      },
      {
        "kind": "INPUT_OBJECT",
        "name": "TaskFilter",
        "description": "A filter to be used against `Task` object types. All fields are combined with a logical ‘and.’",
        "fields": null,
        "inputFields": [
          {
            "name": "and",
            "description": "Checks for all expressions in this list.",
            "type": {
              "kind": "LIST",
              "name": null,
              "ofType": {
                "kind": "NON_NULL",
                "name": null,
                "ofType": {
                  "kind": "INPUT_OBJECT",
                  "name": "TaskFilter",
                  "ofType": null
                }
              }
            },
            "defaultValue": null,
            "isDeprecated": false,
            "deprecationReason": null
          },
          {
            "name": "not",
            "description": "Negates the expression.",
            "type": {
              "kind": "INPUT_OBJECT",
              "name": "TaskFilter",
              "ofType": null
            },
            "defaultValue": null,
            "isDeprecated": false,
            "deprecationReason": null
          },
          {
            "name": "or",
            "description": "Checks for any expressions in this list.",
            "type": {
              "kind": "LIST",
              "name": null,
              "ofType": {
                "kind": "NON_NULL",
                "name": null,
                "ofType": {
                  "kind": "INPUT_OBJECT",
                  "name": "TaskFilter",
                  "ofType": null
                }
              }
            },
            "defaultValue": null,
            "isDeprecated": false,
            "deprecationReason": null
          },
          {
            "name": "title",
            "description": "Filter by the object’s `title` field.",
            "type": {
              "kind": "INPUT_OBJECT",
              "name": "StringFilter",
              "ofType": null
            },
            "defaultValue": null,
            "isDeprecated": false,
            "deprecationReason": null
          }
        ],
        "interfaces": null,
        "enumValues": null,
        "possibleTypes": null
      },
      {
        "kind": "INPUT_OBJECT",
        "name": "TaskPatch",
        "description": "Represents an update to a `Task`. Fields that are set will be updated.",
        "fields": null,
        "inputFields": [
          {
            "name": "category",
            "description": null,
            "type": {
              "kind": "SCALAR",
              "name": "String",
              "ofType": null
            },
            "defaultValue": null,
            "isDeprecated": false,
            "deprecationReason": null
          },
          {
            "name": "description",
            "description": null,
            "type": {
              "kind": "SCALAR",
              "name": "String",
              "ofType": null
            },
            "defaultValue": null,
            "isDeprecated": false,
            "deprecationReason": null
          },
          {
            "name": "flag",
            "description": null,
            "type": {
              "kind": "SCALAR",
              "name": "String",
              "ofType": null
            },
            "defaultValue": null,
            "isDeprecated": false,
            "deprecationReason": null
          },
          {
            "name": "title",
            "description": null,
            "type": {
              "kind": "SCALAR",
              "name": "String",
              "ofType": null
            },
            "defaultValue": null,
            "isDeprecated": false,
            "deprecationReason": null
          }
        ],
        "interfaces": null,
        "enumValues": null,
        "possibleTypes": null
      },
      {
        "kind": "OBJECT",
        "name": "TasksConnection",
        "description": "A connection to a list of `Task` values.",
        "fields": [
          {
            "name": "edges",
            "description": "A list of edges which contains the `Task` and cursor to aid in pagination.",
            "args": [],
            "type": {
              "kind": "NON_NULL",
              "name": null,
              "ofType": {
                "kind": "LIST",
                "name": null,
                "ofType": {
                  "kind": "NON_NULL",
                  "name": null,
                  "ofType": {
                    "kind": "OBJECT",
                    "name": "TasksEdge",
                    "ofType": null
                  }
                }
              }
            },
            "isDeprecated": false,
            "deprecationReason": null
          },
          {
            "name": "nodes",
            "description": "A list of `Task` objects.",
            "args": [],
            "type": {
              "kind": "NON_NULL",
              "name": null,
              "ofType": {
                "kind": "LIST",
                "name": null,
                "ofType": {
                  "kind": "NON_NULL",
                  "name": null,
                  "ofType": {
                    "kind": "OBJECT",
                    "name": "Task",
                    "ofType": null
                  }
                }
              }
            },
            "isDeprecated": false,
            "deprecationReason": null
          },
          {
            "name": "pageInfo",
            "description": "Information to aid in pagination.",
            "args": [],
            "type": {
              "kind": "NON_NULL",
              "name": null,
              "ofType": {
                "kind": "OBJECT",
                "name": "PageInfo",
                "ofType": null
              }
            },
            "isDeprecated": false,
            "deprecationReason": null
          },
          {
            "name": "totalCount",
            "description": "The count of *all* `Task` you could get from the connection.",
            "args": [],
            "type": {
              "kind": "NON_NULL",
              "name": null,
              "ofType": {
                "kind": "SCALAR",
                "name": "Int",
                "ofType": null
              }
            },
            "isDeprecated": false,
            "deprecationReason": null
          }
        ],
        "inputFields": null,
        "interfaces": [],
        "enumValues": null,
        "possibleTypes": null
      },
      {
        "kind": "OBJECT",
        "name": "TasksEdge",
        "description": "A `Task` edge in the connection.",
        "fields": [
          {
            "name": "cursor",
            "description": "A cursor for use in pagination.",
            "args": [],
            "type": {
              "kind": "SCALAR",
              "name": "Cursor",
              "ofType": null
            },
            "isDeprecated": false,
            "deprecationReason": null
          },
          {
            "name": "node",
            "description": "The `Task` at the end of the edge.",
            "args": [],
            "type": {
              "kind": "NON_NULL",
              "name": null,
              "ofType": {
                "kind": "OBJECT",
                "name": "Task",
                "ofType": null
              }
            },
            "isDeprecated": false,
            "deprecationReason": null
          }
        ],
        "inputFields": null,
        "interfaces": [],
        "enumValues": null,
        "possibleTypes": null
      },
      {
        "kind": "ENUM",
        "name": "TasksOrderBy",
        "description": "Methods to use when ordering `Task`.",
        "fields": null,
        "inputFields": null,
        "interfaces": null,
        "enumValues": [
          {
            "name": "CTF_ID_ASC",
            "description": null,
            "isDeprecated": false,
            "deprecationReason": null
          },
          {
            "name": "CTF_ID_DESC",
            "description": null,
            "isDeprecated": false,
            "deprecationReason": null
          },
          {
            "name": "ID_ASC",
            "description": null,
            "isDeprecated": false,
            "deprecationReason": null
          },
          {
            "name": "ID_DESC",
            "description": null,
            "isDeprecated": false,
            "deprecationReason": null
          },
          {
            "name": "NATURAL",
            "description": null,
            "isDeprecated": false,
            "deprecationReason": null
          },
          {
            "name": "PRIMARY_KEY_ASC",
            "description": null,
            "isDeprecated": false,
            "deprecationReason": null
          },
          {
            "name": "PRIMARY_KEY_DESC",
            "description": null,
            "isDeprecated": false,
            "deprecationReason": null
          },
          {
            "name": "TITLE_ASC",
            "description": null,
            "isDeprecated": false,
            "deprecationReason": null
          },
          {
            "name": "TITLE_DESC",
            "description": null,
            "isDeprecated": false,
            "deprecationReason": null
          }
        ],
        "possibleTypes": null
      },
      {
        "kind": "INPUT_OBJECT",
        "name": "UpdateCtfByNodeIdInput",
        "description": "All input for the `updateCtfByNodeId` mutation.",
        "fields": null,
        "inputFields": [
          {
            "name": "clientMutationId",
            "description": "An arbitrary string value with no semantic meaning. Will be included in the\npayload verbatim. May be used to track mutations by the client.",
            "type": {
              "kind": "SCALAR",
              "name": "String",
              "ofType": null
            },
            "defaultValue": null,
            "isDeprecated": false,
            "deprecationReason": null
          },
          {
            "name": "nodeId",
            "description": "The globally unique `ID` which will identify a single `Ctf` to be updated.",
            "type": {
              "kind": "NON_NULL",
              "name": null,
              "ofType": {
                "kind": "SCALAR",
                "name": "ID",
                "ofType": null
              }
            },
            "defaultValue": null,
            "isDeprecated": false,
            "deprecationReason": null
          },
          {
            "name": "patch",
            "description": "An object where the defined keys will be set on the `Ctf` being updated.",
            "type": {
              "kind": "NON_NULL",
              "name": null,
              "ofType": {
                "kind": "INPUT_OBJECT",
                "name": "CtfPatch",
                "ofType": null
              }
            },
            "defaultValue": null,
            "isDeprecated": false,
            "deprecationReason": null
          }
        ],
        "interfaces": null,
        "enumValues": null,
        "possibleTypes": null
      },
      {
        "kind": "INPUT_OBJECT",
        "name": "UpdateCtfInput",
        "description": "All input for the `updateCtf` mutation.",
        "fields": null,
        "inputFields": [
          {
            "name": "clientMutationId",
            "description": "An arbitrary string value with no semantic meaning. Will be included in the\npayload verbatim. May be used to track mutations by the client.",
            "type": {
              "kind": "SCALAR",
              "name": "String",
              "ofType": null
            },
            "defaultValue": null,
            "isDeprecated": false,
            "deprecationReason": null
          },
          {
            "name": "id",
            "description": null,
            "type": {
              "kind": "NON_NULL",
              "name": null,
              "ofType": {
                "kind": "SCALAR",
                "name": "Int",
                "ofType": null
              }
            },
            "defaultValue": null,
            "isDeprecated": false,
            "deprecationReason": null
          },
          {
            "name": "patch",
            "description": "An object where the defined keys will be set on the `Ctf` being updated.",
            "type": {
              "kind": "NON_NULL",
              "name": null,
              "ofType": {
                "kind": "INPUT_OBJECT",
                "name": "CtfPatch",
                "ofType": null
              }
            },
            "defaultValue": null,
            "isDeprecated": false,
            "deprecationReason": null
          }
        ],
        "interfaces": null,
        "enumValues": null,
        "possibleTypes": null
      },
      {
        "kind": "OBJECT",
        "name": "UpdateCtfPayload",
        "description": "The output of our update `Ctf` mutation.",
        "fields": [
          {
            "name": "clientMutationId",
            "description": "The exact same `clientMutationId` that was provided in the mutation input,\nunchanged and unused. May be used by a client to track mutations.",
            "args": [],
            "type": {
              "kind": "SCALAR",
              "name": "String",
              "ofType": null
            },
            "isDeprecated": false,
            "deprecationReason": null
          },
          {
            "name": "ctf",
            "description": "The `Ctf` that was updated by this mutation.",
            "args": [],
            "type": {
              "kind": "OBJECT",
              "name": "Ctf",
              "ofType": null
            },
            "isDeprecated": false,
            "deprecationReason": null
          },
          {
            "name": "ctfEdge",
            "description": "An edge for our `Ctf`. May be used by Relay 1.",
            "args": [
              {
                "name": "orderBy",
                "description": "The method to use when ordering `Ctf`.",
                "type": {
                  "kind": "LIST",
                  "name": null,
                  "ofType": {
                    "kind": "NON_NULL",
                    "name": null,
                    "ofType": {
                      "kind": "ENUM",
                      "name": "CtfsOrderBy",
                      "ofType": null
                    }
                  }
                },
                "defaultValue": "[PRIMARY_KEY_ASC]",
                "isDeprecated": false,
                "deprecationReason": null
              }
            ],
            "type": {
              "kind": "OBJECT",
              "name": "CtfsEdge",
              "ofType": null
            },
            "isDeprecated": false,
            "deprecationReason": null
          },
          {
            "name": "query",
            "description": "Our root query field type. Allows us to run any query from our mutation payload.",
            "args": [],
            "type": {
              "kind": "OBJECT",
              "name": "Query",
              "ofType": null
            },
            "isDeprecated": false,
            "deprecationReason": null
          },
          {
            "name": "secrets",
            "description": "Reads a single `CtfSecret` that is related to this `Ctf`.",
            "args": [],
            "type": {
              "kind": "OBJECT",
              "name": "CtfSecret",
              "ofType": null
            },
            "isDeprecated": false,
            "deprecationReason": null
          }
        ],
        "inputFields": null,
        "interfaces": [],
        "enumValues": null,
        "possibleTypes": null
      },
      {
        "kind": "INPUT_OBJECT",
        "name": "UpdateCtfSecretByNodeIdInput",
        "description": "All input for the `updateCtfSecretByNodeId` mutation.",
        "fields": null,
        "inputFields": [
          {
            "name": "clientMutationId",
            "description": "An arbitrary string value with no semantic meaning. Will be included in the\npayload verbatim. May be used to track mutations by the client.",
            "type": {
              "kind": "SCALAR",
              "name": "String",
              "ofType": null
            },
            "defaultValue": null,
            "isDeprecated": false,
            "deprecationReason": null
          },
          {
            "name": "nodeId",
            "description": "The globally unique `ID` which will identify a single `CtfSecret` to be updated.",
            "type": {
              "kind": "NON_NULL",
              "name": null,
              "ofType": {
                "kind": "SCALAR",
                "name": "ID",
                "ofType": null
              }
            },
            "defaultValue": null,
            "isDeprecated": false,
            "deprecationReason": null
          },
          {
            "name": "patch",
            "description": "An object where the defined keys will be set on the `CtfSecret` being updated.",
            "type": {
              "kind": "NON_NULL",
              "name": null,
              "ofType": {
                "kind": "INPUT_OBJECT",
                "name": "CtfSecretPatch",
                "ofType": null
              }
            },
            "defaultValue": null,
            "isDeprecated": false,
            "deprecationReason": null
          }
        ],
        "interfaces": null,
        "enumValues": null,
        "possibleTypes": null
      },
      {
        "kind": "INPUT_OBJECT",
        "name": "UpdateCtfSecretInput",
        "description": "All input for the `updateCtfSecret` mutation.",
        "fields": null,
        "inputFields": [
          {
            "name": "clientMutationId",
            "description": "An arbitrary string value with no semantic meaning. Will be included in the\npayload verbatim. May be used to track mutations by the client.",
            "type": {
              "kind": "SCALAR",
              "name": "String",
              "ofType": null
            },
            "defaultValue": null,
            "isDeprecated": false,
            "deprecationReason": null
          },
          {
            "name": "id",
            "description": null,
            "type": {
              "kind": "NON_NULL",
              "name": null,
              "ofType": {
                "kind": "SCALAR",
                "name": "Int",
                "ofType": null
              }
            },
            "defaultValue": null,
            "isDeprecated": false,
            "deprecationReason": null
          },
          {
            "name": "patch",
            "description": "An object where the defined keys will be set on the `CtfSecret` being updated.",
            "type": {
              "kind": "NON_NULL",
              "name": null,
              "ofType": {
                "kind": "INPUT_OBJECT",
                "name": "CtfSecretPatch",
                "ofType": null
              }
            },
            "defaultValue": null,
            "isDeprecated": false,
            "deprecationReason": null
          }
        ],
        "interfaces": null,
        "enumValues": null,
        "possibleTypes": null
      },
      {
        "kind": "OBJECT",
        "name": "UpdateCtfSecretPayload",
        "description": "The output of our update `CtfSecret` mutation.",
        "fields": [
          {
            "name": "clientMutationId",
            "description": "The exact same `clientMutationId` that was provided in the mutation input,\nunchanged and unused. May be used by a client to track mutations.",
            "args": [],
            "type": {
              "kind": "SCALAR",
              "name": "String",
              "ofType": null
            },
            "isDeprecated": false,
            "deprecationReason": null
          },
          {
            "name": "ctfSecret",
            "description": "The `CtfSecret` that was updated by this mutation.",
            "args": [],
            "type": {
              "kind": "OBJECT",
              "name": "CtfSecret",
              "ofType": null
            },
            "isDeprecated": false,
            "deprecationReason": null
          },
          {
            "name": "ctfSecretEdge",
            "description": "An edge for our `CtfSecret`. May be used by Relay 1.",
            "args": [
              {
                "name": "orderBy",
                "description": "The method to use when ordering `CtfSecret`.",
                "type": {
                  "kind": "LIST",
                  "name": null,
                  "ofType": {
                    "kind": "NON_NULL",
                    "name": null,
                    "ofType": {
                      "kind": "ENUM",
                      "name": "CtfSecretsOrderBy",
                      "ofType": null
                    }
                  }
                },
                "defaultValue": "[PRIMARY_KEY_ASC]",
                "isDeprecated": false,
                "deprecationReason": null
              }
            ],
            "type": {
              "kind": "OBJECT",
              "name": "CtfSecretsEdge",
              "ofType": null
            },
            "isDeprecated": false,
            "deprecationReason": null
          },
          {
            "name": "query",
            "description": "Our root query field type. Allows us to run any query from our mutation payload.",
            "args": [],
            "type": {
              "kind": "OBJECT",
              "name": "Query",
              "ofType": null
            },
            "isDeprecated": false,
            "deprecationReason": null
          }
        ],
        "inputFields": null,
        "interfaces": [],
        "enumValues": null,
        "possibleTypes": null
      },
      {
        "kind": "INPUT_OBJECT",
        "name": "UpdateProfileByNodeIdInput",
        "description": "All input for the `updateProfileByNodeId` mutation.",
        "fields": null,
        "inputFields": [
          {
            "name": "clientMutationId",
            "description": "An arbitrary string value with no semantic meaning. Will be included in the\npayload verbatim. May be used to track mutations by the client.",
            "type": {
              "kind": "SCALAR",
              "name": "String",
              "ofType": null
            },
            "defaultValue": null,
            "isDeprecated": false,
            "deprecationReason": null
          },
          {
            "name": "nodeId",
            "description": "The globally unique `ID` which will identify a single `Profile` to be updated.",
            "type": {
              "kind": "NON_NULL",
              "name": null,
              "ofType": {
                "kind": "SCALAR",
                "name": "ID",
                "ofType": null
              }
            },
            "defaultValue": null,
            "isDeprecated": false,
            "deprecationReason": null
          },
          {
            "name": "patch",
            "description": "An object where the defined keys will be set on the `Profile` being updated.",
            "type": {
              "kind": "NON_NULL",
              "name": null,
              "ofType": {
                "kind": "INPUT_OBJECT",
                "name": "ProfilePatch",
                "ofType": null
              }
            },
            "defaultValue": null,
            "isDeprecated": false,
            "deprecationReason": null
          }
        ],
        "interfaces": null,
        "enumValues": null,
        "possibleTypes": null
      },
      {
        "kind": "INPUT_OBJECT",
        "name": "UpdateProfileByUsernameInput",
        "description": "All input for the `updateProfileByUsername` mutation.",
        "fields": null,
        "inputFields": [
          {
            "name": "clientMutationId",
            "description": "An arbitrary string value with no semantic meaning. Will be included in the\npayload verbatim. May be used to track mutations by the client.",
            "type": {
              "kind": "SCALAR",
              "name": "String",
              "ofType": null
            },
            "defaultValue": null,
            "isDeprecated": false,
            "deprecationReason": null
          },
          {
            "name": "patch",
            "description": "An object where the defined keys will be set on the `Profile` being updated.",
            "type": {
              "kind": "NON_NULL",
              "name": null,
              "ofType": {
                "kind": "INPUT_OBJECT",
                "name": "ProfilePatch",
                "ofType": null
              }
            },
            "defaultValue": null,
            "isDeprecated": false,
            "deprecationReason": null
          },
          {
            "name": "username",
            "description": null,
            "type": {
              "kind": "NON_NULL",
              "name": null,
              "ofType": {
                "kind": "SCALAR",
                "name": "String",
                "ofType": null
              }
            },
            "defaultValue": null,
            "isDeprecated": false,
            "deprecationReason": null
          }
        ],
        "interfaces": null,
        "enumValues": null,
        "possibleTypes": null
      },
      {
        "kind": "INPUT_OBJECT",
        "name": "UpdateProfileInput",
        "description": "All input for the `updateProfile` mutation.",
        "fields": null,
        "inputFields": [
          {
            "name": "clientMutationId",
            "description": "An arbitrary string value with no semantic meaning. Will be included in the\npayload verbatim. May be used to track mutations by the client.",
            "type": {
              "kind": "SCALAR",
              "name": "String",
              "ofType": null
            },
            "defaultValue": null,
            "isDeprecated": false,
            "deprecationReason": null
          },
          {
            "name": "id",
            "description": null,
            "type": {
              "kind": "NON_NULL",
              "name": null,
              "ofType": {
                "kind": "SCALAR",
                "name": "Int",
                "ofType": null
              }
            },
            "defaultValue": null,
            "isDeprecated": false,
            "deprecationReason": null
          },
          {
            "name": "patch",
            "description": "An object where the defined keys will be set on the `Profile` being updated.",
            "type": {
              "kind": "NON_NULL",
              "name": null,
              "ofType": {
                "kind": "INPUT_OBJECT",
                "name": "ProfilePatch",
                "ofType": null
              }
            },
            "defaultValue": null,
            "isDeprecated": false,
            "deprecationReason": null
          }
        ],
        "interfaces": null,
        "enumValues": null,
        "possibleTypes": null
      },
      {
        "kind": "OBJECT",
        "name": "UpdateProfilePayload",
        "description": "The output of our update `Profile` mutation.",
        "fields": [
          {
            "name": "clientMutationId",
            "description": "The exact same `clientMutationId` that was provided in the mutation input,\nunchanged and unused. May be used by a client to track mutations.",
            "args": [],
            "type": {
              "kind": "SCALAR",
              "name": "String",
              "ofType": null
            },
            "isDeprecated": false,
            "deprecationReason": null
          },
          {
            "name": "profile",
            "description": "The `Profile` that was updated by this mutation.",
            "args": [],
            "type": {
              "kind": "OBJECT",
              "name": "Profile",
              "ofType": null
            },
            "isDeprecated": false,
            "deprecationReason": null
          },
          {
            "name": "profileEdge",
            "description": "An edge for our `Profile`. May be used by Relay 1.",
            "args": [
              {
                "name": "orderBy",
                "description": "The method to use when ordering `Profile`.",
                "type": {
                  "kind": "LIST",
                  "name": null,
                  "ofType": {
                    "kind": "NON_NULL",
                    "name": null,
                    "ofType": {
                      "kind": "ENUM",
                      "name": "ProfilesOrderBy",
                      "ofType": null
                    }
                  }
                },
                "defaultValue": "[PRIMARY_KEY_ASC]",
                "isDeprecated": false,
                "deprecationReason": null
              }
            ],
            "type": {
              "kind": "OBJECT",
              "name": "ProfilesEdge",
              "ofType": null
            },
            "isDeprecated": false,
            "deprecationReason": null
          },
          {
            "name": "query",
            "description": "Our root query field type. Allows us to run any query from our mutation payload.",
            "args": [],
            "type": {
              "kind": "OBJECT",
              "name": "Query",
              "ofType": null
            },
            "isDeprecated": false,
            "deprecationReason": null
          }
        ],
        "inputFields": null,
        "interfaces": [],
        "enumValues": null,
        "possibleTypes": null
      },
      {
        "kind": "INPUT_OBJECT",
        "name": "UpdateSettingByNodeIdInput",
        "description": "All input for the `updateSettingByNodeId` mutation.",
        "fields": null,
        "inputFields": [
          {
            "name": "clientMutationId",
            "description": "An arbitrary string value with no semantic meaning. Will be included in the\npayload verbatim. May be used to track mutations by the client.",
            "type": {
              "kind": "SCALAR",
              "name": "String",
              "ofType": null
            },
            "defaultValue": null,
            "isDeprecated": false,
            "deprecationReason": null
          },
          {
            "name": "nodeId",
            "description": "The globally unique `ID` which will identify a single `Setting` to be updated.",
            "type": {
              "kind": "NON_NULL",
              "name": null,
              "ofType": {
                "kind": "SCALAR",
                "name": "ID",
                "ofType": null
              }
            },
            "defaultValue": null,
            "isDeprecated": false,
            "deprecationReason": null
          },
          {
            "name": "patch",
            "description": "An object where the defined keys will be set on the `Setting` being updated.",
            "type": {
              "kind": "NON_NULL",
              "name": null,
              "ofType": {
                "kind": "INPUT_OBJECT",
                "name": "SettingPatch",
                "ofType": null
              }
            },
            "defaultValue": null,
            "isDeprecated": false,
            "deprecationReason": null
          }
        ],
        "interfaces": null,
        "enumValues": null,
        "possibleTypes": null
      },
      {
        "kind": "OBJECT",
        "name": "UpdateSettingPayload",
        "description": "The output of our update `Setting` mutation.",
        "fields": [
          {
            "name": "clientMutationId",
            "description": "The exact same `clientMutationId` that was provided in the mutation input,\nunchanged and unused. May be used by a client to track mutations.",
            "args": [],
            "type": {
              "kind": "SCALAR",
              "name": "String",
              "ofType": null
            },
            "isDeprecated": false,
            "deprecationReason": null
          },
          {
            "name": "query",
            "description": "Our root query field type. Allows us to run any query from our mutation payload.",
            "args": [],
            "type": {
              "kind": "OBJECT",
              "name": "Query",
              "ofType": null
            },
            "isDeprecated": false,
            "deprecationReason": null
          },
          {
            "name": "setting",
            "description": "The `Setting` that was updated by this mutation.",
            "args": [],
            "type": {
              "kind": "OBJECT",
              "name": "Setting",
              "ofType": null
            },
            "isDeprecated": false,
            "deprecationReason": null
          },
          {
            "name": "settingEdge",
            "description": "An edge for our `Setting`. May be used by Relay 1.",
            "args": [
              {
                "name": "orderBy",
                "description": "The method to use when ordering `Setting`.",
                "type": {
                  "kind": "LIST",
                  "name": null,
                  "ofType": {
                    "kind": "NON_NULL",
                    "name": null,
                    "ofType": {
                      "kind": "ENUM",
                      "name": "SettingsOrderBy",
                      "ofType": null
                    }
                  }
                },
                "defaultValue": "[PRIMARY_KEY_ASC]",
                "isDeprecated": false,
                "deprecationReason": null
              }
            ],
            "type": {
              "kind": "OBJECT",
              "name": "SettingsEdge",
              "ofType": null
            },
            "isDeprecated": false,
            "deprecationReason": null
          }
        ],
        "inputFields": null,
        "interfaces": [],
        "enumValues": null,
        "possibleTypes": null
      },
      {
        "kind": "INPUT_OBJECT",
        "name": "UpdateTaskByNodeIdInput",
        "description": "All input for the `updateTaskByNodeId` mutation.",
        "fields": null,
        "inputFields": [
          {
            "name": "clientMutationId",
            "description": "An arbitrary string value with no semantic meaning. Will be included in the\npayload verbatim. May be used to track mutations by the client.",
            "type": {
              "kind": "SCALAR",
              "name": "String",
              "ofType": null
            },
            "defaultValue": null,
            "isDeprecated": false,
            "deprecationReason": null
          },
          {
            "name": "nodeId",
            "description": "The globally unique `ID` which will identify a single `Task` to be updated.",
            "type": {
              "kind": "NON_NULL",
              "name": null,
              "ofType": {
                "kind": "SCALAR",
                "name": "ID",
                "ofType": null
              }
            },
            "defaultValue": null,
            "isDeprecated": false,
            "deprecationReason": null
          },
          {
            "name": "patch",
            "description": "An object where the defined keys will be set on the `Task` being updated.",
            "type": {
              "kind": "NON_NULL",
              "name": null,
              "ofType": {
                "kind": "INPUT_OBJECT",
                "name": "TaskPatch",
                "ofType": null
              }
            },
            "defaultValue": null,
            "isDeprecated": false,
            "deprecationReason": null
          }
        ],
        "interfaces": null,
        "enumValues": null,
        "possibleTypes": null
      },
      {
        "kind": "INPUT_OBJECT",
        "name": "UpdateTaskInput",
        "description": "All input for the `updateTask` mutation.",
        "fields": null,
        "inputFields": [
          {
            "name": "clientMutationId",
            "description": "An arbitrary string value with no semantic meaning. Will be included in the\npayload verbatim. May be used to track mutations by the client.",
            "type": {
              "kind": "SCALAR",
              "name": "String",
              "ofType": null
            },
            "defaultValue": null,
            "isDeprecated": false,
            "deprecationReason": null
          },
          {
            "name": "id",
            "description": null,
            "type": {
              "kind": "NON_NULL",
              "name": null,
              "ofType": {
                "kind": "SCALAR",
                "name": "Int",
                "ofType": null
              }
            },
            "defaultValue": null,
            "isDeprecated": false,
            "deprecationReason": null
          },
          {
            "name": "patch",
            "description": "An object where the defined keys will be set on the `Task` being updated.",
            "type": {
              "kind": "NON_NULL",
              "name": null,
              "ofType": {
                "kind": "INPUT_OBJECT",
                "name": "TaskPatch",
                "ofType": null
              }
            },
            "defaultValue": null,
            "isDeprecated": false,
            "deprecationReason": null
          }
        ],
        "interfaces": null,
        "enumValues": null,
        "possibleTypes": null
      },
      {
        "kind": "OBJECT",
        "name": "UpdateTaskPayload",
        "description": "The output of our update `Task` mutation.",
        "fields": [
          {
            "name": "clientMutationId",
            "description": "The exact same `clientMutationId` that was provided in the mutation input,\nunchanged and unused. May be used by a client to track mutations.",
            "args": [],
            "type": {
              "kind": "SCALAR",
              "name": "String",
              "ofType": null
            },
            "isDeprecated": false,
            "deprecationReason": null
          },
          {
            "name": "ctf",
            "description": "Reads a single `Ctf` that is related to this `Task`.",
            "args": [],
            "type": {
              "kind": "OBJECT",
              "name": "Ctf",
              "ofType": null
            },
            "isDeprecated": false,
            "deprecationReason": null
          },
          {
            "name": "query",
            "description": "Our root query field type. Allows us to run any query from our mutation payload.",
            "args": [],
            "type": {
              "kind": "OBJECT",
              "name": "Query",
              "ofType": null
            },
            "isDeprecated": false,
            "deprecationReason": null
          },
          {
            "name": "task",
            "description": "The `Task` that was updated by this mutation.",
            "args": [],
            "type": {
              "kind": "OBJECT",
              "name": "Task",
              "ofType": null
            },
            "isDeprecated": false,
            "deprecationReason": null
          },
          {
            "name": "taskEdge",
            "description": "An edge for our `Task`. May be used by Relay 1.",
            "args": [
              {
                "name": "orderBy",
                "description": "The method to use when ordering `Task`.",
                "type": {
                  "kind": "LIST",
                  "name": null,
                  "ofType": {
                    "kind": "NON_NULL",
                    "name": null,
                    "ofType": {
                      "kind": "ENUM",
                      "name": "TasksOrderBy",
                      "ofType": null
                    }
                  }
                },
                "defaultValue": "[PRIMARY_KEY_ASC]",
                "isDeprecated": false,
                "deprecationReason": null
              }
            ],
            "type": {
              "kind": "OBJECT",
              "name": "TasksEdge",
              "ofType": null
            },
            "isDeprecated": false,
            "deprecationReason": null
          }
        ],
        "inputFields": null,
        "interfaces": [],
        "enumValues": null,
        "possibleTypes": null
      },
      {
        "kind": "INPUT_OBJECT",
        "name": "UpdateUserRoleInput",
        "description": "All input for the `updateUserRole` mutation.",
        "fields": null,
        "inputFields": [
          {
            "name": "clientMutationId",
            "description": "An arbitrary string value with no semantic meaning. Will be included in the\npayload verbatim. May be used to track mutations by the client.",
            "type": {
              "kind": "SCALAR",
              "name": "String",
              "ofType": null
            },
            "defaultValue": null,
            "isDeprecated": false,
            "deprecationReason": null
          },
          {
            "name": "role",
            "description": null,
            "type": {
              "kind": "ENUM",
              "name": "Role",
              "ofType": null
            },
            "defaultValue": null,
            "isDeprecated": false,
            "deprecationReason": null
          },
          {
            "name": "userId",
            "description": null,
            "type": {
              "kind": "SCALAR",
              "name": "Int",
              "ofType": null
            },
            "defaultValue": null,
            "isDeprecated": false,
            "deprecationReason": null
          }
        ],
        "interfaces": null,
        "enumValues": null,
        "possibleTypes": null
      },
      {
        "kind": "OBJECT",
        "name": "UpdateUserRolePayload",
        "description": "The output of our `updateUserRole` mutation.",
        "fields": [
          {
            "name": "clientMutationId",
            "description": "The exact same `clientMutationId` that was provided in the mutation input,\nunchanged and unused. May be used by a client to track mutations.",
            "args": [],
            "type": {
              "kind": "SCALAR",
              "name": "String",
              "ofType": null
            },
            "isDeprecated": false,
            "deprecationReason": null
          },
          {
            "name": "query",
            "description": "Our root query field type. Allows us to run any query from our mutation payload.",
            "args": [],
            "type": {
              "kind": "OBJECT",
              "name": "Query",
              "ofType": null
            },
            "isDeprecated": false,
            "deprecationReason": null
          },
          {
            "name": "role",
            "description": null,
            "args": [],
            "type": {
              "kind": "ENUM",
              "name": "Role",
              "ofType": null
            },
            "isDeprecated": false,
            "deprecationReason": null
          }
        ],
        "inputFields": null,
        "interfaces": [],
        "enumValues": null,
        "possibleTypes": null
      },
      {
        "kind": "SCALAR",
        "name": "Upload",
        "description": "The `Upload` scalar type represents a file upload.",
        "fields": null,
        "inputFields": null,
        "interfaces": null,
        "enumValues": null,
        "possibleTypes": null
      },
      {
        "kind": "OBJECT",
        "name": "User",
        "description": null,
        "fields": [
          {
            "name": "id",
            "description": null,
            "args": [],
            "type": {
              "kind": "SCALAR",
              "name": "Int",
              "ofType": null
            },
            "isDeprecated": false,
            "deprecationReason": null
          },
          {
            "name": "login",
            "description": null,
            "args": [],
            "type": {
              "kind": "SCALAR",
              "name": "String",
              "ofType": null
            },
            "isDeprecated": false,
            "deprecationReason": null
          },
          {
            "name": "nodeId",
            "description": null,
            "args": [],
            "type": {
              "kind": "SCALAR",
              "name": "String",
              "ofType": null
            },
            "isDeprecated": false,
            "deprecationReason": null
          },
          {
            "name": "profile",
            "description": null,
            "args": [],
            "type": {
              "kind": "OBJECT",
              "name": "Profile",
              "ofType": null
            },
            "isDeprecated": false,
            "deprecationReason": null
          },
          {
            "name": "role",
            "description": null,
            "args": [],
            "type": {
              "kind": "ENUM",
              "name": "Role",
              "ofType": null
            },
            "isDeprecated": false,
            "deprecationReason": null
          }
        ],
        "inputFields": null,
        "interfaces": [],
        "enumValues": null,
        "possibleTypes": null
      },
      {
        "kind": "OBJECT",
        "name": "UserResponse",
        "description": null,
        "fields": [
          {
            "name": "id",
            "description": null,
            "args": [],
            "type": {
              "kind": "SCALAR",
              "name": "Int",
              "ofType": null
            },
            "isDeprecated": false,
            "deprecationReason": null
          },
          {
            "name": "login",
            "description": null,
            "args": [],
            "type": {
              "kind": "SCALAR",
              "name": "String",
              "ofType": null
            },
            "isDeprecated": false,
            "deprecationReason": null
          },
          {
            "name": "role",
            "description": null,
            "args": [],
            "type": {
              "kind": "ENUM",
              "name": "Role",
              "ofType": null
            },
            "isDeprecated": false,
            "deprecationReason": null
          }
        ],
        "inputFields": null,
        "interfaces": [],
        "enumValues": null,
        "possibleTypes": null
      },
      {
        "kind": "OBJECT",
        "name": "UsersConnection",
        "description": "A connection to a list of `User` values.",
        "fields": [
          {
            "name": "edges",
            "description": "A list of edges which contains the `User` and cursor to aid in pagination.",
            "args": [],
            "type": {
              "kind": "NON_NULL",
              "name": null,
              "ofType": {
                "kind": "LIST",
                "name": null,
                "ofType": {
                  "kind": "NON_NULL",
                  "name": null,
                  "ofType": {
                    "kind": "OBJECT",
                    "name": "UsersEdge",
                    "ofType": null
                  }
                }
              }
            },
            "isDeprecated": false,
            "deprecationReason": null
          },
          {
            "name": "nodes",
            "description": "A list of `User` objects.",
            "args": [],
            "type": {
              "kind": "NON_NULL",
              "name": null,
              "ofType": {
                "kind": "LIST",
                "name": null,
                "ofType": {
                  "kind": "NON_NULL",
                  "name": null,
                  "ofType": {
                    "kind": "OBJECT",
                    "name": "User",
                    "ofType": null
                  }
                }
              }
            },
            "isDeprecated": false,
            "deprecationReason": null
          },
          {
            "name": "pageInfo",
            "description": "Information to aid in pagination.",
            "args": [],
            "type": {
              "kind": "NON_NULL",
              "name": null,
              "ofType": {
                "kind": "OBJECT",
                "name": "PageInfo",
                "ofType": null
              }
            },
            "isDeprecated": false,
            "deprecationReason": null
          },
          {
            "name": "totalCount",
            "description": "The count of *all* `User` you could get from the connection.",
            "args": [],
            "type": {
              "kind": "NON_NULL",
              "name": null,
              "ofType": {
                "kind": "SCALAR",
                "name": "Int",
                "ofType": null
              }
            },
            "isDeprecated": false,
            "deprecationReason": null
          }
        ],
        "inputFields": null,
        "interfaces": [],
        "enumValues": null,
        "possibleTypes": null
      },
      {
        "kind": "OBJECT",
        "name": "UsersEdge",
        "description": "A `User` edge in the connection.",
        "fields": [
          {
            "name": "cursor",
            "description": "A cursor for use in pagination.",
            "args": [],
            "type": {
              "kind": "SCALAR",
              "name": "Cursor",
              "ofType": null
            },
            "isDeprecated": false,
            "deprecationReason": null
          },
          {
            "name": "node",
            "description": "The `User` at the end of the edge.",
            "args": [],
            "type": {
              "kind": "NON_NULL",
              "name": null,
              "ofType": {
                "kind": "OBJECT",
                "name": "User",
                "ofType": null
              }
            },
            "isDeprecated": false,
            "deprecationReason": null
          }
        ],
        "inputFields": null,
        "interfaces": [],
        "enumValues": null,
        "possibleTypes": null
      },
      {
        "kind": "ENUM",
        "name": "UsersOrderBy",
        "description": "Methods to use when ordering `User`.",
        "fields": null,
        "inputFields": null,
        "interfaces": null,
        "enumValues": [
          {
            "name": "NATURAL",
            "description": null,
            "isDeprecated": false,
            "deprecationReason": null
          }
        ],
        "possibleTypes": null
      },
      {
        "kind": "OBJECT",
        "name": "WorkOnTask",
        "description": null,
        "fields": [
          {
            "name": "nodeId",
            "description": "A globally unique identifier. Can be used in various places throughout the system to identify this single value.",
            "args": [],
            "type": {
              "kind": "NON_NULL",
              "name": null,
              "ofType": {
                "kind": "SCALAR",
                "name": "ID",
                "ofType": null
              }
            },
            "isDeprecated": false,
            "deprecationReason": null
          },
          {
            "name": "profile",
            "description": "Reads a single `Profile` that is related to this `WorkOnTask`.",
            "args": [],
            "type": {
              "kind": "OBJECT",
              "name": "Profile",
              "ofType": null
            },
            "isDeprecated": false,
            "deprecationReason": null
          },
          {
            "name": "profileId",
            "description": null,
            "args": [],
            "type": {
              "kind": "NON_NULL",
              "name": null,
              "ofType": {
                "kind": "SCALAR",
                "name": "Int",
                "ofType": null
              }
            },
            "isDeprecated": false,
            "deprecationReason": null
          },
          {
            "name": "task",
            "description": "Reads a single `Task` that is related to this `WorkOnTask`.",
            "args": [],
            "type": {
              "kind": "OBJECT",
              "name": "Task",
              "ofType": null
            },
            "isDeprecated": false,
            "deprecationReason": null
          },
          {
            "name": "taskId",
            "description": null,
            "args": [],
            "type": {
              "kind": "NON_NULL",
              "name": null,
              "ofType": {
                "kind": "SCALAR",
                "name": "Int",
                "ofType": null
              }
            },
            "isDeprecated": false,
            "deprecationReason": null
          }
        ],
        "inputFields": null,
        "interfaces": [
          {
            "kind": "INTERFACE",
            "name": "Node",
            "ofType": null
          }
        ],
        "enumValues": null,
        "possibleTypes": null
      },
      {
        "kind": "INPUT_OBJECT",
        "name": "WorkOnTaskCondition",
        "description": "A condition to be used against `WorkOnTask` object types. All fields are tested\nfor equality and combined with a logical ‘and.’",
        "fields": null,
        "inputFields": [
          {
            "name": "profileId",
            "description": "Checks for equality with the object’s `profileId` field.",
            "type": {
              "kind": "SCALAR",
              "name": "Int",
              "ofType": null
            },
            "defaultValue": null,
            "isDeprecated": false,
            "deprecationReason": null
          },
          {
            "name": "taskId",
            "description": "Checks for equality with the object’s `taskId` field.",
            "type": {
              "kind": "SCALAR",
              "name": "Int",
              "ofType": null
            },
            "defaultValue": null,
            "isDeprecated": false,
            "deprecationReason": null
          }
        ],
        "interfaces": null,
        "enumValues": null,
        "possibleTypes": null
      },
      {
        "kind": "OBJECT",
        "name": "WorkOnTasksConnection",
        "description": "A connection to a list of `WorkOnTask` values.",
        "fields": [
          {
            "name": "edges",
            "description": "A list of edges which contains the `WorkOnTask` and cursor to aid in pagination.",
            "args": [],
            "type": {
              "kind": "NON_NULL",
              "name": null,
              "ofType": {
                "kind": "LIST",
                "name": null,
                "ofType": {
                  "kind": "NON_NULL",
                  "name": null,
                  "ofType": {
                    "kind": "OBJECT",
                    "name": "WorkOnTasksEdge",
                    "ofType": null
                  }
                }
              }
            },
            "isDeprecated": false,
            "deprecationReason": null
          },
          {
            "name": "nodes",
            "description": "A list of `WorkOnTask` objects.",
            "args": [],
            "type": {
              "kind": "NON_NULL",
              "name": null,
              "ofType": {
                "kind": "LIST",
                "name": null,
                "ofType": {
                  "kind": "NON_NULL",
                  "name": null,
                  "ofType": {
                    "kind": "OBJECT",
                    "name": "WorkOnTask",
                    "ofType": null
                  }
                }
              }
            },
            "isDeprecated": false,
            "deprecationReason": null
          },
          {
            "name": "pageInfo",
            "description": "Information to aid in pagination.",
            "args": [],
            "type": {
              "kind": "NON_NULL",
              "name": null,
              "ofType": {
                "kind": "OBJECT",
                "name": "PageInfo",
                "ofType": null
              }
            },
            "isDeprecated": false,
            "deprecationReason": null
          },
          {
            "name": "totalCount",
            "description": "The count of *all* `WorkOnTask` you could get from the connection.",
            "args": [],
            "type": {
              "kind": "NON_NULL",
              "name": null,
              "ofType": {
                "kind": "SCALAR",
                "name": "Int",
                "ofType": null
              }
            },
            "isDeprecated": false,
            "deprecationReason": null
          }
        ],
        "inputFields": null,
        "interfaces": [],
        "enumValues": null,
        "possibleTypes": null
      },
      {
        "kind": "OBJECT",
        "name": "WorkOnTasksEdge",
        "description": "A `WorkOnTask` edge in the connection.",
        "fields": [
          {
            "name": "cursor",
            "description": "A cursor for use in pagination.",
            "args": [],
            "type": {
              "kind": "SCALAR",
              "name": "Cursor",
              "ofType": null
            },
            "isDeprecated": false,
            "deprecationReason": null
          },
          {
            "name": "node",
            "description": "The `WorkOnTask` at the end of the edge.",
            "args": [],
            "type": {
              "kind": "NON_NULL",
              "name": null,
              "ofType": {
                "kind": "OBJECT",
                "name": "WorkOnTask",
                "ofType": null
              }
            },
            "isDeprecated": false,
            "deprecationReason": null
          }
        ],
        "inputFields": null,
        "interfaces": [],
        "enumValues": null,
        "possibleTypes": null
      },
      {
        "kind": "ENUM",
        "name": "WorkOnTasksOrderBy",
        "description": "Methods to use when ordering `WorkOnTask`.",
        "fields": null,
        "inputFields": null,
        "interfaces": null,
        "enumValues": [
          {
            "name": "NATURAL",
            "description": null,
            "isDeprecated": false,
            "deprecationReason": null
          },
          {
            "name": "PRIMARY_KEY_ASC",
            "description": null,
            "isDeprecated": false,
            "deprecationReason": null
          },
          {
            "name": "PRIMARY_KEY_DESC",
            "description": null,
            "isDeprecated": false,
            "deprecationReason": null
          },
          {
            "name": "PROFILE_ID_ASC",
            "description": null,
            "isDeprecated": false,
            "deprecationReason": null
          },
          {
            "name": "PROFILE_ID_DESC",
            "description": null,
            "isDeprecated": false,
            "deprecationReason": null
          },
          {
            "name": "TASK_ID_ASC",
            "description": null,
            "isDeprecated": false,
            "deprecationReason": null
          },
          {
            "name": "TASK_ID_DESC",
            "description": null,
            "isDeprecated": false,
            "deprecationReason": null
          }
        ],
        "possibleTypes": null
      },
      {
        "kind": "OBJECT",
        "name": "__Directive",
        "description": "A Directive provides a way to describe alternate runtime execution and type validation behavior in a GraphQL document.\n\nIn some cases, you need to provide options to alter GraphQL's execution behavior in ways field arguments will not suffice, such as conditionally including or skipping a field. Directives provide this by describing additional information to the executor.",
        "fields": [
          {
            "name": "name",
            "description": null,
            "args": [],
            "type": {
              "kind": "NON_NULL",
              "name": null,
              "ofType": {
                "kind": "SCALAR",
                "name": "String",
                "ofType": null
              }
            },
            "isDeprecated": false,
            "deprecationReason": null
          },
          {
            "name": "description",
            "description": null,
            "args": [],
            "type": {
              "kind": "SCALAR",
              "name": "String",
              "ofType": null
            },
            "isDeprecated": false,
            "deprecationReason": null
          },
          {
            "name": "isRepeatable",
            "description": null,
            "args": [],
            "type": {
              "kind": "NON_NULL",
              "name": null,
              "ofType": {
                "kind": "SCALAR",
                "name": "Boolean",
                "ofType": null
              }
            },
            "isDeprecated": false,
            "deprecationReason": null
          },
          {
            "name": "locations",
            "description": null,
            "args": [],
            "type": {
              "kind": "NON_NULL",
              "name": null,
              "ofType": {
                "kind": "LIST",
                "name": null,
                "ofType": {
                  "kind": "NON_NULL",
                  "name": null,
                  "ofType": {
                    "kind": "ENUM",
                    "name": "__DirectiveLocation",
                    "ofType": null
                  }
                }
              }
            },
            "isDeprecated": false,
            "deprecationReason": null
          },
          {
            "name": "args",
            "description": null,
            "args": [
              {
                "name": "includeDeprecated",
                "description": null,
                "type": {
                  "kind": "SCALAR",
                  "name": "Boolean",
                  "ofType": null
                },
                "defaultValue": "false",
                "isDeprecated": false,
                "deprecationReason": null
              }
            ],
            "type": {
              "kind": "NON_NULL",
              "name": null,
              "ofType": {
                "kind": "LIST",
                "name": null,
                "ofType": {
                  "kind": "NON_NULL",
                  "name": null,
                  "ofType": {
                    "kind": "OBJECT",
                    "name": "__InputValue",
                    "ofType": null
                  }
                }
              }
            },
            "isDeprecated": false,
            "deprecationReason": null
          }
        ],
        "inputFields": null,
        "interfaces": [],
        "enumValues": null,
        "possibleTypes": null
      },
      {
        "kind": "ENUM",
        "name": "__DirectiveLocation",
        "description": "A Directive can be adjacent to many parts of the GraphQL language, a __DirectiveLocation describes one such possible adjacencies.",
        "fields": null,
        "inputFields": null,
        "interfaces": null,
        "enumValues": [
          {
            "name": "QUERY",
            "description": "Location adjacent to a query operation.",
            "isDeprecated": false,
            "deprecationReason": null
          },
          {
            "name": "MUTATION",
            "description": "Location adjacent to a mutation operation.",
            "isDeprecated": false,
            "deprecationReason": null
          },
          {
            "name": "SUBSCRIPTION",
            "description": "Location adjacent to a subscription operation.",
            "isDeprecated": false,
            "deprecationReason": null
          },
          {
            "name": "FIELD",
            "description": "Location adjacent to a field.",
            "isDeprecated": false,
            "deprecationReason": null
          },
          {
            "name": "FRAGMENT_DEFINITION",
            "description": "Location adjacent to a fragment definition.",
            "isDeprecated": false,
            "deprecationReason": null
          },
          {
            "name": "FRAGMENT_SPREAD",
            "description": "Location adjacent to a fragment spread.",
            "isDeprecated": false,
            "deprecationReason": null
          },
          {
            "name": "INLINE_FRAGMENT",
            "description": "Location adjacent to an inline fragment.",
            "isDeprecated": false,
            "deprecationReason": null
          },
          {
            "name": "VARIABLE_DEFINITION",
            "description": "Location adjacent to a variable definition.",
            "isDeprecated": false,
            "deprecationReason": null
          },
          {
            "name": "SCHEMA",
            "description": "Location adjacent to a schema definition.",
            "isDeprecated": false,
            "deprecationReason": null
          },
          {
            "name": "SCALAR",
            "description": "Location adjacent to a scalar definition.",
            "isDeprecated": false,
            "deprecationReason": null
          },
          {
            "name": "OBJECT",
            "description": "Location adjacent to an object type definition.",
            "isDeprecated": false,
            "deprecationReason": null
          },
          {
            "name": "FIELD_DEFINITION",
            "description": "Location adjacent to a field definition.",
            "isDeprecated": false,
            "deprecationReason": null
          },
          {
            "name": "ARGUMENT_DEFINITION",
            "description": "Location adjacent to an argument definition.",
            "isDeprecated": false,
            "deprecationReason": null
          },
          {
            "name": "INTERFACE",
            "description": "Location adjacent to an interface definition.",
            "isDeprecated": false,
            "deprecationReason": null
          },
          {
            "name": "UNION",
            "description": "Location adjacent to a union definition.",
            "isDeprecated": false,
            "deprecationReason": null
          },
          {
            "name": "ENUM",
            "description": "Location adjacent to an enum definition.",
            "isDeprecated": false,
            "deprecationReason": null
          },
          {
            "name": "ENUM_VALUE",
            "description": "Location adjacent to an enum value definition.",
            "isDeprecated": false,
            "deprecationReason": null
          },
          {
            "name": "INPUT_OBJECT",
            "description": "Location adjacent to an input object type definition.",
            "isDeprecated": false,
            "deprecationReason": null
          },
          {
            "name": "INPUT_FIELD_DEFINITION",
            "description": "Location adjacent to an input object field definition.",
            "isDeprecated": false,
            "deprecationReason": null
          }
        ],
        "possibleTypes": null
      },
      {
        "kind": "OBJECT",
        "name": "__EnumValue",
        "description": "One possible value for a given Enum. Enum values are unique values, not a placeholder for a string or numeric value. However an Enum value is returned in a JSON response as a string.",
        "fields": [
          {
            "name": "name",
            "description": null,
            "args": [],
            "type": {
              "kind": "NON_NULL",
              "name": null,
              "ofType": {
                "kind": "SCALAR",
                "name": "String",
                "ofType": null
              }
            },
            "isDeprecated": false,
            "deprecationReason": null
          },
          {
            "name": "description",
            "description": null,
            "args": [],
            "type": {
              "kind": "SCALAR",
              "name": "String",
              "ofType": null
            },
            "isDeprecated": false,
            "deprecationReason": null
          },
          {
            "name": "isDeprecated",
            "description": null,
            "args": [],
            "type": {
              "kind": "NON_NULL",
              "name": null,
              "ofType": {
                "kind": "SCALAR",
                "name": "Boolean",
                "ofType": null
              }
            },
            "isDeprecated": false,
            "deprecationReason": null
          },
          {
            "name": "deprecationReason",
            "description": null,
            "args": [],
            "type": {
              "kind": "SCALAR",
              "name": "String",
              "ofType": null
            },
            "isDeprecated": false,
            "deprecationReason": null
          }
        ],
        "inputFields": null,
        "interfaces": [],
        "enumValues": null,
        "possibleTypes": null
      },
      {
        "kind": "OBJECT",
        "name": "__Field",
        "description": "Object and Interface types are described by a list of Fields, each of which has a name, potentially a list of arguments, and a return type.",
        "fields": [
          {
            "name": "name",
            "description": null,
            "args": [],
            "type": {
              "kind": "NON_NULL",
              "name": null,
              "ofType": {
                "kind": "SCALAR",
                "name": "String",
                "ofType": null
              }
            },
            "isDeprecated": false,
            "deprecationReason": null
          },
          {
            "name": "description",
            "description": null,
            "args": [],
            "type": {
              "kind": "SCALAR",
              "name": "String",
              "ofType": null
            },
            "isDeprecated": false,
            "deprecationReason": null
          },
          {
            "name": "args",
            "description": null,
            "args": [
              {
                "name": "includeDeprecated",
                "description": null,
                "type": {
                  "kind": "SCALAR",
                  "name": "Boolean",
                  "ofType": null
                },
                "defaultValue": "false",
                "isDeprecated": false,
                "deprecationReason": null
              }
            ],
            "type": {
              "kind": "NON_NULL",
              "name": null,
              "ofType": {
                "kind": "LIST",
                "name": null,
                "ofType": {
                  "kind": "NON_NULL",
                  "name": null,
                  "ofType": {
                    "kind": "OBJECT",
                    "name": "__InputValue",
                    "ofType": null
                  }
                }
              }
            },
            "isDeprecated": false,
            "deprecationReason": null
          },
          {
            "name": "type",
            "description": null,
            "args": [],
            "type": {
              "kind": "NON_NULL",
              "name": null,
              "ofType": {
                "kind": "OBJECT",
                "name": "__Type",
                "ofType": null
              }
            },
            "isDeprecated": false,
            "deprecationReason": null
          },
          {
            "name": "isDeprecated",
            "description": null,
            "args": [],
            "type": {
              "kind": "NON_NULL",
              "name": null,
              "ofType": {
                "kind": "SCALAR",
                "name": "Boolean",
                "ofType": null
              }
            },
            "isDeprecated": false,
            "deprecationReason": null
          },
          {
            "name": "deprecationReason",
            "description": null,
            "args": [],
            "type": {
              "kind": "SCALAR",
              "name": "String",
              "ofType": null
            },
            "isDeprecated": false,
            "deprecationReason": null
          }
        ],
        "inputFields": null,
        "interfaces": [],
        "enumValues": null,
        "possibleTypes": null
      },
      {
        "kind": "OBJECT",
        "name": "__InputValue",
        "description": "Arguments provided to Fields or Directives and the input fields of an InputObject are represented as Input Values which describe their type and optionally a default value.",
        "fields": [
          {
            "name": "name",
            "description": null,
            "args": [],
            "type": {
              "kind": "NON_NULL",
              "name": null,
              "ofType": {
                "kind": "SCALAR",
                "name": "String",
                "ofType": null
              }
            },
            "isDeprecated": false,
            "deprecationReason": null
          },
          {
            "name": "description",
            "description": null,
            "args": [],
            "type": {
              "kind": "SCALAR",
              "name": "String",
              "ofType": null
            },
            "isDeprecated": false,
            "deprecationReason": null
          },
          {
            "name": "type",
            "description": null,
            "args": [],
            "type": {
              "kind": "NON_NULL",
              "name": null,
              "ofType": {
                "kind": "OBJECT",
                "name": "__Type",
                "ofType": null
              }
            },
            "isDeprecated": false,
            "deprecationReason": null
          },
          {
            "name": "defaultValue",
            "description": "A GraphQL-formatted string representing the default value for this input value.",
            "args": [],
            "type": {
              "kind": "SCALAR",
              "name": "String",
              "ofType": null
            },
            "isDeprecated": false,
            "deprecationReason": null
          },
          {
            "name": "isDeprecated",
            "description": null,
            "args": [],
            "type": {
              "kind": "NON_NULL",
              "name": null,
              "ofType": {
                "kind": "SCALAR",
                "name": "Boolean",
                "ofType": null
              }
            },
            "isDeprecated": false,
            "deprecationReason": null
          },
          {
            "name": "deprecationReason",
            "description": null,
            "args": [],
            "type": {
              "kind": "SCALAR",
              "name": "String",
              "ofType": null
            },
            "isDeprecated": false,
            "deprecationReason": null
          }
        ],
        "inputFields": null,
        "interfaces": [],
        "enumValues": null,
        "possibleTypes": null
      },
      {
        "kind": "OBJECT",
        "name": "__Schema",
        "description": "A GraphQL Schema defines the capabilities of a GraphQL server. It exposes all available types and directives on the server, as well as the entry points for query, mutation, and subscription operations.",
        "fields": [
          {
            "name": "description",
            "description": null,
            "args": [],
            "type": {
              "kind": "SCALAR",
              "name": "String",
              "ofType": null
            },
            "isDeprecated": false,
            "deprecationReason": null
          },
          {
            "name": "types",
            "description": "A list of all types supported by this server.",
            "args": [],
            "type": {
              "kind": "NON_NULL",
              "name": null,
              "ofType": {
                "kind": "LIST",
                "name": null,
                "ofType": {
                  "kind": "NON_NULL",
                  "name": null,
                  "ofType": {
                    "kind": "OBJECT",
                    "name": "__Type",
                    "ofType": null
                  }
                }
              }
            },
            "isDeprecated": false,
            "deprecationReason": null
          },
          {
            "name": "queryType",
            "description": "The type that query operations will be rooted at.",
            "args": [],
            "type": {
              "kind": "NON_NULL",
              "name": null,
              "ofType": {
                "kind": "OBJECT",
                "name": "__Type",
                "ofType": null
              }
            },
            "isDeprecated": false,
            "deprecationReason": null
          },
          {
            "name": "mutationType",
            "description": "If this server supports mutation, the type that mutation operations will be rooted at.",
            "args": [],
            "type": {
              "kind": "OBJECT",
              "name": "__Type",
              "ofType": null
            },
            "isDeprecated": false,
            "deprecationReason": null
          },
          {
            "name": "subscriptionType",
            "description": "If this server support subscription, the type that subscription operations will be rooted at.",
            "args": [],
            "type": {
              "kind": "OBJECT",
              "name": "__Type",
              "ofType": null
            },
            "isDeprecated": false,
            "deprecationReason": null
          },
          {
            "name": "directives",
            "description": "A list of all directives supported by this server.",
            "args": [],
            "type": {
              "kind": "NON_NULL",
              "name": null,
              "ofType": {
                "kind": "LIST",
                "name": null,
                "ofType": {
                  "kind": "NON_NULL",
                  "name": null,
                  "ofType": {
                    "kind": "OBJECT",
                    "name": "__Directive",
                    "ofType": null
                  }
                }
              }
            },
            "isDeprecated": false,
            "deprecationReason": null
          }
        ],
        "inputFields": null,
        "interfaces": [],
        "enumValues": null,
        "possibleTypes": null
      },
      {
        "kind": "OBJECT",
        "name": "__Type",
        "description": "The fundamental unit of any GraphQL Schema is the type. There are many kinds of types in GraphQL as represented by the `__TypeKind` enum.\n\nDepending on the kind of a type, certain fields describe information about that type. Scalar types provide no information beyond a name, description and optional `specifiedByUrl`, while Enum types provide their values. Object and Interface types provide the fields they describe. Abstract types, Union and Interface, provide the Object types possible at runtime. List and NonNull types compose other types.",
        "fields": [
          {
            "name": "kind",
            "description": null,
            "args": [],
            "type": {
              "kind": "NON_NULL",
              "name": null,
              "ofType": {
                "kind": "ENUM",
                "name": "__TypeKind",
                "ofType": null
              }
            },
            "isDeprecated": false,
            "deprecationReason": null
          },
          {
            "name": "name",
            "description": null,
            "args": [],
            "type": {
              "kind": "SCALAR",
              "name": "String",
              "ofType": null
            },
            "isDeprecated": false,
            "deprecationReason": null
          },
          {
            "name": "description",
            "description": null,
            "args": [],
            "type": {
              "kind": "SCALAR",
              "name": "String",
              "ofType": null
            },
            "isDeprecated": false,
            "deprecationReason": null
          },
          {
            "name": "specifiedByUrl",
            "description": null,
            "args": [],
            "type": {
              "kind": "SCALAR",
              "name": "String",
              "ofType": null
            },
            "isDeprecated": false,
            "deprecationReason": null
          },
          {
            "name": "fields",
            "description": null,
            "args": [
              {
                "name": "includeDeprecated",
                "description": null,
                "type": {
                  "kind": "SCALAR",
                  "name": "Boolean",
                  "ofType": null
                },
                "defaultValue": "false",
                "isDeprecated": false,
                "deprecationReason": null
              }
            ],
            "type": {
              "kind": "LIST",
              "name": null,
              "ofType": {
                "kind": "NON_NULL",
                "name": null,
                "ofType": {
                  "kind": "OBJECT",
                  "name": "__Field",
                  "ofType": null
                }
              }
            },
            "isDeprecated": false,
            "deprecationReason": null
          },
          {
            "name": "interfaces",
            "description": null,
            "args": [],
            "type": {
              "kind": "LIST",
              "name": null,
              "ofType": {
                "kind": "NON_NULL",
                "name": null,
                "ofType": {
                  "kind": "OBJECT",
                  "name": "__Type",
                  "ofType": null
                }
              }
            },
            "isDeprecated": false,
            "deprecationReason": null
          },
          {
            "name": "possibleTypes",
            "description": null,
            "args": [],
            "type": {
              "kind": "LIST",
              "name": null,
              "ofType": {
                "kind": "NON_NULL",
                "name": null,
                "ofType": {
                  "kind": "OBJECT",
                  "name": "__Type",
                  "ofType": null
                }
              }
            },
            "isDeprecated": false,
            "deprecationReason": null
          },
          {
            "name": "enumValues",
            "description": null,
            "args": [
              {
                "name": "includeDeprecated",
                "description": null,
                "type": {
                  "kind": "SCALAR",
                  "name": "Boolean",
                  "ofType": null
                },
                "defaultValue": "false",
                "isDeprecated": false,
                "deprecationReason": null
              }
            ],
            "type": {
              "kind": "LIST",
              "name": null,
              "ofType": {
                "kind": "NON_NULL",
                "name": null,
                "ofType": {
                  "kind": "OBJECT",
                  "name": "__EnumValue",
                  "ofType": null
                }
              }
            },
            "isDeprecated": false,
            "deprecationReason": null
          },
          {
            "name": "inputFields",
            "description": null,
            "args": [
              {
                "name": "includeDeprecated",
                "description": null,
                "type": {
                  "kind": "SCALAR",
                  "name": "Boolean",
                  "ofType": null
                },
                "defaultValue": "false",
                "isDeprecated": false,
                "deprecationReason": null
              }
            ],
            "type": {
              "kind": "LIST",
              "name": null,
              "ofType": {
                "kind": "NON_NULL",
                "name": null,
                "ofType": {
                  "kind": "OBJECT",
                  "name": "__InputValue",
                  "ofType": null
                }
              }
            },
            "isDeprecated": false,
            "deprecationReason": null
          },
          {
            "name": "ofType",
            "description": null,
            "args": [],
            "type": {
              "kind": "OBJECT",
              "name": "__Type",
              "ofType": null
            },
            "isDeprecated": false,
            "deprecationReason": null
          }
        ],
        "inputFields": null,
        "interfaces": [],
        "enumValues": null,
        "possibleTypes": null
      },
      {
        "kind": "ENUM",
        "name": "__TypeKind",
        "description": "An enum describing what kind of type a given `__Type` is.",
        "fields": null,
        "inputFields": null,
        "interfaces": null,
        "enumValues": [
          {
            "name": "SCALAR",
            "description": "Indicates this type is a scalar.",
            "isDeprecated": false,
            "deprecationReason": null
          },
          {
            "name": "OBJECT",
            "description": "Indicates this type is an object. `fields` and `interfaces` are valid fields.",
            "isDeprecated": false,
            "deprecationReason": null
          },
          {
            "name": "INTERFACE",
            "description": "Indicates this type is an interface. `fields`, `interfaces`, and `possibleTypes` are valid fields.",
            "isDeprecated": false,
            "deprecationReason": null
          },
          {
            "name": "UNION",
            "description": "Indicates this type is a union. `possibleTypes` is a valid field.",
            "isDeprecated": false,
            "deprecationReason": null
          },
          {
            "name": "ENUM",
            "description": "Indicates this type is an enum. `enumValues` is a valid field.",
            "isDeprecated": false,
            "deprecationReason": null
          },
          {
            "name": "INPUT_OBJECT",
            "description": "Indicates this type is an input object. `inputFields` is a valid field.",
            "isDeprecated": false,
            "deprecationReason": null
          },
          {
            "name": "LIST",
            "description": "Indicates this type is a list. `ofType` is a valid field.",
            "isDeprecated": false,
            "deprecationReason": null
          },
          {
            "name": "NON_NULL",
            "description": "Indicates this type is a non-null. `ofType` is a valid field.",
            "isDeprecated": false,
            "deprecationReason": null
          }
        ],
        "possibleTypes": null
      }
    ],
    "directives": [
      {
        "name": "deprecated",
        "description": "Marks an element of a GraphQL schema as no longer supported.",
        "isRepeatable": false,
        "locations": [
          "ARGUMENT_DEFINITION",
          "ENUM_VALUE",
          "FIELD_DEFINITION",
          "INPUT_FIELD_DEFINITION"
        ],
        "args": [
          {
            "name": "reason",
            "description": "Explains why this element was deprecated, usually also including a suggestion for how to access supported similar data. Formatted using the Markdown syntax, as specified by [CommonMark](https://commonmark.org/).",
            "type": {
              "kind": "SCALAR",
              "name": "String",
              "ofType": null
            },
            "defaultValue": "\"No longer supported\"",
            "isDeprecated": false,
            "deprecationReason": null
          }
        ]
      },
      {
        "name": "include",
        "description": "Directs the executor to include this field or fragment only when the `if` argument is true.",
        "isRepeatable": false,
        "locations": [
          "FIELD",
          "FRAGMENT_SPREAD",
          "INLINE_FRAGMENT"
        ],
        "args": [
          {
            "name": "if",
            "description": "Included when true.",
            "type": {
              "kind": "NON_NULL",
              "name": null,
              "ofType": {
                "kind": "SCALAR",
                "name": "Boolean",
                "ofType": null
              }
            },
            "defaultValue": null,
            "isDeprecated": false,
            "deprecationReason": null
          }
        ]
      },
      {
        "name": "skip",
        "description": "Directs the executor to skip this field or fragment when the `if` argument is true.",
        "isRepeatable": false,
        "locations": [
          "FIELD",
          "FRAGMENT_SPREAD",
          "INLINE_FRAGMENT"
        ],
        "args": [
          {
            "name": "if",
            "description": "Skipped when true.",
            "type": {
              "kind": "NON_NULL",
              "name": null,
              "ofType": {
                "kind": "SCALAR",
                "name": "Boolean",
                "ofType": null
              }
            },
            "defaultValue": null,
            "isDeprecated": false,
            "deprecationReason": null
          }
        ]
      },
      {
        "name": "specifiedBy",
        "description": "Exposes a URL that specifies the behaviour of this scalar.",
        "isRepeatable": false,
        "locations": [
          "SCALAR"
        ],
        "args": [
          {
            "name": "url",
            "description": "The URL that specifies the behaviour of this scalar.",
            "type": {
              "kind": "NON_NULL",
              "name": null,
              "ofType": {
                "kind": "SCALAR",
                "name": "String",
                "ofType": null
              }
            },
            "defaultValue": null,
            "isDeprecated": false,
            "deprecationReason": null
          }
        ]
      }
    ]
  }
}<|MERGE_RESOLUTION|>--- conflicted
+++ resolved
@@ -7311,8 +7311,6 @@
         "description": null,
         "fields": [
           {
-<<<<<<< HEAD
-=======
             "name": "icalPassword",
             "description": null,
             "args": [],
@@ -7325,7 +7323,6 @@
             "deprecationReason": null
           },
           {
->>>>>>> b6e3ec54
             "name": "nodeId",
             "description": "A globally unique identifier. Can be used in various places throughout the system to identify this single value.",
             "args": [],
