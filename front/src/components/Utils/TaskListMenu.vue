--- conflicted
+++ resolved
@@ -2,21 +2,8 @@
   <div>
     <q-btn-dropdown flat no-caps style="padding-left: 14px; padding-right: 8px">
       <template #label>
-<<<<<<< HEAD
-        <div class="row q-gutter-sm items-center">
+        <div class="row q-gutter-md items-center">
           <task-menu v-if="currentTask" :task="currentTask" :context-menu="true" />
-
-          <div>{{ title }}</div>
-
-          <task-tags-list-condensed
-            v-if="currentTask"
-            style="text-transform: none; font-weight: normal;"
-            dense
-            :tags="currentTask.assignedTags"
-          />
-=======
-        <div class="row q-gutter-md items-center">
-          <task-menu v-if="task" :task="task" :context-menu="true" />
           <div
             class="task-list-label"
             :class="{
@@ -27,7 +14,13 @@
           >
             {{ title }}
           </div>
->>>>>>> 5de2ad2c
+
+          <task-tags-list-condensed
+            v-if="currentTask"
+            style="text-transform: none; font-weight: normal;"
+            dense
+            :tags="currentTask.assignedTags"
+          />
         </div>
       </template>
       <template #default>
