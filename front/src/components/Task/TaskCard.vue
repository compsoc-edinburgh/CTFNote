<template>
  <q-card bordered class="task" :class="{ solved: task.solved }">
    <task-menu :task="task" />
    <q-card-section>
      <task-badge :task="task" />
      <div class="row justify-between">
        <ctf-note-link
          tag="a"
          underline
          class="text-h6 col text-light"
          :ctf="ctf"
          :task="task"
          name="task"
          :label="task.title"
        />
        <div class="col col-auto">
          <task-category-chip :name="task.category" />
        </div>
      </div>
    </q-card-section>
    <q-separator v-show="!isUltraDense" inset />
    <q-card-section v-if="!isDense">
<<<<<<< HEAD
      <q-flex class="row">
        <user-badge
          v-for="player in players"
          :key="player.nodeId"
          :profile="player"
        />
        <q-chip style="visibility: hidden"></q-chip>
      </q-flex>
=======
      <task-player-list :task="task" style="min-height: 36px" />
>>>>>>> d695bc9f
    </q-card-section>
    <q-card-section v-show="!isUltraDense" class="q-mb-xs">
      <div
        v-if="task.solved"
        class="task-description blur"
        style="font-family: monospace"
      >
        {{ task.flag }}
      </div>
      <div v-else class="task-description">
        {{ task.description || '…' }}
      </div>
    </q-card-section>
    <q-card-section v-show="!isDense">
      <div class="row q-gutter-sm">
        <ctf-note-link name="task" :ctf="ctf" :task="task">
          <q-btn class="col-auto" color="primary"> Open Task </q-btn>
        </ctf-note-link>
        <q-space class="col-md col-grow" />
        <div class="col-auto">
          <task-btn-group :task="task" />
        </div>
      </div>
    </q-card-section>
  </q-card>
</template>

<script lang="ts">
import { Ctf, Task } from 'src/ctfnote/models';
import { defineComponent } from 'vue';
import CtfNoteLink from '../Utils/CtfNoteLink.vue';
import TaskBadge from './TaskBadge.vue';
import TaskMenu from './TaskMenu.vue';
import TaskBtnGroup from './TaskBtnGroup.vue';
import TaskCategoryChip from './TaskCategoryChip.vue';
import TaskPlayerList from './TaskPlayerList.vue';

export default defineComponent({
  components: {
    TaskBadge,
    CtfNoteLink,
    TaskMenu,
    TaskPlayerList,
    TaskBtnGroup,
    TaskCategoryChip,
  },
  props: {
    ctf: { type: Object as () => Ctf, required: true },
    task: { type: Object as () => Task, required: true },
    displayMode: {
      type: String as () => 'classic' | 'ultradense' | 'dense',
      default: 'classic',
    },
  },
  setup() {
    return {};
  },
  computed: {
    isUltraDense() {
      return this.displayMode == 'ultradense';
    },
    isDense() {
      return this.displayMode != 'classic';
    },
    showBadge() {
      return this.task.solved || this.task.workOnTasks.length > 0;
    },
  },
});
</script>

<style lang="scss" scoped>
.solved {
  border-color: $positive;
}
.action-btn .q-btn {
  width: 30px;
}

.body--dark {
  .task {
    transition: transform 0.15s, box-shadow 0.15s;
    &:hover {
      box-shadow: 0px 0px 5px rgba(255, 255, 255, 0.3);
    }
  }
}

.body--light {
  .task {
    transition: transform 0.15s, box-shadow 0.15s;
    &:hover {
      box-shadow: 0px 0px 5px rgba(25, 25, 25, 0.8);
    }
  }
}
</style><|MERGE_RESOLUTION|>--- conflicted
+++ resolved
@@ -20,18 +20,7 @@
     </q-card-section>
     <q-separator v-show="!isUltraDense" inset />
     <q-card-section v-if="!isDense">
-<<<<<<< HEAD
-      <q-flex class="row">
-        <user-badge
-          v-for="player in players"
-          :key="player.nodeId"
-          :profile="player"
-        />
-        <q-chip style="visibility: hidden"></q-chip>
-      </q-flex>
-=======
       <task-player-list :task="task" style="min-height: 36px" />
->>>>>>> d695bc9f
     </q-card-section>
     <q-card-section v-show="!isUltraDense" class="q-mb-xs">
       <div
