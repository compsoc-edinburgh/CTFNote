<<<<<<< HEAD
import { Role } from 'src/generated/graphql';
export { Role } from 'src/generated/graphql';
import { RouteLocationRaw } from 'vue-router';

/* Utils */

export type Id<T> = number & { __type: T };

export function makeId<T>(id: number): Id<T> {
  return id as Id<T>;
}

export type Maybe<T> = T | null;

/* CTFNote Types */

export type Profile = {
  id: Id<Profile>;
  username: string;
  role: Role;
  description: string;
  color: string;
  nodeId: string;
};

export type Me = {
  profile: Profile;

  isLogged: boolean;
  isGuest: boolean;
  isMember: boolean;
  isManager: boolean;
  isAdmin: boolean;
};

export type Task = {
  nodeId: string;

  ctfId: Id<Ctf>;
  id: Id<Task>;
  title: string;
  padUrl: string;
  slug: string;
  description: string;
  flag: string;
  solved: boolean;
  category: string;
  workOnTasks: Id<Profile>[];
  ctf?: Ctf | string;
};

export type CtfInvitation = {
  nodeId: string;

  ctfId: Id<Ctf>;
  profileId: Id<Profile>;
};

export type Ctf = {
  nodeId: string;

  id: Id<Ctf>;
  title: string;
  description: string;
  startTime: Date;
  endTime: Date;
  weight: number;
  slug: string;
  infoLink: RouteLocationRaw;
  tasksLink: RouteLocationRaw;
  guestsLink: RouteLocationRaw;
  granted: boolean;
  ctfUrl: string | null;
  ctftimeUrl: string | null;
  logoUrl: string | null;

  credentials: string | null;
  tasks: Task[];
  invitations: CtfInvitation[];
};

export const defaultColorsNames = [
  'primary',
  'secondary',
  'accent',
  'dark',
  'positive',
  'negative',
  'info',
  'warning',
] as const;

export type SettingsColor = (typeof defaultColorsNames)[number];
export type SettingsColorMap = Record<SettingsColor, string>;
export type Settings = {
  registrationAllowed: boolean;
  registrationPasswordAllowed: boolean;
  style: SettingsColorMap;
};

export type AdminSettings = Settings & {
  registrationPassword: string;
  registrationDefaultRole: Role;
};

export type User = {
  nodeId: string;

  id: Id<User>;
  login: string;
  role: Role;
  profile: Profile;
};
=======
import { Role } from 'src/generated/graphql';
export { Role } from 'src/generated/graphql';
import { RouteLocationRaw } from 'vue-router';

/* Utils */

export type Id<T> = number & { __type: T };

export function makeId<T>(id: number): Id<T> {
  return id as Id<T>;
}

export type Maybe<T> = T | null;

/* CTFNote Types */

export type PublicProfile = {
  id: Id<Profile>;
  username: string;
  role: Role;
  description: string;
  color: string;
  nodeId: string;
};

export type Profile = PublicProfile & {
  lastactive: string;
  discordId: string | null;
};

export type Me = {
  profile: Profile;

  isLogged: boolean;
  isGuest: boolean;
  isMember: boolean;
  isManager: boolean;
  isAdmin: boolean;
};

export type Task = {
  nodeId: string;

  ctfId: Id<Ctf>;
  id: Id<Task>;
  title: string;
  padUrl: string;
  slug: string;
  description: string;
  flag: string;
  solved: boolean;
  assignedTags: Tag[];
  workOnTasks: WorkingOn[];
  ctf?: Ctf | string;
};

export type CtfInvitation = {
  nodeId: string;

  ctfId: Id<Ctf>;
  profileId: Id<Profile>;
};

export type Ctf = {
  nodeId: string;

  id: Id<Ctf>;
  title: string;
  description: string;
  startTime: Date;
  endTime: Date;
  weight: number;
  slug: string;
  infoLink: RouteLocationRaw;
  tasksLink: RouteLocationRaw;
  guestsLink: RouteLocationRaw;
  granted: boolean;
  ctfUrl: string | null;
  ctftimeUrl: string | null;
  logoUrl: string | null;

  credentials: string | null;
  tasks: Task[];
  invitations: CtfInvitation[];
  discordEventLink: string | null;
};

export const defaultColorsNames = [
  'primary',
  'secondary',
  'accent',
  'dark',
  'positive',
  'negative',
  'info',
  'warning',
] as const;

export type SettingsColor = (typeof defaultColorsNames)[number];
export type SettingsColorMap = Record<SettingsColor, string>;
export type Settings = {
  registrationAllowed: boolean;
  registrationPasswordAllowed: boolean;
  style: SettingsColorMap;
};

export type AdminSettings = Settings & {
  registrationPassword: string;
  registrationDefaultRole: Role;
  icalPassword: string;
};

export type User = {
  nodeId: string;

  id: Id<User>;
  login: string;
  role: Role;
  profile: Profile;
};

export type Tag = {
  nodeId: string;
  id: Id<Tag>;
  tag: string;
};

export type WorkingOn = {
  nodeId: string;
  taskId: Id<Task>;
  profileId: Id<Profile>;
  active: boolean;
};
>>>>>>> 885871cc
<|MERGE_RESOLUTION|>--- conflicted
+++ resolved
@@ -1,118 +1,3 @@
-<<<<<<< HEAD
-import { Role } from 'src/generated/graphql';
-export { Role } from 'src/generated/graphql';
-import { RouteLocationRaw } from 'vue-router';
-
-/* Utils */
-
-export type Id<T> = number & { __type: T };
-
-export function makeId<T>(id: number): Id<T> {
-  return id as Id<T>;
-}
-
-export type Maybe<T> = T | null;
-
-/* CTFNote Types */
-
-export type Profile = {
-  id: Id<Profile>;
-  username: string;
-  role: Role;
-  description: string;
-  color: string;
-  nodeId: string;
-};
-
-export type Me = {
-  profile: Profile;
-
-  isLogged: boolean;
-  isGuest: boolean;
-  isMember: boolean;
-  isManager: boolean;
-  isAdmin: boolean;
-};
-
-export type Task = {
-  nodeId: string;
-
-  ctfId: Id<Ctf>;
-  id: Id<Task>;
-  title: string;
-  padUrl: string;
-  slug: string;
-  description: string;
-  flag: string;
-  solved: boolean;
-  category: string;
-  workOnTasks: Id<Profile>[];
-  ctf?: Ctf | string;
-};
-
-export type CtfInvitation = {
-  nodeId: string;
-
-  ctfId: Id<Ctf>;
-  profileId: Id<Profile>;
-};
-
-export type Ctf = {
-  nodeId: string;
-
-  id: Id<Ctf>;
-  title: string;
-  description: string;
-  startTime: Date;
-  endTime: Date;
-  weight: number;
-  slug: string;
-  infoLink: RouteLocationRaw;
-  tasksLink: RouteLocationRaw;
-  guestsLink: RouteLocationRaw;
-  granted: boolean;
-  ctfUrl: string | null;
-  ctftimeUrl: string | null;
-  logoUrl: string | null;
-
-  credentials: string | null;
-  tasks: Task[];
-  invitations: CtfInvitation[];
-};
-
-export const defaultColorsNames = [
-  'primary',
-  'secondary',
-  'accent',
-  'dark',
-  'positive',
-  'negative',
-  'info',
-  'warning',
-] as const;
-
-export type SettingsColor = (typeof defaultColorsNames)[number];
-export type SettingsColorMap = Record<SettingsColor, string>;
-export type Settings = {
-  registrationAllowed: boolean;
-  registrationPasswordAllowed: boolean;
-  style: SettingsColorMap;
-};
-
-export type AdminSettings = Settings & {
-  registrationPassword: string;
-  registrationDefaultRole: Role;
-};
-
-export type User = {
-  nodeId: string;
-
-  id: Id<User>;
-  login: string;
-  role: Role;
-  profile: Profile;
-};
-=======
 import { Role } from 'src/generated/graphql';
 export { Role } from 'src/generated/graphql';
 import { RouteLocationRaw } from 'vue-router';
@@ -245,5 +130,4 @@
   taskId: Id<Task>;
   profileId: Id<Profile>;
   active: boolean;
-};
->>>>>>> 885871cc
+};