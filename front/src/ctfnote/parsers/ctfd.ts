import { ParsedTask, Parser } from '.';
import { parseJson, parseJsonStrict } from '../utils';

interface CTFdTags {
  value: string;
}

const CTFDParser: Parser = {
  name: 'CTFd/RCTF parser',
  hint: 'paste ctfd /api/v1/challenges or rctf /api/v1/challs',

  parse(s: string): ParsedTask[] {
    const tasks = [];
    const data = parseJsonStrict<{
<<<<<<< HEAD
      data: { name: string; category: string }[];
=======
      data: { name: string; category: string; tags: CTFdTags[] }[];
>>>>>>> 885871cc
    }>(s);
    if (!Array.isArray(data?.data)) {
      return [];
    }
    for (const task of data.data) {
      if (!task.name || !task.category) {
        continue;
      }
      const tags: Set<string> = new Set();
      if (task.tags != null && Array.isArray(task.tags))
        task.tags.forEach((t) => tags.add(t.value));

      tags.add(task.category);
      tasks.push({ title: task.name, tags: Array.from(tags.values()) });
    }
    return tasks;
  },
  isValid(s) {
    const data = parseJson<{ data?: unknown }>(s);
    return Array.isArray(data?.data);
  },
};

export default CTFDParser;<|MERGE_RESOLUTION|>--- conflicted
+++ resolved
@@ -12,11 +12,7 @@
   parse(s: string): ParsedTask[] {
     const tasks = [];
     const data = parseJsonStrict<{
-<<<<<<< HEAD
-      data: { name: string; category: string }[];
-=======
       data: { name: string; category: string; tags: CTFdTags[] }[];
->>>>>>> 885871cc
     }>(s);
     if (!Array.isArray(data?.data)) {
       return [];
