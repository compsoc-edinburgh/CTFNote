--- conflicted
+++ resolved
@@ -1,160 +1,84 @@
-<<<<<<< HEAD
-version: "3.7"
-services:
-  api:
-    image: ghcr.io/tfns/ctfnote/api:latest
-    build:
-      context: "./api"
-    networks:
-      - ctfnote
-    restart: always
-    environment:
-      PAD_CREATE_URL: http://hedgedoc:3000/new
-      PAD_SHOW_URL: /
-      DB_DATABASE: ctfnote
-      DB_ADMIN_LOGIN: ctfnote
-      DB_ADMIN_PASSWORD: ctfnote
-      DB_USER_LOGIN: user_postgraphile
-      DB_USER_PASSWORD: secret_password
-      DB_HOST: db
-      DB_PORT: 5432
-      WEB_PORT: 3000
-      CMD_DOMAIN: ${CMD_DOMAIN:-}
-      CMD_PROTOCOL_USESSL: ${CMD_PROTOCOL_USESSL:-false}
-      CMD_DOCUMENT_MAX_LENGTH: ${CMD_DOCUMENT_MAX_LENGTH:-100000}
-      USE_DISCORD: ${USE_DISCORD:-false}
-      DISCORD_BOT_TOKEN: ${DISCORD_BOT_TOKEN:-bot_token}
-      DISCORD_SERVER_ID: ${DISCORD_SERVER_ID:-server_id}
-      DISCORD_VOICE_CHANNELS: ${DISCORD_VOICE_CHANNELS:-3}
-      TZ: ${TZ:-UTC}
-      LC_ALL: ${LC_ALL:-en_US.UTF-8}
-      SESSION_SECRET: ${SESSION_SECRET:-}
-    depends_on:
-      - db
-    volumes:
-      - ctfnote-uploads:/app/uploads
-  db:
-    image: ghcr.io/tfns/ctfnote/db:latest
-    build:
-      context: "./db"
-    restart: always
-    environment:
-      POSTGRES_PASSWORD: ctfnote
-      POSTGRES_USER: ctfnote
-      POSTGRES_MULTIPLE_DATABASES: hedgedoc
-    volumes:
-      - ctfnote-db:/var/lib/postgresql/data
-    networks:
-      - ctfnote
-  front:
-    image: ghcr.io/tfns/ctfnote/front:latest
-    networks:
-      - ctfnote
-    restart: always
-    build:
-      context: "./front"
-    depends_on:
-      - hedgedoc
-    ports:
-      - 127.0.0.1:8080:80
-  hedgedoc:
-    image: quay.io/hedgedoc/hedgedoc:1.9.9
-    environment:
-      - CMD_DB_URL=postgres://ctfnote:ctfnote@db:5432/hedgedoc
-      - CMD_URL_PATH=pad
-      - CMD_DOMAIN
-      - CMD_PROTOCOL_USESSL
-      - CMD_CSP_ENABLE=${CMD_CSP_ENABLE:-false}
-      - CMD_IMAGE_UPLOAD_TYPE=${CMD_IMAGE_UPLOAD_TYPE:-imgur}
-      - CMD_DOCUMENT_MAX_LENGTH=${CMD_DOCUMENT_MAX_LENGTH:-100000}
-    depends_on:
-      - db
-    restart: always
-    volumes:
-      - pad-uploads:/hedgedoc/public/uploads
-    networks:
-      - ctfnote
-volumes:
-  ctfnote-db:
-    name: ctfnote
-  ctfnote-uploads:
-    name: ctfnote-uploads
-  pad-uploads:
-    name: pad-uploads
-networks:
-  ctfnote:
-=======
-version: "3.7"
-services:
-  api:
-    image: ghcr.io/tfns/ctfnote/api:latest
-    build:
-      context: "./api"
-    networks:
-      - ctfnote
-    restart: always
-    environment:
-      PAD_CREATE_URL: http://hedgedoc:3000/new
-      PAD_SHOW_URL: /
-      DB_DATABASE: ctfnote
-      DB_ADMIN_LOGIN: ctfnote
-      DB_ADMIN_PASSWORD: ctfnote
-      DB_USER_LOGIN: user_postgraphile
-      DB_USER_PASSWORD: secret_password
-      DB_HOST: db
-      DB_PORT: 5432
-      WEB_PORT: 3000
-    depends_on:
-      - db
-    volumes:
-      - ctfnote-uploads:/app/uploads
-  db:
-    image: ghcr.io/tfns/ctfnote/db:latest
-    build:
-      context: "./db"
-    restart: always
-    environment:
-      POSTGRES_PASSWORD: ctfnote
-      POSTGRES_USER: ctfnote
-      POSTGRES_MULTIPLE_DATABASES: hedgedoc
-    volumes:
-      - ctfnote-db:/var/lib/postgresql/data
-    networks:
-      - ctfnote
-  front:
-    image: ghcr.io/tfns/ctfnote/front:latest
-    networks:
-      - ctfnote
-    restart: always
-    build:
-      context: "./front"
-    depends_on:
-      - hedgedoc
-    ports:
-      - 8080:80
-  hedgedoc:
-    image: quay.io/hedgedoc/hedgedoc:1.9.8
-    environment:
-      - CMD_DB_URL=postgres://ctfnote:ctfnote@db:5432/hedgedoc
-      - CMD_URL_PATH=pad
-      - CMD_DOMAIN
-      - CMD_PROTOCOL_USESSL
-      - CMD_CSP_ENABLE=${CMD_CSP_ENABLE:-false}
-      - CMD_IMAGE_UPLOAD_TYPE=${CMD_IMAGE_UPLOAD_TYPE:-imgur}
-    depends_on:
-      - db
-    restart: always
-    volumes:
-      - pad-uploads:/hedgedoc/public/uploads
-    networks:
-      - ctfnote
-volumes:
-  ctfnote-db:
-    name: ctfnote
-  ctfnote-uploads:
-    name: ctfnote-uploads
-  pad-uploads:
-    name: pad-uploads
-networks:
-  ctfnote:
->>>>>>> 5cda0e73
+version: "3.7"
+services:
+  api:
+    image: ghcr.io/tfns/ctfnote/api:latest
+    build:
+      context: "./api"
+    networks:
+      - ctfnote
+    restart: always
+    environment:
+      PAD_CREATE_URL: http://hedgedoc:3000/new
+      PAD_SHOW_URL: /
+      DB_DATABASE: ctfnote
+      DB_ADMIN_LOGIN: ctfnote
+      DB_ADMIN_PASSWORD: ctfnote
+      DB_USER_LOGIN: user_postgraphile
+      DB_USER_PASSWORD: secret_password
+      DB_HOST: db
+      DB_PORT: 5432
+      WEB_PORT: 3000
+      CMD_DOMAIN: ${CMD_DOMAIN:-}
+      CMD_PROTOCOL_USESSL: ${CMD_PROTOCOL_USESSL:-false}
+      CMD_DOCUMENT_MAX_LENGTH: ${CMD_DOCUMENT_MAX_LENGTH:-100000}
+      USE_DISCORD: ${USE_DISCORD:-false}
+      DISCORD_BOT_TOKEN: ${DISCORD_BOT_TOKEN:-bot_token}
+      DISCORD_SERVER_ID: ${DISCORD_SERVER_ID:-server_id}
+      DISCORD_VOICE_CHANNELS: ${DISCORD_VOICE_CHANNELS:-3}
+      TZ: ${TZ:-UTC}
+      LC_ALL: ${LC_ALL:-en_US.UTF-8}
+      SESSION_SECRET: ${SESSION_SECRET:-}
+    depends_on:
+      - db
+    volumes:
+      - ctfnote-uploads:/app/uploads
+  db:
+    image: ghcr.io/tfns/ctfnote/db:latest
+    build:
+      context: "./db"
+    restart: always
+    environment:
+      POSTGRES_PASSWORD: ctfnote
+      POSTGRES_USER: ctfnote
+      POSTGRES_MULTIPLE_DATABASES: hedgedoc
+    volumes:
+      - ctfnote-db:/var/lib/postgresql/data
+    networks:
+      - ctfnote
+  front:
+    image: ghcr.io/tfns/ctfnote/front:latest
+    networks:
+      - ctfnote
+    restart: always
+    build:
+      context: "./front"
+    depends_on:
+      - hedgedoc
+    ports:
+      - 127.0.0.1:8080:80
+  hedgedoc:
+    image: quay.io/hedgedoc/hedgedoc:1.9.9
+    environment:
+      - CMD_DB_URL=postgres://ctfnote:ctfnote@db:5432/hedgedoc
+      - CMD_URL_PATH=pad
+      - CMD_DOMAIN
+      - CMD_PROTOCOL_USESSL
+      - CMD_CSP_ENABLE=${CMD_CSP_ENABLE:-false}
+      - CMD_IMAGE_UPLOAD_TYPE=${CMD_IMAGE_UPLOAD_TYPE:-imgur}
+      - CMD_DOCUMENT_MAX_LENGTH=${CMD_DOCUMENT_MAX_LENGTH:-100000}
+    depends_on:
+      - db
+    restart: always
+    volumes:
+      - pad-uploads:/hedgedoc/public/uploads
+    networks:
+      - ctfnote
+volumes:
+  ctfnote-db:
+    name: ctfnote
+  ctfnote-uploads:
+    name: ctfnote-uploads
+  pad-uploads:
+    name: pad-uploads
+networks:
+  ctfnote: