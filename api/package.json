--- conflicted
+++ resolved
@@ -24,31 +24,6 @@
     "axios": "^0.21.1",
     "dotenv": "^8.2.0",
     "express": "^4.17.1",
-<<<<<<< HEAD
-    "express-rate-limit": "^5.1.3",
-    "express-validator": "6.6.1",
-    "pg": "^8.4.0",
-    "reflect-metadata": "^0.1.10",
-    "sequelize": "^6.3.5",
-    "sha256": "^0.2.0",
-    "signale": "^1.4.0",
-    "slugify": "^1.4.5",
-    "typeorm": "0.2.29",
-    "uuid": "^8.3.1"
-  },
-  "devDependencies": {
-    "@types/bcrypt": "^3.0.0",
-    "@types/bluebird": "^3.5.33",
-    "@types/express": "^4.17.8",
-    "@types/node": "^14.14.6",
-    "@types/sequelize": "^4.28.9",
-    "@types/signale": "^1.4.1",
-    "@types/validator": "^13.1.0",
-    "nodemon": "^2.0.6",
-    "sequelize-cli": "^6.2.0",
-    "ts-node": "3.3.0",
-    "ts-unused-exports": "^7.0.0",
-=======
     "graphile-utils": "^4.11.2",
     "postgraphile": "^4.11.0",
     "postgraphile-plugin-connection-filter": "^2.1.1",
@@ -63,7 +38,6 @@
     "nodemon": "^2.0.7",
     "prettier": "^2.2.1",
     "ts-node": "^9.1.1",
->>>>>>> 498b278c
     "tslint": "^6.1.3",
     "typescript": "^4.2.4"
   }
