{
  "name": "ctfnote-api",
  "version": "1.0.0",
  "description": "GraphQL API for CTFNotes",
  "main": "index.js",
  "license": "MIT",
  "scripts": {
    "start": "NODE_ENV=production node dist/index.js",
    "build": "tsc",
    "lint": "eslint --fix 'src/**/*.ts'",
    "format": "prettier --write 'src/**/*.ts'",
    "dev": "NODE_ENV=development nodemon src/index.ts",
    "dev:migrate": "DATABASE_URL= yarn run db-migrate -e dev up"
  },
  "lint-staged": {
    "src/**/*.{ts,css,html,vue}": [
      "yarn run prettier --write"
    ]
  },
  "dependencies": {
    "@graphile-contrib/pg-many-to-many": "^1.0.2",
    "@graphile-contrib/pg-simplify-inflector": "^6.1.0",
<<<<<<< HEAD
    "@graphile/pg-pubsub": "^4.11.0",
    "axios": "^0.21.1",
    "dotenv": "^8.2.0",
    "express": "^4.17.1",
    "graphile-utils": "^4.11.2",
    "graphql": "^15.6.1",
    "graphql-upload": "^12.0.0",
    "ical-generator": "^3.2.1",
    "postgraphile": "^4.12.8",
    "postgraphile-plugin-connection-filter": "^2.2.2",
=======
    "@graphile/pg-pubsub": "^4.13.0",
    "axios": "^1.3.4",
    "dotenv": "^16.0.3",
    "express": "^4.18.2",
    "graphile-utils": "^4.13.0",
    "graphql": "^16.6.0",
    "graphql-upload-ts": "^2.0.5",
    "postgraphile": "^4.13.0",
    "postgraphile-plugin-connection-filter": "^2.3.0",
>>>>>>> e2a49cbd
    "postgres-migrations": "^5.3.0"
  },
  "devDependencies": {
    "@types/express": "^4.17.17",
    "@typescript-eslint/eslint-plugin": "^5.56.0",
    "@typescript-eslint/parser": "^5.56.0",
    "eslint": "^8.36.0",
    "lint-staged": "^13.2.0",
    "nodemon": "^2.0.22",
    "prettier": "^2.8.7",
    "ts-node": "^10.9.1",
    "typescript": "^5.0.2"
  }
}<|MERGE_RESOLUTION|>--- conflicted
+++ resolved
@@ -20,18 +20,6 @@
   "dependencies": {
     "@graphile-contrib/pg-many-to-many": "^1.0.2",
     "@graphile-contrib/pg-simplify-inflector": "^6.1.0",
-<<<<<<< HEAD
-    "@graphile/pg-pubsub": "^4.11.0",
-    "axios": "^0.21.1",
-    "dotenv": "^8.2.0",
-    "express": "^4.17.1",
-    "graphile-utils": "^4.11.2",
-    "graphql": "^15.6.1",
-    "graphql-upload": "^12.0.0",
-    "ical-generator": "^3.2.1",
-    "postgraphile": "^4.12.8",
-    "postgraphile-plugin-connection-filter": "^2.2.2",
-=======
     "@graphile/pg-pubsub": "^4.13.0",
     "axios": "^1.3.4",
     "dotenv": "^16.0.3",
@@ -39,9 +27,9 @@
     "graphile-utils": "^4.13.0",
     "graphql": "^16.6.0",
     "graphql-upload-ts": "^2.0.5",
+    "ical-generator": "^3.2.1",
     "postgraphile": "^4.13.0",
     "postgraphile-plugin-connection-filter": "^2.3.0",
->>>>>>> e2a49cbd
     "postgres-migrations": "^5.3.0"
   },
   "devDependencies": {
