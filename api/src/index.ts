import simplifyPlugin from "@graphile-contrib/pg-simplify-inflector";
import PgPubsub from "@graphile/pg-pubsub";
import crypto from "crypto";
import express from "express";
import { graphqlUploadExpress } from "graphql-upload-ts";
import {
  makePluginHook,
  postgraphile,
  PostGraphileOptions,
} from "postgraphile";
import { migrate, MigrateDBConfig } from "postgres-migrations";
import config from "./config";
import createTasKPlugin from "./plugins/createTask";
import importCtfPlugin from "./plugins/importCtf";
import uploadLogoPlugin from "./plugins/uploadLogo";
import uploadScalar from "./plugins/uploadScalar";
import { Pool } from "pg";
import { icalRoute } from "./routes/ical";
import ConnectionFilterPlugin from "postgraphile-plugin-connection-filter";
<<<<<<< HEAD
import PgManyToManyPlugin from "@graphile-contrib/pg-many-to-many";
=======
import ProfileSubscriptionPlugin from "./plugins/ProfileSubscriptionPlugin";
>>>>>>> 89f5152a

function getDbUrl(role: "user" | "admin") {
  const login = config.db[role].login;
  const password = config.db[role].password;
  return `postgres://${login}:${password}@${config.db.host}:${config.db.port}/${config.db.database}`;
}

function createOptions() {
  const secret = crypto.randomBytes(32).toString("hex");

  const postgraphileOptions: PostGraphileOptions = {
    pluginHook: makePluginHook([PgPubsub]),
    subscriptions: true,
    dynamicJson: true,
    simpleSubscriptions: true,
    setofFunctionsContainNulls: false,
    ignoreRBAC: false,
    disableQueryLog: true,
    ignoreIndexes: false,
    subscriptionAuthorizationFunction: "ctfnote_private.validate_subscription",
    jwtPgTypeIdentifier: "ctfnote.jwt",
    pgDefaultRole: "user_anonymous",
    jwtSecret: secret,
    appendPlugins: [
      simplifyPlugin,
      uploadScalar,
      importCtfPlugin,
      uploadLogoPlugin,
      createTasKPlugin,
      ConnectionFilterPlugin,
<<<<<<< HEAD
      PgManyToManyPlugin,
=======
      ProfileSubscriptionPlugin,
>>>>>>> 89f5152a
    ],
    ownerConnectionString: getDbUrl("admin"),
    enableQueryBatching: true,
    legacyRelations: "omit" as const,
  };

  if (config.env == "development") {
    postgraphileOptions.watchPg = true;
    postgraphileOptions.disableQueryLog = false;
    postgraphileOptions.graphiql = true;
    postgraphileOptions.exportGqlSchemaPath = "schema.graphql";
    postgraphileOptions.retryOnInitFail = true;
    postgraphileOptions.enhanceGraphiql = true;
    postgraphileOptions.allowExplain = true;
    postgraphileOptions.jwtSecret = "DEV";
    postgraphileOptions.showErrorStack = "json" as const;
    postgraphileOptions.extendedErrors = [
      "severity",
      "code",
      "detail",
      "hint",
      "position",
      "internalPosition",
      "internalQuery",
      "where",
      "schema",
      "table",
      "column",
      "dataType",
      "constraint",
      "file",
      "line",
      "routine",
    ];

    postgraphileOptions.graphileBuildOptions = {
      connectionFilterAllowedOperators: ["includesInsensitive"],
      connectionFilterAllowedFieldTypes: ["String"],
      connectionFilterComputedColumns: false,
      connectionFilterSetofFunctions: false,
      connectionFilterArrays: false,
    };
  }
  return postgraphileOptions;
}

function createApp(postgraphileOptions: PostGraphileOptions) {
  const pool = new Pool({
    connectionString: getDbUrl("user"),
  });

  const app = express();
  app.use(graphqlUploadExpress());
  app.use(
    "/uploads",
    express.static("uploads", {
      setHeaders: function (res) {
        res.set("Content-Disposition", "attachment");
      },
    })
  );
  app.use(postgraphile(pool, "ctfnote", postgraphileOptions));
  app.use("/calendar.ics", icalRoute(pool));
  return app;
}

async function performMigrations() {
  const dbConfig: MigrateDBConfig = {
    database: config.db.database,
    user: config.db.admin.login,
    password: config.db.admin.password,
    host: config.db.host,
    port: config.db.port,
    ensureDatabaseExists: true,
    defaultDatabase: "postgres",
  };

  await migrate(dbConfig, "./migrations");
}

async function main() {
  await performMigrations();
  const postgraphileOptions = createOptions();
  const app = createApp(postgraphileOptions);
  app.listen(config.web.port, () => {
    console.log(`Listening on :${config.web.port}`);
  });
}

main();<|MERGE_RESOLUTION|>--- conflicted
+++ resolved
@@ -17,11 +17,8 @@
 import { Pool } from "pg";
 import { icalRoute } from "./routes/ical";
 import ConnectionFilterPlugin from "postgraphile-plugin-connection-filter";
-<<<<<<< HEAD
 import PgManyToManyPlugin from "@graphile-contrib/pg-many-to-many";
-=======
 import ProfileSubscriptionPlugin from "./plugins/ProfileSubscriptionPlugin";
->>>>>>> 89f5152a
 
 function getDbUrl(role: "user" | "admin") {
   const login = config.db[role].login;
@@ -52,11 +49,8 @@
       uploadLogoPlugin,
       createTasKPlugin,
       ConnectionFilterPlugin,
-<<<<<<< HEAD
       PgManyToManyPlugin,
-=======
       ProfileSubscriptionPlugin,
->>>>>>> 89f5152a
     ],
     ownerConnectionString: getDbUrl("admin"),
     enableQueryBatching: true,
