--- conflicted
+++ resolved
@@ -23,17 +23,10 @@
       "store-flag": storeFlag,
     } = req.body;
 
-<<<<<<< HEAD
-    if (mdCreateUrl != null) await PersistentConfiguration.set("md-create-url", mdCreateUrl);
-    if (mdShowUrl != null) await PersistentConfiguration.set("md-show-url", mdShowUrl);
-    if (allowRegistration != null) await PersistentConfiguration.set("allow-registration", allowRegistration);
-    if (storeFlag != null) await PersistentConfiguration.set("store-flag", storeFlag);
-=======
     if (mdCreateUrl != null) await PersistentConfiguration.set("md-create-url", mdCreateUrl, true);
     if (mdShowUrl != null) await PersistentConfiguration.set("md-show-url", mdShowUrl, true);
     if (allowRegistration != null) await PersistentConfiguration.set("allow-registration", allowRegistration, true);
     if (storeFlag != null) await PersistentConfiguration.set("store-flag", storeFlag, false);
->>>>>>> cc74ce9c
 
     return res.status(200).json(await PersistentConfiguration.list());
   },
